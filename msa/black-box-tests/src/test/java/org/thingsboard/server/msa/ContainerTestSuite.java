--- conflicted
+++ resolved
@@ -55,11 +55,8 @@
     private static final String TB_CORE_LOG_REGEXP = ".*Starting polling for events.*";
     private static final String TRANSPORTS_LOG_REGEXP = ".*Going to recalculate partitions.*";
     private static final String TB_VC_LOG_REGEXP = TRANSPORTS_LOG_REGEXP;
-<<<<<<< HEAD
     private static final String TB_JS_EXECUTOR_KAFKA_LOG_REGEXP = ".*Consumer has joined the group.*";
-=======
     private static final Duration CONTAINER_STARTUP_TIMEOUT = Duration.ofSeconds(400);
->>>>>>> 01528d96
 
     private static DockerComposeContainer<?> testContainer;
 
@@ -132,18 +129,6 @@
                         .withEnv(installTb.getEnv())
                         .withEnv(queueEnv)
                         .withEnv("LOAD_BALANCER_NAME", "")
-<<<<<<< HEAD
-                        .withExposedService("haproxy", 80, Wait.forHttp("/swagger-ui.html").withStartupTimeout(Duration.ofSeconds(400)))
-                        .waitingFor("tb-core1", Wait.forLogMessage(TB_CORE_LOG_REGEXP, 1).withStartupTimeout(Duration.ofSeconds(400)))
-                        .waitingFor("tb-core2", Wait.forLogMessage(TB_CORE_LOG_REGEXP, 1).withStartupTimeout(Duration.ofSeconds(400)))
-                        .waitingFor("tb-http-transport1", Wait.forLogMessage(TRANSPORTS_LOG_REGEXP, 1).withStartupTimeout(Duration.ofSeconds(400)))
-                        .waitingFor("tb-http-transport2", Wait.forLogMessage(TRANSPORTS_LOG_REGEXP, 1).withStartupTimeout(Duration.ofSeconds(400)))
-                        .waitingFor("tb-mqtt-transport1", Wait.forLogMessage(TRANSPORTS_LOG_REGEXP, 1).withStartupTimeout(Duration.ofSeconds(400)))
-                        .waitingFor("tb-mqtt-transport2", Wait.forLogMessage(TRANSPORTS_LOG_REGEXP, 1).withStartupTimeout(Duration.ofSeconds(400)))
-                        .waitingFor("tb-vc-executor1", Wait.forLogMessage(TB_VC_LOG_REGEXP, 1).withStartupTimeout(Duration.ofSeconds(400)))
-                        .waitingFor("tb-vc-executor2", Wait.forLogMessage(TB_VC_LOG_REGEXP, 1).withStartupTimeout(Duration.ofSeconds(400)))
-                        .waitingFor("tb-js-executor", Wait.forLogMessage(TB_JS_EXECUTOR_KAFKA_LOG_REGEXP, 1).withStartupTimeout(Duration.ofSeconds(400)));
-=======
                         .withExposedService("haproxy", 80, Wait.forHttp("/swagger-ui.html").withStartupTimeout(CONTAINER_STARTUP_TIMEOUT))
                         .waitingFor("tb-core1", Wait.forLogMessage(TB_CORE_LOG_REGEXP, 1).withStartupTimeout(CONTAINER_STARTUP_TIMEOUT))
                         .waitingFor("tb-core2", Wait.forLogMessage(TB_CORE_LOG_REGEXP, 1).withStartupTimeout(CONTAINER_STARTUP_TIMEOUT))
@@ -153,7 +138,7 @@
                         .waitingFor("tb-mqtt-transport2", Wait.forLogMessage(TRANSPORTS_LOG_REGEXP, 1).withStartupTimeout(CONTAINER_STARTUP_TIMEOUT))
                         .waitingFor("tb-vc-executor1", Wait.forLogMessage(TB_VC_LOG_REGEXP, 1).withStartupTimeout(CONTAINER_STARTUP_TIMEOUT))
                         .waitingFor("tb-vc-executor2", Wait.forLogMessage(TB_VC_LOG_REGEXP, 1).withStartupTimeout(CONTAINER_STARTUP_TIMEOUT));
->>>>>>> 01528d96
+                        .waitingFor("tb-js-executor", Wait.forLogMessage(TB_JS_EXECUTOR_KAFKA_LOG_REGEXP, 1).withStartupTimeout(CONTAINER_STARTUP_TIMEOUT));
             } catch (Exception e) {
                 log.error("Failed to create test container", e);
                 fail("Failed to create test container");
