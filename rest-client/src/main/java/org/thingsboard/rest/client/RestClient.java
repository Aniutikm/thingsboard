--- conflicted
+++ resolved
@@ -1995,10 +1995,9 @@
         }
     }
 
-<<<<<<< HEAD
     private String getTimeUrlParams(TimePageLink pageLink) {
-        String urlParams = this.getUrlParams(pageLink);
-=======
+        return this.getUrlParams(pageLink);
+    }
     private String getUrlParams(TimePageLink pageLink) {
         return getUrlParams(pageLink, "startTime", "endTime");
     }
@@ -2009,7 +2008,6 @@
 
     private String getUrlParams(TimePageLink pageLink, String startTime, String endTime) {
         String urlParams = "limit={limit}&ascOrder={ascOrder}";
->>>>>>> a7798390
         if (pageLink.getStartTime() != null) {
             urlParams += "&" + startTime + "={startTime}";
         }
