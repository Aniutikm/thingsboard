--- conflicted
+++ resolved
@@ -28,11 +28,8 @@
 import { SendTestSmsDialogComponent } from '@home/pages/admin/send-test-sms-dialog.component';
 import { HomeSettingsComponent } from '@home/pages/admin/home-settings.component';
 import { ResourcesLibraryComponent } from '@home/pages/admin/resource/resources-library.component';
-<<<<<<< HEAD
 import { QueueComponent} from '@home/pages/admin/queue/queue.component';
-=======
 import { TwoFactorAuthSettingsComponent } from '@home/pages/admin/two-factor-auth-settings.component';
->>>>>>> 11e31315
 
 @NgModule({
   declarations:
@@ -45,11 +42,8 @@
       OAuth2SettingsComponent,
       HomeSettingsComponent,
       ResourcesLibraryComponent,
-<<<<<<< HEAD
-      QueueComponent
-=======
+      QueueComponent,
       TwoFactorAuthSettingsComponent
->>>>>>> 11e31315
     ],
   imports: [
     CommonModule,
