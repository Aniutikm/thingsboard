--- conflicted
+++ resolved
@@ -33,12 +33,9 @@
 import { entityDetailsPageBreadcrumbLabelFunction } from '@home/pages/home-pages.models';
 import { BreadCrumbConfig } from '@shared/components/breadcrumb';
 import { QueuesTableConfigResolver } from '@home/pages/admin/queue/queues-table-config.resolver';
-<<<<<<< HEAD
 import { RepositoryAdminSettingsComponent } from '@home/pages/admin/repository-admin-settings.component';
 import { AutoCommitAdminSettingsComponent } from '@home/pages/admin/auto-commit-admin-settings.component';
-=======
 import { TwoFactorAuthSettingsComponent } from '@home/pages/admin/two-factor-auth-settings.component';
->>>>>>> 309ac0b1
 
 @Injectable()
 export class OAuth2LoginProcessingUrlResolver implements Resolve<string> {
@@ -230,30 +227,6 @@
         ]
       },
       {
-<<<<<<< HEAD
-        path: 'repository',
-        component: RepositoryAdminSettingsComponent,
-        canDeactivate: [ConfirmOnExitGuard],
-        data: {
-          auth: [Authority.TENANT_ADMIN],
-          title: 'admin.repository-settings',
-          breadcrumb: {
-            label: 'admin.repository-settings',
-            icon: 'manage_history'
-          }
-        }
-      },
-      {
-        path: 'auto-commit',
-        component: AutoCommitAdminSettingsComponent,
-        canDeactivate: [ConfirmOnExitGuard],
-        data: {
-          auth: [Authority.TENANT_ADMIN],
-          title: 'admin.auto-commit-settings',
-          breadcrumb: {
-            label: 'admin.auto-commit-settings',
-            icon: 'settings_backup_restore'
-=======
         path: '2fa',
         component: TwoFactorAuthSettingsComponent,
         canDeactivate: [ConfirmOnExitGuard],
@@ -264,7 +237,32 @@
             label: 'admin.2fa.2fa',
             icon: 'mdi:two-factor-authentication',
             isMdiIcon: true
->>>>>>> 309ac0b1
+          }
+        }
+      },
+      {
+        path: 'repository',
+        component: RepositoryAdminSettingsComponent,
+        canDeactivate: [ConfirmOnExitGuard],
+        data: {
+          auth: [Authority.TENANT_ADMIN],
+          title: 'admin.repository-settings',
+          breadcrumb: {
+            label: 'admin.repository-settings',
+            icon: 'manage_history'
+          }
+        }
+      },
+      {
+        path: 'auto-commit',
+        component: AutoCommitAdminSettingsComponent,
+        canDeactivate: [ConfirmOnExitGuard],
+        data: {
+          auth: [Authority.TENANT_ADMIN],
+          title: 'admin.auto-commit-settings',
+          breadcrumb: {
+            label: 'admin.auto-commit-settings',
+            icon: 'settings_backup_restore'
           }
         }
       }
