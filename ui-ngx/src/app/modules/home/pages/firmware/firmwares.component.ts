///
/// Copyright © 2016-2021 The Thingsboard Authors
///
/// Licensed under the Apache License, Version 2.0 (the "License");
/// you may not use this file except in compliance with the License.
/// You may obtain a copy of the License at
///
///     http://www.apache.org/licenses/LICENSE-2.0
///
/// Unless required by applicable law or agreed to in writing, software
/// distributed under the License is distributed on an "AS IS" BASIS,
/// WITHOUT WARRANTIES OR CONDITIONS OF ANY KIND, either express or implied.
/// See the License for the specific language governing permissions and
/// limitations under the License.
///

import { Component, Inject, OnDestroy, OnInit } from '@angular/core';
import { Subject } from 'rxjs';
import { Store } from '@ngrx/store';
import { AppState } from '@core/core.state';
import { TranslateService } from '@ngx-translate/core';
import { EntityTableConfig } from '@home/models/entity/entities-table-config.models';
import { FormBuilder, FormGroup, Validators } from '@angular/forms';
import { EntityComponent } from '@home/components/entity/entity.component';
<<<<<<< HEAD
import { ChecksumAlgorithm, ChecksumAlgorithmTranslationMap, Firmware } from '@shared/models/firmware.models';
=======
import {
  ChecksumAlgorithm,
  ChecksumAlgorithmTranslationMap,
  Firmware,
  FirmwareType,
  FirmwareTypeTranslationMap
} from '@shared/models/firmware.models';
import { distinctUntilChanged, map, takeUntil } from 'rxjs/operators';
>>>>>>> 5ca0e05a
import { ActionNotificationShow } from '@core/notification/notification.actions';

@Component({
  selector: 'tb-firmware',
  templateUrl: './firmwares.component.html'
})
export class FirmwaresComponent extends EntityComponent<Firmware> implements OnInit, OnDestroy {

  private destroy$ = new Subject();

  checksumAlgorithms = Object.values(ChecksumAlgorithm);
  checksumAlgorithmTranslationMap = ChecksumAlgorithmTranslationMap;
  firmwareTypes = Object.values(FirmwareType);
  firmwareTypeTranslationMap = FirmwareTypeTranslationMap;

  constructor(protected store: Store<AppState>,
              protected translate: TranslateService,
              @Inject('entity') protected entityValue: Firmware,
              @Inject('entitiesTableConfig') protected entitiesTableConfigValue: EntityTableConfig<Firmware>,
              public fb: FormBuilder) {
    super(store, fb, entityValue, entitiesTableConfigValue);
  }

  ngOnDestroy() {
    super.ngOnDestroy();
    this.destroy$.next();
    this.destroy$.complete();
  }

  hideDelete() {
    if (this.entitiesTableConfig) {
      return !this.entitiesTableConfig.deleteEnabled(this.entity);
    } else {
      return false;
    }
  }

  buildForm(entity: Firmware): FormGroup {
    const form = this.fb.group({
      title: [entity ? entity.title : '', [Validators.required, Validators.maxLength(255)]],
      version: [entity ? entity.version : '', [Validators.required, Validators.maxLength(255)]],
<<<<<<< HEAD
      checksumAlgorithm: [entity && entity.checksumAlgorithm ? entity.checksumAlgorithm : ChecksumAlgorithm.SHA256],
=======
      type: [entity?.type ? entity.type : FirmwareType.FIRMWARE, [Validators.required]],
      deviceProfileId: [entity ? entity.deviceProfileId : null],
      checksumAlgorithm: [entity ? entity.checksumAlgorithm : null],
>>>>>>> 5ca0e05a
      checksum: [entity ? entity.checksum : '', Validators.maxLength(1020)],
      additionalInfo: this.fb.group(
        {
          description: [entity && entity.additionalInfo ? entity.additionalInfo.description : ''],
        }
      )
    });
    if (this.isAdd) {
      form.addControl('file', this.fb.control(null, Validators.required));
    } else {
      form.addControl('fileName', this.fb.control(null));
      form.addControl('dataSize', this.fb.control(null));
      form.addControl('contentType', this.fb.control(null));
    }
    return form;
  }

  updateForm(entity: Firmware) {
    this.entityForm.patchValue({
      title: entity.title,
      version: entity.version,
      type: entity.type,
      deviceProfileId: entity.deviceProfileId,
      checksumAlgorithm: entity.checksumAlgorithm,
      checksum: entity.checksum,
      fileName: entity.fileName,
      dataSize: entity.dataSize,
      contentType: entity.contentType,
      additionalInfo: {
        description: entity.additionalInfo ? entity.additionalInfo.description : ''
      }
    });
  }

  onFirmwareIdCopied() {
    this.store.dispatch(new ActionNotificationShow(
      {
        message: this.translate.instant('firmware.idCopiedMessage'),
        type: 'success',
        duration: 750,
        verticalPosition: 'bottom',
        horizontalPosition: 'right'
      }));
  }

  onFirmwareChecksumCopied() {
    this.store.dispatch(new ActionNotificationShow(
      {
        message: this.translate.instant('firmware.checksum-copied-message'),
        type: 'success',
        duration: 750,
        verticalPosition: 'bottom',
        horizontalPosition: 'right'
      }));
  }
}<|MERGE_RESOLUTION|>--- conflicted
+++ resolved
@@ -22,9 +22,6 @@
 import { EntityTableConfig } from '@home/models/entity/entities-table-config.models';
 import { FormBuilder, FormGroup, Validators } from '@angular/forms';
 import { EntityComponent } from '@home/components/entity/entity.component';
-<<<<<<< HEAD
-import { ChecksumAlgorithm, ChecksumAlgorithmTranslationMap, Firmware } from '@shared/models/firmware.models';
-=======
 import {
   ChecksumAlgorithm,
   ChecksumAlgorithmTranslationMap,
@@ -32,8 +29,6 @@
   FirmwareType,
   FirmwareTypeTranslationMap
 } from '@shared/models/firmware.models';
-import { distinctUntilChanged, map, takeUntil } from 'rxjs/operators';
->>>>>>> 5ca0e05a
 import { ActionNotificationShow } from '@core/notification/notification.actions';
 
 @Component({
@@ -75,13 +70,9 @@
     const form = this.fb.group({
       title: [entity ? entity.title : '', [Validators.required, Validators.maxLength(255)]],
       version: [entity ? entity.version : '', [Validators.required, Validators.maxLength(255)]],
-<<<<<<< HEAD
-      checksumAlgorithm: [entity && entity.checksumAlgorithm ? entity.checksumAlgorithm : ChecksumAlgorithm.SHA256],
-=======
       type: [entity?.type ? entity.type : FirmwareType.FIRMWARE, [Validators.required]],
       deviceProfileId: [entity ? entity.deviceProfileId : null],
-      checksumAlgorithm: [entity ? entity.checksumAlgorithm : null],
->>>>>>> 5ca0e05a
+      checksumAlgorithm: [entity && entity.checksumAlgorithm ? entity.checksumAlgorithm : ChecksumAlgorithm.SHA256],
       checksum: [entity ? entity.checksum : '', Validators.maxLength(1020)],
       additionalInfo: this.fb.group(
         {
