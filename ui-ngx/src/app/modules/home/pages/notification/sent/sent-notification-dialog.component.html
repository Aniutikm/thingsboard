<!--

    Copyright © 2016-2023 The Thingsboard Authors

    Licensed under the Apache License, Version 2.0 (the "License");
    you may not use this file except in compliance with the License.
    You may obtain a copy of the License at

        http://www.apache.org/licenses/LICENSE-2.0

    Unless required by applicable law or agreed to in writing, software
    distributed under the License is distributed on an "AS IS" BASIS,
    WITHOUT WARRANTIES OR CONDITIONS OF ANY KIND, either express or implied.
    See the License for the specific language governing permissions and
    limitations under the License.

-->
<mat-toolbar color="primary">
  <h2>{{ dialogTitle | translate }}</h2>
  <span fxFlex></span>
  <div tb-help="sentNotification"></div>
  <button mat-icon-button
          (click)="cancel()"
          type="button">
    <mat-icon class="material-icons">close</mat-icon>
  </button>
</mat-toolbar>
<mat-progress-bar color="warn" mode="indeterminate" *ngIf="isLoading$ | async">
</mat-progress-bar>
<div mat-dialog-content>
  <mat-horizontal-stepper linear #createNotification
                          labelPosition="bottom"
                          [orientation]="(stepperOrientation | async)"
                          (selectionChange)="changeStep($event)">
    <ng-template matStepperIcon="edit">
      <mat-icon>check</mat-icon>
    </ng-template>
    <mat-step [stepControl]="notificationRequestForm">
      <ng-template matStepLabel>{{ 'notification.compose' | translate }}</ng-template>
      <form [formGroup]="notificationRequestForm">
<<<<<<< HEAD
        <div fxLayoutAlign="center">
          <tb-toggle-header (valueChange)="notificationRequestForm.get('useTemplate').patchValue($event)"
                            class="tb-notification-use-template-toggle-group"
                            ignoreMdLgSize
                            useSelectOnMdLg="false"
                            appearance="fill"
                            name="useTemplate"
                            [options]="[
                                         { name: translate.instant('notification.start-from-scratch'), value: false},
                                         { name: translate.instant('notification.use-template'), value: true}
                                       ]"
                            [value]="notificationRequestForm.get('useTemplate').value">
          </tb-toggle-header>
=======
        <div fxLayout="row" fxLayoutAlign="center">
          <tb-toggle-select class="tb-notification-use-template-toggle-group" appearance="fill"
                            formControlName="useTemplate">
            <tb-toggle-option [value]="false">{{ 'notification.start-from-scratch' | translate }}</tb-toggle-option>
            <tb-toggle-option [value]="true">{{ 'notification.use-template' | translate }}</tb-toggle-option>
          </tb-toggle-select>
>>>>>>> ace14888
        </div>
        <div *ngIf="notificationRequestForm.get('useTemplate').value; else scratchTemplate">
          <tb-template-autocomplete
            required allowCreate allowEdit
            formControlName="templateId"
            [notificationTypes]="notificationType.GENERAL">
          </tb-template-autocomplete>
          <ng-container *ngTemplateOutlet="recipientsList"></ng-container>
        </div>
        <ng-template #scratchTemplate>
          <ng-container *ngTemplateOutlet="recipientsList"></ng-container>
          <section formGroupName="template">
            <section formGroupName="configuration">
              <div class="delivery-title">
                <div>
                  <label [ngClass]="{'tb-error': notificationRequestForm.get('template.configuration.deliveryMethodsTemplates').hasError('atLeastOne')}"
                         class="tb-title tb-required">{{ "notification.delivery-methods" | translate }}</label>
                  <div class="tb-hint" translate>notification.at-least-one-should-be-selected</div>
                </div>
                <button
                  matTooltip="{{ 'notification.refresh-allow-delivery-method' | translate }}"
                  matTooltipPosition="above"
                  (click)="refreshAllowDeliveryMethod()"
                  *ngIf="showRefresh"
                  mat-icon-button>
                  <mat-icon>refresh</mat-icon>
                </button>
              </div>
              <section formGroupName="deliveryMethodsTemplates" class="delivery-methods-container">
                <ng-container *ngFor="let deliveryMethods of notificationDeliveryMethods">
                  <a *ngIf="isInteractDeliveryMethod(deliveryMethods); else deliveryMethod"
                     class="delivery-method-container interact"
                     [routerLink]="configurationPage(deliveryMethods)"
                     [formGroupName]="deliveryMethods"
                     [matTooltip]="getDeliveryMethodsTooltip(deliveryMethods)"
                     matTooltipPosition="above">
                    <mat-slide-toggle class="delivery-method" formControlName="enabled">
                      {{ notificationDeliveryMethodTranslateMap.get(deliveryMethods) | translate }}
                    </mat-slide-toggle>
                    <mat-icon *ngIf="isInteractDeliveryMethod(deliveryMethods)">
                      chevron_right
                    </mat-icon>
                  </a>
                  <ng-template #deliveryMethod>
                    <section class="delivery-method-container"
                             [formGroupName]="deliveryMethods"
                             [matTooltip]="getDeliveryMethodsTooltip(deliveryMethods)"
                             [matTooltipDisabled]="getDeliveryMethodsTemplatesControl(deliveryMethods).enabled"
                             matTooltipPosition="above">
                      <mat-slide-toggle class="delivery-method" formControlName="enabled">
                        {{ notificationDeliveryMethodTranslateMap.get(deliveryMethods) | translate }}
                      </mat-slide-toggle>
                    </section>
                  </ng-template>
                </ng-container>
              </section>
            </section>
          </section>
        </ng-template>
        <ng-template #recipientsList>
          <tb-entity-list
            required
            formControlName="targets"
            labelText="{{ 'notification.recipients' | translate }}"
            placeholderText="{{ 'notification.recipient' | translate }}"
            requiredText="{{ 'notification.recipients-required' | translate }}"
            entityType="{{ entityType.NOTIFICATION_TARGET }}"
            subType="{{ notificationType.GENERAL }}">
            <button #createTargetButton
                    mat-button color="primary" matSuffix
                    (click)="createTarget($event, createTargetButton)">
              <span style="white-space: nowrap">{{ 'notification.create-new' | translate }}</span>
            </button>
          </tb-entity-list>
        </ng-template>
        <section formGroupName="additionalConfig" class="additional-config-group">
          <mat-slide-toggle formControlName="enabled" class="toggle">
            {{ 'notification.scheduler-later' | translate }}
          </mat-slide-toggle>
          <div *ngIf="notificationRequestForm.get('additionalConfig.enabled').value" fxLayout="column">
            <tb-timezone-select userTimezoneByDefault
                                required
                                formControlName="timezone">
            </tb-timezone-select>
            <mat-form-field>
              <mat-label translate>notification.time</mat-label>
              <mat-datetimepicker-toggle [for]="startTimePicker" matPrefix></mat-datetimepicker-toggle>
              <mat-datetimepicker #startTimePicker type="datetime" openOnFocus="true"></mat-datetimepicker>
              <input required matInput fxFlex formControlName="time" [min]="minDate()" [max]="maxDate()" [matDatetimepicker]="startTimePicker">
            </mat-form-field>
          </div>
        </section>
      </form>
    </mat-step>
    <mat-step *ngIf="!notificationRequestForm.get('useTemplate').value &&
                      notificationRequestForm.get('template.configuration.deliveryMethodsTemplates.WEB.enabled').value"
              [stepControl]="webTemplateForm">
      <ng-template matStepLabel>{{ 'notification.delivery-method.web' | translate }}</ng-template>
      <div class="tb-hint-available-params mat-body-2">
        <span class="content">{{ 'notification.input-fields-support-templatization' | translate}}</span>
        <span tb-help-popup="{{ notificationTemplateTypeTranslateMap.get(notificationType.GENERAL).helpId }}"
              tb-help-popup-placement="bottom"
              trigger-style="letter-spacing:0.25px"
              [tb-help-popup-style]="{maxWidth: '820px'}"
              trigger-text="{{ 'notification.see-documentation' | translate }}"></span>
      </div>
      <form [formGroup]="webTemplateForm">
        <mat-form-field class="mat-block">
          <mat-label translate>notification.subject</mat-label>
          <input matInput formControlName="subject">
          <mat-error *ngIf="webTemplateForm.get('subject').hasError('required')">
            {{ 'notification.subject-required' | translate }}
          </mat-error>
        </mat-form-field>
        <mat-form-field class="mat-block">
          <mat-label translate>notification.message</mat-label>
          <textarea matInput
                    cdkTextareaAutosize
                    cols="1"
                    cdkAutosizeMinRows="1"
                    formControlName="body">
          </textarea>
          <mat-error *ngIf="webTemplateForm.get('body').hasError('required')">
            {{ 'notification.message-required' | translate }}
          </mat-error>
        </mat-form-field>
        <section formGroupName="additionalConfig" class="tb-form-panel no-padding no-border">
          <div class="tb-form-row space-between" formGroupName="icon">
            <mat-slide-toggle formControlName="enabled" class="mat-slide">
              {{ 'icon.icon' | translate }}
            </mat-slide-toggle>
            <div fxLayout="row" fxLayoutAlign="start center" fxLayoutGap="8px">
              <tb-material-icon-select asBoxInput
                                       [color]="webTemplateForm.get('additionalConfig.icon.color').value"
                                       formControlName="icon">
              </tb-material-icon-select>
              <tb-color-input asBoxInput
                              formControlName="color">
              </tb-color-input>
            </div>
          </div>
          <div class="tb-form-panel tb-slide-toggle stroked" formGroupName="actionButtonConfig">
            <mat-expansion-panel class="tb-settings" [expanded]="webTemplateForm.get('additionalConfig.actionButtonConfig.enabled').value">
              <mat-expansion-panel-header fxLayout="row wrap" class="fill-width">
                <mat-panel-title fxFlex="60">
                  <mat-slide-toggle class="mat-slide" formControlName="enabled" (click)="$event.stopPropagation()"
                                    fxLayoutAlign="center">
                    {{ 'notification.action-button' | translate }}
                  </mat-slide-toggle>
                </mat-panel-title>
              </mat-expansion-panel-header>
              <ng-template matExpansionPanelContent class="tb-extension-panel">
                <div fxLayout="row" fxLayoutGap.gt-xs="8px" fxLayout.xs="column">
                  <mat-form-field class="mat-block" fxFlex>
                    <mat-label translate>notification.button-text</mat-label>
                    <input matInput formControlName="text" required>
                    <mat-error *ngIf="webTemplateForm.get('additionalConfig.actionButtonConfig.text').hasError('required')">
                      {{ 'notification.button-text-required' | translate }}
                    </mat-error>
                    <mat-error *ngIf="webTemplateForm.get('additionalConfig.actionButtonConfig.text').hasError('maxlength')">
                      {{ 'notification.button-text-max-length' | translate :
                      {length: webTemplateForm.get('additionalConfig.actionButtonConfig.text').getError('maxlength').requiredLength}
                      }}
                    </mat-error>
                  </mat-form-field>
                </div>
                <div fxLayout="row" fxLayoutGap.gt-xs="8px" fxLayout.xs="column">
                  <mat-form-field fxFlex="30" fxFlex.xs="100">
                    <mat-label translate>notification.action-type</mat-label>
                    <mat-select formControlName="linkType">
                      <mat-option *ngFor="let actionButtonLinkType of actionButtonLinkTypes" [value]="actionButtonLinkType">
                        {{ actionButtonLinkTypeTranslateMap.get(actionButtonLinkType) | translate }}
                      </mat-option>
                    </mat-select>
                  </mat-form-field>
                  <mat-form-field fxFlex
                                  *ngIf="webTemplateForm.get('additionalConfig.actionButtonConfig.linkType').value === actionButtonLinkType.LINK; else dashboardSelector">
                    <mat-label translate>notification.link</mat-label>
                    <input matInput formControlName="link" required>
                    <mat-error *ngIf="webTemplateForm.get('additionalConfig.actionButtonConfig.link').hasError('required')">
                      {{ 'notification.link-required' | translate }}
                    </mat-error>
                  </mat-form-field>
                  <ng-template #dashboardSelector>
                    <tb-dashboard-autocomplete
                      fxFlex="35" fxFlex.xs="100"
                      required
                      formControlName="dashboardId">
                    </tb-dashboard-autocomplete>
                    <tb-dashboard-state-autocomplete fxFlex="35" fxFlex.xs="100"
                                                     [dashboardId]="webTemplateForm.get('additionalConfig.actionButtonConfig.dashboardId').value"
                                                     formControlName="dashboardState">
                    </tb-dashboard-state-autocomplete>
                  </ng-template>
                </div>
                <mat-slide-toggle formControlName="setEntityIdInState" class="toggle"
                                  *ngIf="webTemplateForm.get('additionalConfig.actionButtonConfig.linkType').value === actionButtonLinkType.DASHBOARD">
                  {{ 'notification.set-entity-from-notification' | translate }}
                </mat-slide-toggle>
              </ng-template>
            </mat-expansion-panel>
          </div>
        </section>
      </form>
    </mat-step>
    <mat-step *ngIf="!notificationRequestForm.get('useTemplate').value &&
                     notificationRequestForm.get('template.configuration.deliveryMethodsTemplates.EMAIL.enabled').value"
              [stepControl]="emailTemplateForm"  #emailStep="matStep">
      <ng-template matStepLabel>{{ 'notification.delivery-method.email' | translate }}</ng-template>
      <ng-template matStepContent>
        <div class="tb-hint-available-params mat-body-2">
          <span class="content">{{ 'notification.input-fields-support-templatization' | translate}}</span>
          <span tb-help-popup="{{ notificationTemplateTypeTranslateMap.get(notificationType.GENERAL).helpId }}"
                tb-help-popup-placement="bottom"
                trigger-style="letter-spacing:0.25px"
                [tb-help-popup-style]="{maxWidth: '820px'}"
                trigger-text="{{ 'notification.see-documentation' | translate }}"></span>
        </div>
        <form [formGroup]="emailTemplateForm">
          <mat-form-field class="mat-block">
            <mat-label translate>notification.subject</mat-label>
            <input matInput formControlName="subject">
            <mat-error *ngIf="emailTemplateForm.get('subject').hasError('required')">
              {{ 'notification.subject-required' | translate }}
            </mat-error>
          </mat-form-field>
          <mat-label class="tb-title tb-required"
                     [ngClass]="{'tb-error': (emailStep.interacted || emailTemplateForm.get('body').dirty) && emailTemplateForm.get('body').hasError('required')}"
                     translate>notification.message</mat-label>
          <editor [init]="tinyMceOptions" formControlName="body"></editor>
          <mat-error class="tb-mat-error"
                     *ngIf="(emailStep.interacted || emailTemplateForm.get('body').dirty) && emailTemplateForm.get('body').hasError('required')">
            {{ 'notification.message-required' | translate }}
          </mat-error>
        </form>
      </ng-template>
    </mat-step>
    <mat-step *ngIf="!notificationRequestForm.get('useTemplate').value &&
                      notificationRequestForm.get('template.configuration.deliveryMethodsTemplates.SMS.enabled').value"
              [stepControl]="smsTemplateForm">
      <ng-template matStepLabel>{{ 'notification.delivery-method.sms' | translate }}</ng-template>
      <div class="tb-hint-available-params mat-body-2">
        <span class="content">{{ 'notification.input-field-support-templatization' | translate}}</span>
        <span tb-help-popup="{{ notificationTemplateTypeTranslateMap.get(notificationType.GENERAL).helpId }}"
              tb-help-popup-placement="bottom"
              trigger-style="letter-spacing:0.25px"
              [tb-help-popup-style]="{maxWidth: '820px'}"
              trigger-text="{{ 'notification.see-documentation' | translate }}"></span>
      </div>
      <form [formGroup]="smsTemplateForm">
        <mat-form-field class="mat-block" subscriptSizing="dynamic">
          <mat-label translate>notification.message</mat-label>
          <textarea matInput
                    cdkTextareaAutosize
                    cols="1"
                    cdkAutosizeMinRows="1"
                    formControlName="body">
          </textarea>
          <mat-error *ngIf="smsTemplateForm.get('body').hasError('required')">
            {{ 'notification.message-required' | translate }}
          </mat-error>
          <mat-error *ngIf="smsTemplateForm.get('body').hasError('maxlength')">
            {{ 'notification.message-max-length' | translate :
            {length: smsTemplateForm.get('body').getError('maxlength').requiredLength}
            }}
          </mat-error>
        </mat-form-field>
      </form>
    </mat-step>
    <mat-step *ngIf="!notificationRequestForm.get('useTemplate').value &&
                     notificationRequestForm.get('template.configuration.deliveryMethodsTemplates.SLACK.enabled').value"
              [stepControl]="slackTemplateForm">
      <ng-template matStepLabel>{{ 'notification.delivery-method.slack' | translate }}</ng-template>
      <div class="tb-hint-available-params mat-body-2">
        <span class="content">{{ 'notification.input-field-support-templatization' | translate}}</span>
        <span tb-help-popup="{{ notificationTemplateTypeTranslateMap.get(notificationType.GENERAL).helpId }}"
              tb-help-popup-placement="bottom"
              trigger-style="letter-spacing:0.25px"
              [tb-help-popup-style]="{maxWidth: '820px'}"
              trigger-text="{{ 'notification.see-documentation' | translate }}"></span>
      </div>
      <form [formGroup]="slackTemplateForm" fxLayoutGap="8px">
        <mat-form-field class="mat-block">
          <mat-label translate>notification.message</mat-label>
          <textarea matInput
                    cdkTextareaAutosize
                    cols="1"
                    cdkAutosizeMinRows="1"
                    formControlName="body">
          </textarea>
          <mat-error *ngIf="slackTemplateForm.get('body').hasError('required')">
            {{ 'notification.message-required' | translate }}
          </mat-error>
        </mat-form-field>
      </form>
    </mat-step>
    <mat-step *ngIf="!notificationRequestForm.get('useTemplate').value &&
<<<<<<< HEAD
                     notificationRequestForm.get('template.configuration.deliveryMethodsTemplates.MOBILE.enabled').value"
              [stepControl]="mobileTemplateForm">
      <ng-template matStepLabel>{{ 'notification.delivery-method.mobile' | translate }}</ng-template>
      <div class="tb-hint-available-params mat-body-2">
        <span class="content">{{ 'notification.input-field-support-templatization' | translate}}</span>
        <span tb-help-popup="{{ notificationTemplateTypeTranslateMap.get(notificationType.GENERAL).helpId }}"
              tb-help-popup-placement="bottom"
              trigger-style="letter-spacing:0.25px"
              [tb-help-popup-style]="{maxWidth: '820px'}"
              trigger-text="{{ 'notification.see-documentation' | translate }}"></span>
      </div>
      <form [formGroup]="mobileTemplateForm" fxLayoutGap="8px">
        <mat-form-field class="mat-block">
          <mat-label translate>notification.subject</mat-label>
          <input matInput formControlName="subject">
          <mat-error *ngIf="mobileTemplateForm.get('subject').hasError('required')">
            {{ 'notification.subject-required' | translate }}
          </mat-error>
=======
                      notificationRequestForm.get('template.configuration.deliveryMethodsTemplates.MICROSOFT_TEAMS.enabled').value"
              [stepControl]="microsoftTeamsTemplateForm">
      <ng-template matStepLabel>{{ 'notification.delivery-method.microsoft-teams' | translate }}</ng-template>
      <div class="tb-hint-available-params mat-body-2">
        <span class="content">{{ 'notification.input-fields-support-templatization' | translate}}</span>
        <span tb-help-popup="{{ notificationTemplateTypeTranslateMap.get(templateNotificationForm.get('notificationType').value).helpId }}"
              tb-help-popup-placement="bottom"
              trigger-style="letter-spacing:0.25px"
              [tb-help-popup-style]="{maxWidth: '800px'}"
              trigger-text="{{ 'notification.see-documentation' | translate }}"></span>
      </div>
      <form [formGroup]="microsoftTeamsTemplateForm">
        <mat-form-field class="mat-block">
          <mat-label translate>notification.subject</mat-label>
          <input matInput formControlName="subject">
>>>>>>> ace14888
        </mat-form-field>
        <mat-form-field class="mat-block">
          <mat-label translate>notification.message</mat-label>
          <textarea matInput
                    cdkTextareaAutosize
                    cols="1"
                    cdkAutosizeMinRows="1"
                    formControlName="body">
          </textarea>
<<<<<<< HEAD
          <mat-error *ngIf="mobileTemplateForm.get('body').hasError('required')">
            {{ 'notification.message-required' | translate }}
          </mat-error>
        </mat-form-field>
=======
          <mat-error *ngIf="microsoftTeamsTemplateForm.get('body').hasError('required')">
            {{ 'notification.message-required' | translate }}
          </mat-error>
        </mat-form-field>
        <div class="tb-form-panel no-padding no-border">
          <div class="tb-form-row space-between">
            <div translate>notification.theme-color</div>
            <tb-color-input asBoxInput formControlName="themeColor"></tb-color-input>
          </div>
          <div class="tb-form-panel tb-slide-toggle stroked" formGroupName="button">
            <mat-expansion-panel class="tb-settings" [expanded]="microsoftTeamsTemplateForm.get('button.enabled').value">
              <mat-expansion-panel-header fxLayout="row wrap" class="fill-width">
                <mat-panel-title fxFlex="60">
                  <mat-slide-toggle class="mat-slide" formControlName="enabled" (click)="$event.stopPropagation()"
                                    fxLayoutAlign="center">
                    {{ 'notification.action-button' | translate }}
                  </mat-slide-toggle>
                </mat-panel-title>
              </mat-expansion-panel-header>
              <ng-template matExpansionPanelContent class="tb-extension-panel">
                <div fxLayout="row" fxLayoutGap.gt-xs="8px" fxLayout.xs="column">
                  <mat-form-field class="mat-block" fxFlex>
                    <mat-label translate>notification.button-text</mat-label>
                    <input matInput formControlName="text" required>
                    <mat-error *ngIf="microsoftTeamsTemplateForm.get('button.text').hasError('required')">
                      {{ 'notification.button-text-required' | translate }}
                    </mat-error>
                    <mat-error *ngIf="microsoftTeamsTemplateForm.get('button.text').hasError('maxlength')">
                      {{ 'notification.button-text-max-length' | translate :
                      {length: microsoftTeamsTemplateForm.get('button.text').getError('maxlength').requiredLength}
                      }}
                    </mat-error>
                  </mat-form-field>
                </div>
                <div fxLayout="row" fxLayoutGap.gt-xs="8px" fxLayout.xs="column">
                  <mat-form-field fxFlex="30" fxFlex.xs="100">
                    <mat-label translate>notification.action-type</mat-label>
                    <mat-select formControlName="linkType">
                      <mat-option *ngFor="let actionButtonLinkType of actionButtonLinkTypes" [value]="actionButtonLinkType">
                        {{ actionButtonLinkTypeTranslateMap.get(actionButtonLinkType) | translate }}
                      </mat-option>
                    </mat-select>
                  </mat-form-field>
                  <mat-form-field fxFlex
                                  *ngIf="microsoftTeamsTemplateForm.get('button.linkType').value === actionButtonLinkType.LINK; else dashboardSelector">
                    <mat-label translate>notification.link</mat-label>
                    <input matInput formControlName="link" required>
                    <mat-error *ngIf="microsoftTeamsTemplateForm.get('button.link').hasError('required')">
                      {{ 'notification.link-required' | translate }}
                    </mat-error>
                  </mat-form-field>
                  <ng-template #dashboardSelector>
                    <tb-dashboard-autocomplete
                      fxFlex="35" fxFlex.xs="100"
                      required
                      formControlName="dashboardId">
                    </tb-dashboard-autocomplete>
                    <tb-dashboard-state-autocomplete fxFlex="35" fxFlex.xs="100"
                                                     [dashboardId]="microsoftTeamsTemplateForm.get('button.dashboardId').value"
                                                     formControlName="dashboardState">
                    </tb-dashboard-state-autocomplete>
                  </ng-template>
                </div>
                <mat-slide-toggle formControlName="setEntityIdInState" class="toggle"
                                  *ngIf="microsoftTeamsTemplateForm.get('button.linkType').value === actionButtonLinkType.DASHBOARD">
                  {{ 'notification.set-entity-from-notification' | translate }}
                </mat-slide-toggle>
              </ng-template>
            </mat-expansion-panel>
          </div>
        </div>
>>>>>>> ace14888
      </form>
    </mat-step>
    <mat-step>
      <ng-template matStepLabel>{{ 'notification.review' | translate }}</ng-template>
      <mat-progress-spinner color="warn" mode="indeterminate"
                            strokeWidth="5" *ngIf="(isLoading$ | async) && !preview">
      </mat-progress-spinner>
      <div *ngIf="preview" style="padding-bottom: 16px">
        <section class="preview-group notification" *ngIf="preview.processedTemplates.WEB?.enabled">
          <div fxLayout="row" fxLayoutGap="8px" fxLayoutAlign="start center">
            <mat-icon class="tb-mat-18" svgIcon="mdi:bell-badge"></mat-icon>
            <div class="group-title" translate>notification.delivery-method.web-preview</div>
          </div>
          <div class="web-preview">
            <tb-notification preview [notification]="preview.processedTemplates.WEB"></tb-notification>
          </div>
        </section>
        <section class="preview-group notification" *ngIf="preview.processedTemplates.EMAIL?.enabled">
          <div fxLayout="row" fxLayoutGap="8px" fxLayoutAlign="start center">
            <mat-icon class="tb-mat-18" svgIcon="mdi:email"></mat-icon>
            <div class="group-title" translate>notification.delivery-method.email-preview</div>
          </div>
          <div class="notification-content">
            <div class="subject">{{ preview.processedTemplates.EMAIL.subject }}</div>
            <mat-divider></mat-divider>
            <div class="html-content" [innerHTML]="(preview.processedTemplates.EMAIL.body | safe: 'html')"></div>
          </div>
        </section>
        <section class="preview-group notification" *ngIf="preview.processedTemplates.SMS?.enabled">
          <div fxLayout="row" fxLayoutGap="8px" fxLayoutAlign="start center">
            <mat-icon class="tb-mat-18" svgIcon="mdi:message-processing"></mat-icon>
            <div class="group-title" translate>notification.delivery-method.sms-preview</div>
          </div>
          <div class="notification-content">
            {{ preview.processedTemplates.SMS.body }}
          </div>
        </section>
        <section class="preview-group notification" *ngIf="preview.processedTemplates.SLACK?.enabled">
          <div fxLayout="row" fxLayoutGap="8px" fxLayoutAlign="start center">
            <mat-icon class="tb-mat-18" svgIcon="mdi:slack"></mat-icon>
            <div class="group-title" translate>notification.delivery-method.slack-preview</div>
          </div>
          <div class="notification-content">
            {{ preview.processedTemplates.SLACK.body }}
          </div>
        </section>
<<<<<<< HEAD
        <section class="preview-group notification" *ngIf="preview.processedTemplates.MOBILE?.enabled">
          <div fxLayout="row" fxLayoutGap="8px" fxLayoutAlign="start center">
            <mat-icon class="tb-mat-18" svgIcon="mdi:cellphone-text"></mat-icon>
            <div class="group-title" translate>notification.delivery-method.mobile-preview</div>
          </div>
          <div class="notification-content">
            <div class="subject">{{ preview.processedTemplates.MOBILE.subject }}</div>
            <div>{{ preview.processedTemplates.MOBILE.body }}</div>
=======
        <section class="preview-group notification" *ngIf="preview.processedTemplates.MICROSOFT_TEAMS?.enabled">
          <div fxLayout="row" fxLayoutGap="8px" fxLayoutAlign="start center">
            <mat-icon class="tb-mat-18" svgIcon="mdi:microsoft-teams"></mat-icon>
            <div class="group-title" translate>notification.delivery-method.microsoft-teams-preview</div>
          </div>
          <div class="notification-content mini">
            <div class="subject">{{ preview.processedTemplates.MICROSOFT_TEAMS.subject }}</div>
            {{ preview.processedTemplates.MICROSOFT_TEAMS.body }}
>>>>>>> ace14888
          </div>
        </section>
        <section class="preview-group">
          <div fxLayout="row" fxLayoutGap="8px" fxLayoutAlign="start center">
            <mat-icon  class="tb-mat-18">supervisor_account</mat-icon>
            <div class="group-title">{{ 'notification.recipients-count' | translate : {count: preview.totalRecipientsCount} }}</div>
          </div>
          <div class="details-recipients" *ngIf="notificationRequestForm.get('targets').value?.length > 1">
            <div *ngFor="let detail of preview.recipientsCountByTarget | keyvalue" class="details-recipient">
              <span class="number">{{ detail.value }}</span>{{ detail.key }}
            </div>
          </div>
          <mat-divider class="divider"></mat-divider>
          <mat-chip-listbox>
            <mat-chip *ngFor="let recipientTitle of preview.recipientsPreview">
              <span>{{ recipientTitle }}</span>
            </mat-chip>
          </mat-chip-listbox>
        </section>
      </div>
    </mat-step>
  </mat-horizontal-stepper>
</div>
<mat-divider></mat-divider>
<div mat-dialog-actions class="tb-dialog-actions">
  <button mat-stroked-button *ngIf="selectedIndex > 0"
          (click)="backStep()">{{ 'action.back' | translate }}</button>
  <span fxFlex></span>
  <button mat-raised-button
          color="primary"
          (click)="nextStep()">{{ nextStepLabel() | translate }}</button>
</div><|MERGE_RESOLUTION|>--- conflicted
+++ resolved
@@ -38,7 +38,6 @@
     <mat-step [stepControl]="notificationRequestForm">
       <ng-template matStepLabel>{{ 'notification.compose' | translate }}</ng-template>
       <form [formGroup]="notificationRequestForm">
-<<<<<<< HEAD
         <div fxLayoutAlign="center">
           <tb-toggle-header (valueChange)="notificationRequestForm.get('useTemplate').patchValue($event)"
                             class="tb-notification-use-template-toggle-group"
@@ -52,14 +51,6 @@
                                        ]"
                             [value]="notificationRequestForm.get('useTemplate').value">
           </tb-toggle-header>
-=======
-        <div fxLayout="row" fxLayoutAlign="center">
-          <tb-toggle-select class="tb-notification-use-template-toggle-group" appearance="fill"
-                            formControlName="useTemplate">
-            <tb-toggle-option [value]="false">{{ 'notification.start-from-scratch' | translate }}</tb-toggle-option>
-            <tb-toggle-option [value]="true">{{ 'notification.use-template' | translate }}</tb-toggle-option>
-          </tb-toggle-select>
->>>>>>> ace14888
         </div>
         <div *ngIf="notificationRequestForm.get('useTemplate').value; else scratchTemplate">
           <tb-template-autocomplete
@@ -357,26 +348,6 @@
       </form>
     </mat-step>
     <mat-step *ngIf="!notificationRequestForm.get('useTemplate').value &&
-<<<<<<< HEAD
-                     notificationRequestForm.get('template.configuration.deliveryMethodsTemplates.MOBILE.enabled').value"
-              [stepControl]="mobileTemplateForm">
-      <ng-template matStepLabel>{{ 'notification.delivery-method.mobile' | translate }}</ng-template>
-      <div class="tb-hint-available-params mat-body-2">
-        <span class="content">{{ 'notification.input-field-support-templatization' | translate}}</span>
-        <span tb-help-popup="{{ notificationTemplateTypeTranslateMap.get(notificationType.GENERAL).helpId }}"
-              tb-help-popup-placement="bottom"
-              trigger-style="letter-spacing:0.25px"
-              [tb-help-popup-style]="{maxWidth: '820px'}"
-              trigger-text="{{ 'notification.see-documentation' | translate }}"></span>
-      </div>
-      <form [formGroup]="mobileTemplateForm" fxLayoutGap="8px">
-        <mat-form-field class="mat-block">
-          <mat-label translate>notification.subject</mat-label>
-          <input matInput formControlName="subject">
-          <mat-error *ngIf="mobileTemplateForm.get('subject').hasError('required')">
-            {{ 'notification.subject-required' | translate }}
-          </mat-error>
-=======
                       notificationRequestForm.get('template.configuration.deliveryMethodsTemplates.MICROSOFT_TEAMS.enabled').value"
               [stepControl]="microsoftTeamsTemplateForm">
       <ng-template matStepLabel>{{ 'notification.delivery-method.microsoft-teams' | translate }}</ng-template>
@@ -392,7 +363,6 @@
         <mat-form-field class="mat-block">
           <mat-label translate>notification.subject</mat-label>
           <input matInput formControlName="subject">
->>>>>>> ace14888
         </mat-form-field>
         <mat-form-field class="mat-block">
           <mat-label translate>notification.message</mat-label>
@@ -402,12 +372,6 @@
                     cdkAutosizeMinRows="1"
                     formControlName="body">
           </textarea>
-<<<<<<< HEAD
-          <mat-error *ngIf="mobileTemplateForm.get('body').hasError('required')">
-            {{ 'notification.message-required' | translate }}
-          </mat-error>
-        </mat-form-field>
-=======
           <mat-error *ngIf="microsoftTeamsTemplateForm.get('body').hasError('required')">
             {{ 'notification.message-required' | translate }}
           </mat-error>
@@ -479,7 +443,40 @@
             </mat-expansion-panel>
           </div>
         </div>
->>>>>>> ace14888
+      </form>
+    </mat-step>
+    <mat-step *ngIf="!notificationRequestForm.get('useTemplate').value &&
+                     notificationRequestForm.get('template.configuration.deliveryMethodsTemplates.MOBILE.enabled').value"
+              [stepControl]="mobileTemplateForm">
+      <ng-template matStepLabel>{{ 'notification.delivery-method.mobile' | translate }}</ng-template>
+      <div class="tb-hint-available-params mat-body-2">
+        <span class="content">{{ 'notification.input-field-support-templatization' | translate}}</span>
+        <span tb-help-popup="{{ notificationTemplateTypeTranslateMap.get(notificationType.GENERAL).helpId }}"
+              tb-help-popup-placement="bottom"
+              trigger-style="letter-spacing:0.25px"
+              [tb-help-popup-style]="{maxWidth: '820px'}"
+              trigger-text="{{ 'notification.see-documentation' | translate }}"></span>
+      </div>
+      <form [formGroup]="mobileTemplateForm" fxLayoutGap="8px">
+        <mat-form-field class="mat-block">
+          <mat-label translate>notification.subject</mat-label>
+          <input matInput formControlName="subject">
+          <mat-error *ngIf="mobileTemplateForm.get('subject').hasError('required')">
+            {{ 'notification.subject-required' | translate }}
+          </mat-error>
+        </mat-form-field>
+        <mat-form-field class="mat-block">
+          <mat-label translate>notification.message</mat-label>
+          <textarea matInput
+                    cdkTextareaAutosize
+                    cols="1"
+                    cdkAutosizeMinRows="1"
+                    formControlName="body">
+          </textarea>
+          <mat-error *ngIf="mobileTemplateForm.get('body').hasError('required')">
+            {{ 'notification.message-required' | translate }}
+          </mat-error>
+        </mat-form-field>
       </form>
     </mat-step>
     <mat-step>
@@ -526,7 +523,6 @@
             {{ preview.processedTemplates.SLACK.body }}
           </div>
         </section>
-<<<<<<< HEAD
         <section class="preview-group notification" *ngIf="preview.processedTemplates.MOBILE?.enabled">
           <div fxLayout="row" fxLayoutGap="8px" fxLayoutAlign="start center">
             <mat-icon class="tb-mat-18" svgIcon="mdi:cellphone-text"></mat-icon>
@@ -535,7 +531,8 @@
           <div class="notification-content">
             <div class="subject">{{ preview.processedTemplates.MOBILE.subject }}</div>
             <div>{{ preview.processedTemplates.MOBILE.body }}</div>
-=======
+          </div>
+        </section>
         <section class="preview-group notification" *ngIf="preview.processedTemplates.MICROSOFT_TEAMS?.enabled">
           <div fxLayout="row" fxLayoutGap="8px" fxLayoutAlign="start center">
             <mat-icon class="tb-mat-18" svgIcon="mdi:microsoft-teams"></mat-icon>
@@ -544,7 +541,6 @@
           <div class="notification-content mini">
             <div class="subject">{{ preview.processedTemplates.MICROSOFT_TEAMS.subject }}</div>
             {{ preview.processedTemplates.MICROSOFT_TEAMS.body }}
->>>>>>> ace14888
           </div>
         </section>
         <section class="preview-group">
