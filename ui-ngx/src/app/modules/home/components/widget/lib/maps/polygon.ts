--- conflicted
+++ resolved
@@ -14,14 +14,9 @@
 /// limitations under the License.
 ///
 
-<<<<<<< HEAD
-import L, { LatLngExpression, LeafletMouseEvent} from 'leaflet';
-import "leaflet-editable/src/Leaflet.Editable";
-import { createTooltip, parseWithTranslation, safeExecute } from './maps-utils';
-=======
 import L, { LatLngExpression, LeafletMouseEvent } from 'leaflet';
 import { createTooltip, functionValueCalculator, parseWithTranslation, safeExecute } from './maps-utils';
->>>>>>> 2dac896f
+import "leaflet-editable/src/Leaflet.Editable";
 import { FormattedData, PolygonSettings } from './map-models';
 
 export class Polygon {
