///
/// Copyright © 2016-2024 The Thingsboard Authors
///
/// Licensed under the Apache License, Version 2.0 (the "License");
/// you may not use this file except in compliance with the License.
/// You may obtain a copy of the License at
///
///     http://www.apache.org/licenses/LICENSE-2.0
///
/// Unless required by applicable law or agreed to in writing, software
/// distributed under the License is distributed on an "AS IS" BASIS,
/// WITHOUT WARRANTIES OR CONDITIONS OF ANY KIND, either express or implied.
/// See the License for the specific language governing permissions and
/// limitations under the License.
///

import { NgModule } from '@angular/core';
import { CommonModule } from '@angular/common';
import { SharedModule } from '@app/shared/shared.module';
import { EntitiesTableWidgetComponent } from '@home/components/widget/lib/entity/entities-table-widget.component';
import { DisplayColumnsPanelComponent } from '@home/components/widget/lib/display-columns-panel.component';
import { AlarmsTableWidgetComponent } from '@home/components/widget/lib/alarm/alarms-table-widget.component';
import { SharedHomeComponentsModule } from '@home/components/shared-home-components.module';
import { TimeseriesTableWidgetComponent } from '@home/components/widget/lib/timeseries-table-widget.component';
import {
  EntitiesHierarchyWidgetComponent
} from '@home/components/widget/lib/entity/entities-hierarchy-widget.component';
import { RpcWidgetsModule } from '@home/components/widget/lib/rpc/rpc-widgets.module';
import {
  DateRangeNavigatorPanelComponent,
  DateRangeNavigatorWidgetComponent
} from '@home/components/widget/lib/date-range-navigator/date-range-navigator.component';
import { MultipleInputWidgetComponent } from '@home/components/widget/lib/multiple-input-widget.component';
import { TripAnimationComponent } from '@home/components/widget/lib/trip-animation/trip-animation.component';
import { PhotoCameraInputWidgetComponent } from '@home/components/widget/lib/photo-camera-input.component';
import { GatewayFormComponent } from '@home/components/widget/lib/gateway/gateway-form.component';
import { NavigationCardsWidgetComponent } from '@home/components/widget/lib/navigation-cards-widget.component';
import { NavigationCardWidgetComponent } from '@home/components/widget/lib/navigation-card-widget.component';
import { EdgesOverviewWidgetComponent } from '@home/components/widget/lib/edges-overview-widget.component';
import { JsonInputWidgetComponent } from '@home/components/widget/lib/json-input-widget.component';
import { QrCodeWidgetComponent } from '@home/components/widget/lib/qrcode-widget.component';
import { MarkdownWidgetComponent } from '@home/components/widget/lib/markdown-widget.component';
import { SelectEntityDialogComponent } from '@home/components/widget/lib/maps/dialogs/select-entity-dialog.component';
import { HomePageWidgetsModule } from '@home/components/widget/lib/home-page/home-page-widgets.module';
import { WIDGET_COMPONENTS_MODULE_TOKEN } from '@home/components/tokens';
import { FlotWidgetComponent } from '@home/components/widget/lib/flot-widget.component';
import { LegendComponent } from '@home/components/widget/lib/legend.component';
import { GatewayConnectorComponent } from '@home/components/widget/lib/gateway/gateway-connectors.component';
import { GatewayLogsComponent } from '@home/components/widget/lib/gateway/gateway-logs.component';
import { GatewayStatisticsComponent } from '@home/components/widget/lib/gateway/gateway-statistics.component';
import { GatewayServiceRPCComponent } from '@home/components/widget/lib/gateway/gateway-service-rpc.component';
import {
  GatewayServiceRPCConnectorComponent
} from '@home/components/widget/lib/gateway/gateway-service-rpc-connector.component';
import {
  GatewayServiceRPCConnectorTemplatesComponent
} from '@home/components/widget/lib/gateway/gateway-service-rpc-connector-templates.component';
import { DeviceGatewayCommandComponent } from '@home/components/widget/lib/gateway/device-gateway-command.component';
import { GatewayConfigurationComponent } from '@home/components/widget/lib/gateway/gateway-configuration.component';
import {
  GatewayRemoteConfigurationDialogComponent
} from '@home/components/widget/lib/gateway/gateway-remote-configuration-dialog';
import { ValueCardWidgetComponent } from '@home/components/widget/lib/cards/value-card-widget.component';
import {
  AggregatedValueCardWidgetComponent
} from '@home/components/widget/lib/cards/aggregated-value-card-widget.component';
import { CountWidgetComponent } from '@home/components/widget/lib/count/count-widget.component';
import { BatteryLevelWidgetComponent } from '@home/components/widget/lib/indicator/battery-level-widget.component';
import {
  WindSpeedDirectionWidgetComponent
} from '@home/components/widget/lib/weather/wind-speed-direction-widget.component';
import { SignalStrengthWidgetComponent } from '@home/components/widget/lib/indicator/signal-strength-widget.component';
import { ValueChartCardWidgetComponent } from '@home/components/widget/lib/cards/value-chart-card-widget.component';
import { ProgressBarWidgetComponent } from '@home/components/widget/lib/cards/progress-bar-widget.component';
import { LiquidLevelWidgetComponent } from '@home/components/widget/lib/indicator/liquid-level-widget.component';
import { DoughnutWidgetComponent } from '@home/components/widget/lib/chart/doughnut-widget.component';
import { RangeChartWidgetComponent } from '@home/components/widget/lib/chart/range-chart-widget.component';
import {
  BarChartWithLabelsWidgetComponent
} from '@home/components/widget/lib/chart/bar-chart-with-labels-widget.component';
import {
  GatewayServiceRPCConnectorTemplateDialogComponent
} from '@home/components/widget/lib/gateway/gateway-service-rpc-connector-template-dialog';
import { SingleSwitchWidgetComponent } from '@home/components/widget/lib/rpc/single-switch-widget.component';
import { ActionButtonWidgetComponent } from '@home/components/widget/lib/button/action-button-widget.component';
import { CommandButtonWidgetComponent } from '@home/components/widget/lib/button/command-button-widget.component';
import { PowerButtonWidgetComponent } from '@home/components/widget/lib/rpc/power-button-widget.component';
import { SliderWidgetComponent } from '@home/components/widget/lib/rpc/slider-widget.component';
import { ToggleButtonWidgetComponent } from '@home/components/widget/lib/button/toggle-button-widget.component';
import { TimeSeriesChartWidgetComponent } from '@home/components/widget/lib/chart/time-series-chart-widget.component';
import { AddConnectorDialogComponent } from '@home/components/widget/lib/gateway/dialog/add-connector-dialog.component';
import { MappingDialogComponent } from '@home/components/widget/lib/gateway/dialog/mapping-dialog.component';
<<<<<<< HEAD
import {
  EllipsisChipListDirective
} from '@home/components/widget/lib/gateway/connectors-configuration/ellipsis-chip-list.directive';
=======
import { DeviceInfoTableComponent } from '@home/components/widget/lib/gateway/connectors-configuration/device-info-table.component';
import {
  MappingDataKeysPanelComponent
} from '@home/components/widget/lib/gateway/connectors-configuration/mapping-data-keys-panel.component';
import { BrokerSecurityComponent } from '@home/components/widget/lib/gateway/connectors-configuration/broker-security.component';
import { EllipsisChipListDirective } from '@home/components/widget/lib/gateway/connectors-configuration/ellipsis-chip-list.directive';
>>>>>>> 6afaf775
import { StatusWidgetComponent } from '@home/components/widget/lib/indicator/status-widget.component';
import { LatestChartComponent } from '@home/components/widget/lib/chart/latest-chart.component';
import { PieChartWidgetComponent } from '@home/components/widget/lib/chart/pie-chart-widget.component';
import { BarChartWidgetComponent } from '@home/components/widget/lib/chart/bar-chart-widget.component';
import { PolarAreaWidgetComponent } from '@home/components/widget/lib/chart/polar-area-widget.component';
import { RadarChartWidgetComponent } from '@home/components/widget/lib/chart/radar-chart-widget.component';
import { MobileAppQrcodeWidgetComponent } from '@home/components/widget/lib/mobile-app-qrcode-widget.component';
import { KeyValueIsNotEmptyPipe } from '@shared/pipe/key-value-not-empty.pipe';
import { LabelCardWidgetComponent } from '@home/components/widget/lib/cards/label-card-widget.component';
import { LabelValueCardWidgetComponent } from '@home/components/widget/lib/cards/label-value-card-widget.component';
import {
  RestConnectorSecurityComponent
} from '@home/components/widget/lib/gateway/connectors-configuration/rest-connector-secuirity/rest-connector-security.component';
<<<<<<< HEAD
import { GatewayHelpLinkPipe } from '@home/pipes/public-api';
import {
  BrokerConfigControlComponent,
  DeviceInfoTableComponent,
  MappingDataKeysPanelComponent,
  MappingTableComponent,
  MqttBasicConfigComponent,
  OpcUaBasicConfigComponent,
  ServerConfigComponent,
  TypeValuePanelComponent,
  WorkersConfigControlComponent,
} from '@home/components/widget/lib/gateway/connectors-configuration/public-api';

@NgModule({
  declarations: [
    DisplayColumnsPanelComponent,
    EntitiesTableWidgetComponent,
    AlarmsTableWidgetComponent,
    TimeseriesTableWidgetComponent,
    EntitiesHierarchyWidgetComponent,
    EdgesOverviewWidgetComponent,
    DateRangeNavigatorWidgetComponent,
    DateRangeNavigatorPanelComponent,
    JsonInputWidgetComponent,
    MultipleInputWidgetComponent,
    TripAnimationComponent,
    PhotoCameraInputWidgetComponent,
    GatewayFormComponent,
    NavigationCardsWidgetComponent,
    NavigationCardWidgetComponent,
    QrCodeWidgetComponent,
    MobileAppQrcodeWidgetComponent,
    MarkdownWidgetComponent,
    SelectEntityDialogComponent,
    LegendComponent,
    FlotWidgetComponent,
    GatewayConnectorComponent,
    AddConnectorDialogComponent,
    MappingDialogComponent,
    DeviceInfoTableComponent,
    MappingDataKeysPanelComponent,
    TypeValuePanelComponent,
    GatewayLogsComponent,
    GatewayStatisticsComponent,
    GatewayServiceRPCComponent,
    GatewayServiceRPCConnectorComponent,
    GatewayServiceRPCConnectorTemplatesComponent,
    DeviceGatewayCommandComponent,
    GatewayConfigurationComponent,
    GatewayRemoteConfigurationDialogComponent,
    GatewayServiceRPCConnectorTemplateDialogComponent,
    EllipsisChipListDirective,
    ValueCardWidgetComponent,
    AggregatedValueCardWidgetComponent,
    CountWidgetComponent,
    BatteryLevelWidgetComponent,
    WindSpeedDirectionWidgetComponent,
    SignalStrengthWidgetComponent,
    ValueChartCardWidgetComponent,
    ProgressBarWidgetComponent,
    LiquidLevelWidgetComponent,
    DoughnutWidgetComponent,
    RangeChartWidgetComponent,
    BarChartWithLabelsWidgetComponent,
    SingleSwitchWidgetComponent,
    ActionButtonWidgetComponent,
    CommandButtonWidgetComponent,
    PowerButtonWidgetComponent,
    SliderWidgetComponent,
    ToggleButtonWidgetComponent,
    TimeSeriesChartWidgetComponent,
    StatusWidgetComponent,
    LatestChartComponent,
    PieChartWidgetComponent,
    BarChartWidgetComponent,
    PolarAreaWidgetComponent,
    RadarChartWidgetComponent,
    LabelCardWidgetComponent,
    LabelValueCardWidgetComponent
  ],
  imports: [
    CommonModule,
    SharedModule,
    RpcWidgetsModule,
    HomePageWidgetsModule,
    SharedHomeComponentsModule,
    RestConnectorSecurityComponent,
    GatewayHelpLinkPipe,
    BrokerConfigControlComponent,
    WorkersConfigControlComponent,
    ServerConfigComponent,
    MqttBasicConfigComponent,
    MappingTableComponent,
    OpcUaBasicConfigComponent,
    KeyValueIsNotEmptyPipe
  ],
  exports: [
    EntitiesTableWidgetComponent,
    AlarmsTableWidgetComponent,
    TimeseriesTableWidgetComponent,
    EntitiesHierarchyWidgetComponent,
    EdgesOverviewWidgetComponent,
    RpcWidgetsModule,
    HomePageWidgetsModule,
    DateRangeNavigatorWidgetComponent,
    JsonInputWidgetComponent,
    MultipleInputWidgetComponent,
    TripAnimationComponent,
    PhotoCameraInputWidgetComponent,
    GatewayFormComponent,
    NavigationCardsWidgetComponent,
    NavigationCardWidgetComponent,
    QrCodeWidgetComponent,
    MobileAppQrcodeWidgetComponent,
    MarkdownWidgetComponent,
    LegendComponent,
    FlotWidgetComponent,
    GatewayConnectorComponent,
    AddConnectorDialogComponent,
    MappingDialogComponent,
    DeviceInfoTableComponent,
    MappingDataKeysPanelComponent,
    TypeValuePanelComponent,
    GatewayLogsComponent,
    GatewayServiceRPCConnectorComponent,
    GatewayServiceRPCConnectorTemplatesComponent,
    EllipsisChipListDirective,
    GatewayStatisticsComponent,
    GatewayServiceRPCComponent,
    DeviceGatewayCommandComponent,
    GatewayConfigurationComponent,
    GatewayRemoteConfigurationDialogComponent,
    GatewayServiceRPCConnectorTemplateDialogComponent,
    ValueCardWidgetComponent,
    AggregatedValueCardWidgetComponent,
    CountWidgetComponent,
    BatteryLevelWidgetComponent,
    WindSpeedDirectionWidgetComponent,
    SignalStrengthWidgetComponent,
    ValueChartCardWidgetComponent,
    ProgressBarWidgetComponent,
    LiquidLevelWidgetComponent,
    DoughnutWidgetComponent,
    RangeChartWidgetComponent,
    BarChartWithLabelsWidgetComponent,
    SingleSwitchWidgetComponent,
    ActionButtonWidgetComponent,
    CommandButtonWidgetComponent,
    PowerButtonWidgetComponent,
    SliderWidgetComponent,
    ToggleButtonWidgetComponent,
    TimeSeriesChartWidgetComponent,
    StatusWidgetComponent,
    PieChartWidgetComponent,
    BarChartWidgetComponent,
    PolarAreaWidgetComponent,
    RadarChartWidgetComponent,
    LabelCardWidgetComponent,
    LabelValueCardWidgetComponent
  ],
=======
import {
  UnreadNotificationWidgetComponent
} from '@home/components/widget/lib/cards/unread-notification-widget.component';
import {
  NotificationTypeFilterPanelComponent
} from '@home/components/widget/lib/cards/notification-type-filter-panel.component';

@NgModule({
  declarations:
    [
      DisplayColumnsPanelComponent,
      EntitiesTableWidgetComponent,
      AlarmsTableWidgetComponent,
      TimeseriesTableWidgetComponent,
      EntitiesHierarchyWidgetComponent,
      EdgesOverviewWidgetComponent,
      DateRangeNavigatorWidgetComponent,
      DateRangeNavigatorPanelComponent,
      JsonInputWidgetComponent,
      MultipleInputWidgetComponent,
      TripAnimationComponent,
      PhotoCameraInputWidgetComponent,
      GatewayFormComponent,
      NavigationCardsWidgetComponent,
      NavigationCardWidgetComponent,
      QrCodeWidgetComponent,
      MobileAppQrcodeWidgetComponent,
      MarkdownWidgetComponent,
      SelectEntityDialogComponent,
      LegendComponent,
      FlotWidgetComponent,
      GatewayConnectorComponent,
      AddConnectorDialogComponent,
      MappingTableComponent,
      MappingDialogComponent,
      DeviceInfoTableComponent,
      MappingDataKeysPanelComponent,
      BrokerSecurityComponent,
      GatewayLogsComponent,
      GatewayStatisticsComponent,
      GatewayServiceRPCComponent,
      GatewayServiceRPCConnectorComponent,
      GatewayServiceRPCConnectorTemplatesComponent,
      DeviceGatewayCommandComponent,
      GatewayConfigurationComponent,
      GatewayRemoteConfigurationDialogComponent,
      GatewayServiceRPCConnectorTemplateDialogComponent,
      EllipsisChipListDirective,
      ValueCardWidgetComponent,
      AggregatedValueCardWidgetComponent,
      CountWidgetComponent,
      BatteryLevelWidgetComponent,
      WindSpeedDirectionWidgetComponent,
      SignalStrengthWidgetComponent,
      ValueChartCardWidgetComponent,
      ProgressBarWidgetComponent,
      LiquidLevelWidgetComponent,
      DoughnutWidgetComponent,
      RangeChartWidgetComponent,
      BarChartWithLabelsWidgetComponent,
      SingleSwitchWidgetComponent,
      ActionButtonWidgetComponent,
      CommandButtonWidgetComponent,
      PowerButtonWidgetComponent,
      SliderWidgetComponent,
      ToggleButtonWidgetComponent,
      TimeSeriesChartWidgetComponent,
      StatusWidgetComponent,
      LatestChartComponent,
      PieChartWidgetComponent,
      BarChartWidgetComponent,
      PolarAreaWidgetComponent,
      RadarChartWidgetComponent,
      LabelCardWidgetComponent,
      LabelValueCardWidgetComponent,
      UnreadNotificationWidgetComponent,
      NotificationTypeFilterPanelComponent
    ],
    imports: [
        CommonModule,
        SharedModule,
        RpcWidgetsModule,
        HomePageWidgetsModule,
        SharedHomeComponentsModule,
        RestConnectorSecurityComponent
    ],
    exports: [
        EntitiesTableWidgetComponent,
        AlarmsTableWidgetComponent,
        TimeseriesTableWidgetComponent,
        EntitiesHierarchyWidgetComponent,
        EdgesOverviewWidgetComponent,
        RpcWidgetsModule,
        HomePageWidgetsModule,
        DateRangeNavigatorWidgetComponent,
        JsonInputWidgetComponent,
        MultipleInputWidgetComponent,
        TripAnimationComponent,
        PhotoCameraInputWidgetComponent,
        GatewayFormComponent,
        NavigationCardsWidgetComponent,
        NavigationCardWidgetComponent,
        QrCodeWidgetComponent,
        MobileAppQrcodeWidgetComponent,
        MarkdownWidgetComponent,
        LegendComponent,
        FlotWidgetComponent,
        GatewayConnectorComponent,
        AddConnectorDialogComponent,
        MappingTableComponent,
        MappingDialogComponent,
        DeviceInfoTableComponent,
        MappingDataKeysPanelComponent,
        BrokerSecurityComponent,
        GatewayLogsComponent,
        GatewayServiceRPCConnectorComponent,
        GatewayServiceRPCConnectorTemplatesComponent,
        EllipsisChipListDirective,
        GatewayStatisticsComponent,
        GatewayServiceRPCComponent,
        DeviceGatewayCommandComponent,
        GatewayConfigurationComponent,
        GatewayRemoteConfigurationDialogComponent,
        GatewayServiceRPCConnectorTemplateDialogComponent,
        ValueCardWidgetComponent,
        AggregatedValueCardWidgetComponent,
        CountWidgetComponent,
        BatteryLevelWidgetComponent,
        WindSpeedDirectionWidgetComponent,
        SignalStrengthWidgetComponent,
        ValueChartCardWidgetComponent,
        ProgressBarWidgetComponent,
        LiquidLevelWidgetComponent,
        DoughnutWidgetComponent,
        RangeChartWidgetComponent,
        BarChartWithLabelsWidgetComponent,
        SingleSwitchWidgetComponent,
        ActionButtonWidgetComponent,
        CommandButtonWidgetComponent,
        PowerButtonWidgetComponent,
        SliderWidgetComponent,
        ToggleButtonWidgetComponent,
        TimeSeriesChartWidgetComponent,
        StatusWidgetComponent,
        PieChartWidgetComponent,
        BarChartWidgetComponent,
        PolarAreaWidgetComponent,
        RadarChartWidgetComponent,
        LabelCardWidgetComponent,
        LabelValueCardWidgetComponent,
        UnreadNotificationWidgetComponent,
        NotificationTypeFilterPanelComponent
    ],
>>>>>>> 6afaf775
  providers: [
    {provide: WIDGET_COMPONENTS_MODULE_TOKEN, useValue: WidgetComponentsModule}
  ]
})
export class WidgetComponentsModule {
}<|MERGE_RESOLUTION|>--- conflicted
+++ resolved
@@ -90,18 +90,9 @@
 import { TimeSeriesChartWidgetComponent } from '@home/components/widget/lib/chart/time-series-chart-widget.component';
 import { AddConnectorDialogComponent } from '@home/components/widget/lib/gateway/dialog/add-connector-dialog.component';
 import { MappingDialogComponent } from '@home/components/widget/lib/gateway/dialog/mapping-dialog.component';
-<<<<<<< HEAD
 import {
   EllipsisChipListDirective
 } from '@home/components/widget/lib/gateway/connectors-configuration/ellipsis-chip-list.directive';
-=======
-import { DeviceInfoTableComponent } from '@home/components/widget/lib/gateway/connectors-configuration/device-info-table.component';
-import {
-  MappingDataKeysPanelComponent
-} from '@home/components/widget/lib/gateway/connectors-configuration/mapping-data-keys-panel.component';
-import { BrokerSecurityComponent } from '@home/components/widget/lib/gateway/connectors-configuration/broker-security.component';
-import { EllipsisChipListDirective } from '@home/components/widget/lib/gateway/connectors-configuration/ellipsis-chip-list.directive';
->>>>>>> 6afaf775
 import { StatusWidgetComponent } from '@home/components/widget/lib/indicator/status-widget.component';
 import { LatestChartComponent } from '@home/components/widget/lib/chart/latest-chart.component';
 import { PieChartWidgetComponent } from '@home/components/widget/lib/chart/pie-chart-widget.component';
@@ -115,7 +106,12 @@
 import {
   RestConnectorSecurityComponent
 } from '@home/components/widget/lib/gateway/connectors-configuration/rest-connector-secuirity/rest-connector-security.component';
-<<<<<<< HEAD
+import {
+  UnreadNotificationWidgetComponent
+} from '@home/components/widget/lib/cards/unread-notification-widget.component';
+import {
+  NotificationTypeFilterPanelComponent
+} from '@home/components/widget/lib/cards/notification-type-filter-panel.component';
 import { GatewayHelpLinkPipe } from '@home/pipes/public-api';
 import {
   BrokerConfigControlComponent,
@@ -194,8 +190,9 @@
     PolarAreaWidgetComponent,
     RadarChartWidgetComponent,
     LabelCardWidgetComponent,
-    LabelValueCardWidgetComponent
-  ],
+    LabelValueCardWidgetComponent,
+    UnreadNotificationWidgetComponent,
+    NotificationTypeFilterPanelComponent],
   imports: [
     CommonModule,
     SharedModule,
@@ -274,163 +271,10 @@
     PolarAreaWidgetComponent,
     RadarChartWidgetComponent,
     LabelCardWidgetComponent,
-    LabelValueCardWidgetComponent
+    LabelValueCardWidgetComponent,
+    UnreadNotificationWidgetComponent,
+    NotificationTypeFilterPanelComponent
   ],
-=======
-import {
-  UnreadNotificationWidgetComponent
-} from '@home/components/widget/lib/cards/unread-notification-widget.component';
-import {
-  NotificationTypeFilterPanelComponent
-} from '@home/components/widget/lib/cards/notification-type-filter-panel.component';
-
-@NgModule({
-  declarations:
-    [
-      DisplayColumnsPanelComponent,
-      EntitiesTableWidgetComponent,
-      AlarmsTableWidgetComponent,
-      TimeseriesTableWidgetComponent,
-      EntitiesHierarchyWidgetComponent,
-      EdgesOverviewWidgetComponent,
-      DateRangeNavigatorWidgetComponent,
-      DateRangeNavigatorPanelComponent,
-      JsonInputWidgetComponent,
-      MultipleInputWidgetComponent,
-      TripAnimationComponent,
-      PhotoCameraInputWidgetComponent,
-      GatewayFormComponent,
-      NavigationCardsWidgetComponent,
-      NavigationCardWidgetComponent,
-      QrCodeWidgetComponent,
-      MobileAppQrcodeWidgetComponent,
-      MarkdownWidgetComponent,
-      SelectEntityDialogComponent,
-      LegendComponent,
-      FlotWidgetComponent,
-      GatewayConnectorComponent,
-      AddConnectorDialogComponent,
-      MappingTableComponent,
-      MappingDialogComponent,
-      DeviceInfoTableComponent,
-      MappingDataKeysPanelComponent,
-      BrokerSecurityComponent,
-      GatewayLogsComponent,
-      GatewayStatisticsComponent,
-      GatewayServiceRPCComponent,
-      GatewayServiceRPCConnectorComponent,
-      GatewayServiceRPCConnectorTemplatesComponent,
-      DeviceGatewayCommandComponent,
-      GatewayConfigurationComponent,
-      GatewayRemoteConfigurationDialogComponent,
-      GatewayServiceRPCConnectorTemplateDialogComponent,
-      EllipsisChipListDirective,
-      ValueCardWidgetComponent,
-      AggregatedValueCardWidgetComponent,
-      CountWidgetComponent,
-      BatteryLevelWidgetComponent,
-      WindSpeedDirectionWidgetComponent,
-      SignalStrengthWidgetComponent,
-      ValueChartCardWidgetComponent,
-      ProgressBarWidgetComponent,
-      LiquidLevelWidgetComponent,
-      DoughnutWidgetComponent,
-      RangeChartWidgetComponent,
-      BarChartWithLabelsWidgetComponent,
-      SingleSwitchWidgetComponent,
-      ActionButtonWidgetComponent,
-      CommandButtonWidgetComponent,
-      PowerButtonWidgetComponent,
-      SliderWidgetComponent,
-      ToggleButtonWidgetComponent,
-      TimeSeriesChartWidgetComponent,
-      StatusWidgetComponent,
-      LatestChartComponent,
-      PieChartWidgetComponent,
-      BarChartWidgetComponent,
-      PolarAreaWidgetComponent,
-      RadarChartWidgetComponent,
-      LabelCardWidgetComponent,
-      LabelValueCardWidgetComponent,
-      UnreadNotificationWidgetComponent,
-      NotificationTypeFilterPanelComponent
-    ],
-    imports: [
-        CommonModule,
-        SharedModule,
-        RpcWidgetsModule,
-        HomePageWidgetsModule,
-        SharedHomeComponentsModule,
-        RestConnectorSecurityComponent
-    ],
-    exports: [
-        EntitiesTableWidgetComponent,
-        AlarmsTableWidgetComponent,
-        TimeseriesTableWidgetComponent,
-        EntitiesHierarchyWidgetComponent,
-        EdgesOverviewWidgetComponent,
-        RpcWidgetsModule,
-        HomePageWidgetsModule,
-        DateRangeNavigatorWidgetComponent,
-        JsonInputWidgetComponent,
-        MultipleInputWidgetComponent,
-        TripAnimationComponent,
-        PhotoCameraInputWidgetComponent,
-        GatewayFormComponent,
-        NavigationCardsWidgetComponent,
-        NavigationCardWidgetComponent,
-        QrCodeWidgetComponent,
-        MobileAppQrcodeWidgetComponent,
-        MarkdownWidgetComponent,
-        LegendComponent,
-        FlotWidgetComponent,
-        GatewayConnectorComponent,
-        AddConnectorDialogComponent,
-        MappingTableComponent,
-        MappingDialogComponent,
-        DeviceInfoTableComponent,
-        MappingDataKeysPanelComponent,
-        BrokerSecurityComponent,
-        GatewayLogsComponent,
-        GatewayServiceRPCConnectorComponent,
-        GatewayServiceRPCConnectorTemplatesComponent,
-        EllipsisChipListDirective,
-        GatewayStatisticsComponent,
-        GatewayServiceRPCComponent,
-        DeviceGatewayCommandComponent,
-        GatewayConfigurationComponent,
-        GatewayRemoteConfigurationDialogComponent,
-        GatewayServiceRPCConnectorTemplateDialogComponent,
-        ValueCardWidgetComponent,
-        AggregatedValueCardWidgetComponent,
-        CountWidgetComponent,
-        BatteryLevelWidgetComponent,
-        WindSpeedDirectionWidgetComponent,
-        SignalStrengthWidgetComponent,
-        ValueChartCardWidgetComponent,
-        ProgressBarWidgetComponent,
-        LiquidLevelWidgetComponent,
-        DoughnutWidgetComponent,
-        RangeChartWidgetComponent,
-        BarChartWithLabelsWidgetComponent,
-        SingleSwitchWidgetComponent,
-        ActionButtonWidgetComponent,
-        CommandButtonWidgetComponent,
-        PowerButtonWidgetComponent,
-        SliderWidgetComponent,
-        ToggleButtonWidgetComponent,
-        TimeSeriesChartWidgetComponent,
-        StatusWidgetComponent,
-        PieChartWidgetComponent,
-        BarChartWidgetComponent,
-        PolarAreaWidgetComponent,
-        RadarChartWidgetComponent,
-        LabelCardWidgetComponent,
-        LabelValueCardWidgetComponent,
-        UnreadNotificationWidgetComponent,
-        NotificationTypeFilterPanelComponent
-    ],
->>>>>>> 6afaf775
   providers: [
     {provide: WIDGET_COMPONENTS_MODULE_TOKEN, useValue: WidgetComponentsModule}
   ]
