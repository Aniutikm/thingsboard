<!--

    Copyright © 2016-2021 The Thingsboard Authors

    Licensed under the Apache License, Version 2.0 (the "License");
    you may not use this file except in compliance with the License.
    You may obtain a copy of the License at

        http://www.apache.org/licenses/LICENSE-2.0

    Unless required by applicable law or agreed to in writing, software
    distributed under the License is distributed on an "AS IS" BASIS,
    WITHOUT WARRANTIES OR CONDITIONS OF ANY KIND, either express or implied.
    See the License for the specific language governing permissions and
    limitations under the License.

-->
<section style="padding-bottom: 16px; margin: 0">
  <mat-tab-group dynamicHeight>
    <mat-tab label="{{ 'device-profile.lwm2m.model-tab' | translate }}">
      <ng-template matTabContent>
        <section [formGroup]="lwm2mDeviceProfileFormGroup">
          <tb-profile-lwm2m-object-list
            (addList)="addObjectsList($event)"
            (removeList)="removeObjectsList($event)"
            [required]="required"
            formControlName="objectIds">
          </tb-profile-lwm2m-object-list>
          <tb-profile-lwm2m-observe-attr-telemetry
            [required]="required"
            formControlName="observeAttrTelemetry">
          </tb-profile-lwm2m-observe-attr-telemetry>
        </section>
      </ng-template>
    </mat-tab>
    <mat-tab label="{{ 'device-profile.lwm2m.servers' | translate }}">
      <section [formGroup]="lwm2mDeviceProfileFormGroup">
        <section formGroupName="bootstrap" style="padding: 4px 2px">
          <mat-accordion multi="true">
            <mat-expansion-panel>
              <mat-expansion-panel-header>
                <mat-panel-title>{{ 'device-profile.lwm2m.servers' | translate }}</mat-panel-title>
              </mat-expansion-panel-header>
              <ng-template matExpansionPanelContent formGroupName="servers">
                <div fxLayout="row" fxLayout.xs="column" fxLayoutGap="8px" fxLayoutGap.xs="0px">
                  <mat-form-field fxFlex>
                    <mat-label>{{ 'device-profile.lwm2m.short-id' | translate }}</mat-label>
                    <input matInput type="number" min="1" max="65534" formControlName="shortId" required>
                    <mat-error *ngIf="lwm2mDeviceProfileFormGroup.get('bootstrap.servers.shortId').hasError('required')">
                      {{ 'device-profile.lwm2m.short-id-required' | translate }}
                    </mat-error>
                    <mat-error *ngIf="lwm2mDeviceProfileFormGroup.get('bootstrap.servers.shortId').hasError('min') ||
                                        lwm2mDeviceProfileFormGroup.get('bootstrap.servers.shortId').hasError('max')">
                      {{ 'device-profile.lwm2m.short-id-range' | translate }}
                    </mat-error>
                    <mat-error *ngIf="lwm2mDeviceProfileFormGroup.get('bootstrap.servers.shortId').hasError('pattern')">
                      {{ 'device-profile.lwm2m.short-id-pattern' | translate }}
                    </mat-error>
                  </mat-form-field>
                  <mat-form-field fxFlex>
                    <mat-label>{{ 'device-profile.lwm2m.lifetime' | translate }}</mat-label>
                    <input matInput type="number" min="0" formControlName="lifetime" required>
                    <mat-error *ngIf="lwm2mDeviceProfileFormGroup.get('bootstrap.servers.lifetime').hasError('required')">
                      {{ 'device-profile.lwm2m.lifetime-required' | translate }}
                    </mat-error>
                    <mat-error *ngIf="lwm2mDeviceProfileFormGroup.get('bootstrap.servers.lifetime').hasError('pattern') ||
                                        lwm2mDeviceProfileFormGroup.get('bootstrap.servers.lifetime').hasError('min')">
                      {{ 'device-profile.lwm2m.lifetime-pattern' | translate }}
                    </mat-error>
                  </mat-form-field>
                  <mat-form-field fxFlex>
                    <mat-label>{{ 'device-profile.lwm2m.default-min-period' | translate }}</mat-label>
                    <input matInput type="number" min="0" formControlName="defaultMinPeriod" required>
                    <mat-error *ngIf="lwm2mDeviceProfileFormGroup.get('bootstrap.servers.defaultMinPeriod').hasError('required')">
                      {{ 'device-profile.lwm2m.default-min-period-required' | translate }}
                    </mat-error>
                    <mat-error *ngIf="lwm2mDeviceProfileFormGroup.get('bootstrap.servers.defaultMinPeriod').hasError('pattern') ||
                                        lwm2mDeviceProfileFormGroup.get('bootstrap.servers.defaultMinPeriod').hasError('min')">
                      {{ 'device-profile.lwm2m.default-min-period-pattern' | translate }}
                    </mat-error>
                  </mat-form-field>
                </div>
                <mat-form-field class="mat-block">
                  <mat-label>{{ 'device-profile.lwm2m.binding' | translate }}</mat-label>
                  <mat-select formControlName="binding">
                    <mat-option *ngFor="let bindingMode of bindingModeTypes" [value]="bindingMode">
                      {{ bindingModeTypeNamesMap.get(bindingMode) | translate }}
                    </mat-option>
                  </mat-select>
                </mat-form-field>
                <mat-checkbox formControlName="notifIfDisabled" color="primary">
                  {{ 'device-profile.lwm2m.notification-storing' | translate }}
                </mat-checkbox>
              </ng-template>
            </mat-expansion-panel>
            <mat-expansion-panel>
              <mat-expansion-panel-header>
                <mat-panel-title>{{ 'device-profile.lwm2m.bootstrap-server' | translate }}</mat-panel-title>
              </mat-expansion-panel-header>
              <ng-template matExpansionPanelContent>
                <tb-profile-lwm2m-device-config-server
                  formControlName="bootstrapServer"
                  [isBootstrapServer]="true">
                </tb-profile-lwm2m-device-config-server>
              </ng-template>
            </mat-expansion-panel>
            <mat-expansion-panel>
              <mat-expansion-panel-header>
                <mat-panel-title>{{ 'device-profile.lwm2m.lwm2m-server' | translate }}</mat-panel-title>
              </mat-expansion-panel-header>
              <ng-template matExpansionPanelContent>
                <tb-profile-lwm2m-device-config-server
                  formControlName="lwm2mServer"
                  [isBootstrapServer]="false">
                </tb-profile-lwm2m-device-config-server>
              </ng-template>
            </mat-expansion-panel>
          </mat-accordion>
        </section>
      </section>
    </mat-tab>
    <mat-tab label="{{ 'device-profile.lwm2m.others-tab' | translate }}">
      <ng-template matTabContent [formGroup]="lwm2mDeviceProfileFormGroup">
        <section formGroupName="clientLwM2mSettings">
          <fieldset class="fields-group">
            <legend class="group-title" translate>device-profile.lwm2m.fw-update</legend>
            <mat-form-field class="mat-block" fxFlex>
              <mat-label>{{ 'device-profile.lwm2m.fw-update-strategy' | translate }}</mat-label>
              <mat-select formControlName="fwUpdateStrategy">
                <mat-option [value]=1>{{ 'device-profile.lwm2m.fw-update-strategy-package' | translate }}</mat-option>
                <mat-option [value]=2>{{ 'device-profile.lwm2m.fw-update-strategy-package-uri' | translate }}</mat-option>
                <mat-option [value]=3>{{ 'device-profile.lwm2m.fw-update-strategy-data' | translate }}</mat-option>
              </mat-select>
            </mat-form-field>
            <mat-form-field class="mat-block" fxFlex *ngIf="isFwUpdateStrategy">
<<<<<<< HEAD
              <mat-label>{{ 'device-profile.lwm2m.fw-update-resource' | translate }}</mat-label>
              <input matInput formControlName="fwUpdateResource" required>
              <mat-error *ngIf="lwm2mDeviceProfileFormGroup.get('fwUpdateResource').hasError('required')">
                {{ 'device-profile.lwm2m.fw-update-resource-required' | translate }}
=======
              <mat-label>{{ 'device-profile.lwm2m.fw-update-recourse' | translate }}</mat-label>
              <input matInput formControlName="fwUpdateRecourse" required>
              <mat-error *ngIf="lwm2mDeviceProfileFormGroup.get('clientLwM2mSettings.fwUpdateRecourse').hasError('required')">
                {{ 'device-profile.lwm2m.fw-update-recourse-required' | translate }}
>>>>>>> 688a2720
              </mat-error>
            </mat-form-field>
          </fieldset>
          <fieldset class="fields-group">
            <legend class="group-title" translate>device-profile.lwm2m.sw-update</legend>
            <mat-form-field class="mat-block" fxFlex>
              <mat-label>{{ 'device-profile.lwm2m.sw-update-strategy' | translate }}</mat-label>
              <mat-select formControlName="swUpdateStrategy">
                <mat-option [value]=1>{{ 'device-profile.lwm2m.sw-update-strategy-package' | translate }}</mat-option>
                <mat-option [value]=2>{{ 'device-profile.lwm2m.sw-update-strategy-package-uri' | translate }}</mat-option>
              </mat-select>
            </mat-form-field>
            <mat-form-field class="mat-block" fxFlex *ngIf="isSwUpdateStrategy">
<<<<<<< HEAD
              <mat-label>{{ 'device-profile.lwm2m.sw-update-resource' | translate }}</mat-label>
              <input matInput formControlName="swUpdateResource" required>
              <mat-error *ngIf="lwm2mDeviceProfileFormGroup.get('swUpdateResource').hasError('required')">
                {{ 'device-profile.lwm2m.sw-update-resource-required' | translate }}
=======
              <mat-label>{{ 'device-profile.lwm2m.sw-update-recourse' | translate }}</mat-label>
              <input matInput formControlName="swUpdateRecourse" required>
              <mat-error *ngIf="lwm2mDeviceProfileFormGroup.get('clientLwM2mSettings.swUpdateRecourse').hasError('required')">
                {{ 'device-profile.lwm2m.sw-update-recourse-required' | translate }}
>>>>>>> 688a2720
              </mat-error>
            </mat-form-field>
          </fieldset>
          <fieldset class="fields-group">
            <legend class="group-title" translate>device-profile.power-saving-mode</legend>
            <mat-form-field class="mat-block" fxFlex>
              <mat-label> </mat-label>
              <mat-select formControlName="powerMode">
                <mat-option *ngFor="let powerMod of powerMods" [value]="powerMod">
                  {{ powerModeTranslationMap.get(powerMod) | translate}}
                </mat-option>
              </mat-select>
            </mat-form-field>
          </fieldset>
<!--          <mat-accordion multi="true">-->
<!--            <div *ngIf="false">-->
<!--              <mat-expansion-panel>-->
<!--                <mat-expansion-panel-header>-->
<!--                  <mat-panel-title>{{ 'device-profile.lwm2m.client-strategy' | translate }}</mat-panel-title>-->
<!--                </mat-expansion-panel-header>-->
<!--                <ng-template matExpansionPanelContent>-->
<!--                  <div fxLayout="column">-->
<!--                    <mat-form-field class="mat-block">-->
<!--                      <mat-label>{{ 'device-profile.lwm2m.client-strategy-label' | translate }}</mat-label>-->
<!--                      <mat-select formControlName="clientOnlyObserveAfterConnect"-->
<!--                                  matTooltip="{{ 'device-profile.lwm2m.client-strategy-tip' | translate:-->
<!--                                  { count: +lwm2mDeviceProfileFormGroup.get('clientOnlyObserveAfterConnect').value } }}"-->
<!--                                  matTooltipPosition="above">-->
<!--                        <mat-option value=1>{{ 'device-profile.lwm2m.client-strategy-connect' | translate:-->
<!--                          {count: 1} }}</mat-option>-->
<!--                        <mat-option value=2>{{ 'device-profile.lwm2m.client-strategy-connect' | translate:-->
<!--                          {count: 2} }}</mat-option>-->
<!--                      </mat-select>-->
<!--                    </mat-form-field>-->
<!--                  </div>-->
<!--                </ng-template>-->
<!--              </mat-expansion-panel>-->
<!--            </div>-->
<!--          </mat-accordion>-->
        </section>
      </ng-template>
    </mat-tab>
    <mat-tab label="{{ 'device-profile.lwm2m.config-json-tab' | translate }}">
      <ng-template matTabContent>
        <section [formGroup]="lwm2mDeviceConfigFormGroup" style="padding: 8px 0">
          <tb-json-object-edit
            readonly
            [required]="required"
            [sort]="sortFunction"
            label="{{ 'device-profile.transport-type-lwm2m' | translate }}"
            formControlName="configurationJson">
          </tb-json-object-edit>
        </section>
      </ng-template>
    </mat-tab>
  </mat-tab-group>
</section><|MERGE_RESOLUTION|>--- conflicted
+++ resolved
@@ -133,17 +133,10 @@
               </mat-select>
             </mat-form-field>
             <mat-form-field class="mat-block" fxFlex *ngIf="isFwUpdateStrategy">
-<<<<<<< HEAD
               <mat-label>{{ 'device-profile.lwm2m.fw-update-resource' | translate }}</mat-label>
               <input matInput formControlName="fwUpdateResource" required>
-              <mat-error *ngIf="lwm2mDeviceProfileFormGroup.get('fwUpdateResource').hasError('required')">
+              <mat-error *ngIf="lwm2mDeviceProfileFormGroup.get('clientLwM2mSettings.fwUpdateResource').hasError('required')">
                 {{ 'device-profile.lwm2m.fw-update-resource-required' | translate }}
-=======
-              <mat-label>{{ 'device-profile.lwm2m.fw-update-recourse' | translate }}</mat-label>
-              <input matInput formControlName="fwUpdateRecourse" required>
-              <mat-error *ngIf="lwm2mDeviceProfileFormGroup.get('clientLwM2mSettings.fwUpdateRecourse').hasError('required')">
-                {{ 'device-profile.lwm2m.fw-update-recourse-required' | translate }}
->>>>>>> 688a2720
               </mat-error>
             </mat-form-field>
           </fieldset>
@@ -157,17 +150,10 @@
               </mat-select>
             </mat-form-field>
             <mat-form-field class="mat-block" fxFlex *ngIf="isSwUpdateStrategy">
-<<<<<<< HEAD
               <mat-label>{{ 'device-profile.lwm2m.sw-update-resource' | translate }}</mat-label>
               <input matInput formControlName="swUpdateResource" required>
-              <mat-error *ngIf="lwm2mDeviceProfileFormGroup.get('swUpdateResource').hasError('required')">
+              <mat-error *ngIf="lwm2mDeviceProfileFormGroup.get('clientLwM2mSettings.swUpdateResource').hasError('required')">
                 {{ 'device-profile.lwm2m.sw-update-resource-required' | translate }}
-=======
-              <mat-label>{{ 'device-profile.lwm2m.sw-update-recourse' | translate }}</mat-label>
-              <input matInput formControlName="swUpdateRecourse" required>
-              <mat-error *ngIf="lwm2mDeviceProfileFormGroup.get('clientLwM2mSettings.swUpdateRecourse').hasError('required')">
-                {{ 'device-profile.lwm2m.sw-update-recourse-required' | translate }}
->>>>>>> 688a2720
               </mat-error>
             </mat-form-field>
           </fieldset>
