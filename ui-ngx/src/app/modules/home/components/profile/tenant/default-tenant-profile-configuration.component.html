<!--

    Copyright © 2016-2023 The Thingsboard Authors

    Licensed under the Apache License, Version 2.0 (the "License");
    you may not use this file except in compliance with the License.
    You may obtain a copy of the License at

        http://www.apache.org/licenses/LICENSE-2.0

    Unless required by applicable law or agreed to in writing, software
    distributed under the License is distributed on an "AS IS" BASIS,
    WITHOUT WARRANTIES OR CONDITIONS OF ANY KIND, either express or implied.
    See the License for the specific language governing permissions and
    limitations under the License.

-->
<section [formGroup]="defaultTenantProfileConfigurationFormGroup" fxLayout="column">
  <fieldset class="fields-group">
    <legend class="group-title">
      {{ 'tenant-profile.entities' | translate }} <span translate>tenant-profile.unlimited</span>
    </legend>
    <div class="fields-element" fxFlex fxLayout="row" fxLayout.xs="column" fxLayoutGap.gt-xs="16px">
      <mat-form-field fxFlex class="mat-block" appearance="fill" subscriptSizing="dynamic">
        <mat-label translate>tenant-profile.maximum-devices</mat-label>
        <input matInput required min="0" step="1"
               formControlName="maxDevices"
               type="number">
        <mat-error *ngIf="defaultTenantProfileConfigurationFormGroup.get('maxDevices').hasError('required')">
          {{ 'tenant-profile.maximum-devices-required' | translate}}
        </mat-error>
        <mat-error *ngIf="defaultTenantProfileConfigurationFormGroup.get('maxDevices').hasError('min')">
          {{ 'tenant-profile.maximum-devices-range' | translate}}
        </mat-error>
        <mat-hint></mat-hint>
      </mat-form-field>
      <mat-form-field fxFlex class="mat-block" appearance="fill" subscriptSizing="dynamic">
        <mat-label translate>tenant-profile.maximum-dashboards</mat-label>
        <input matInput required min="0" step="1"
               formControlName="maxDashboards"
               type="number">
        <mat-error *ngIf="defaultTenantProfileConfigurationFormGroup.get('maxDashboards').hasError('required')">
          {{ 'tenant-profile.maximum-dashboards-required' | translate}}
        </mat-error>
        <mat-error *ngIf="defaultTenantProfileConfigurationFormGroup.get('maxDashboards').hasError('min')">
          {{ 'tenant-profile.maximum-dashboards-range' | translate}}
        </mat-error>
        <mat-hint></mat-hint>
      </mat-form-field>
    </div>
    <div fxFlex fxLayout="row" fxLayout.xs="column" fxLayoutGap.gt-xs="16px">
      <mat-form-field fxFlex class="mat-block" appearance="fill" subscriptSizing="dynamic">
        <mat-label translate>tenant-profile.maximum-assets</mat-label>
        <input matInput required min="0" step="1"
               formControlName="maxAssets"
               type="number">
        <mat-error *ngIf="defaultTenantProfileConfigurationFormGroup.get('maxAssets').hasError('required')">
          {{ 'tenant-profile.maximum-assets-required' | translate}}
        </mat-error>
        <mat-error *ngIf="defaultTenantProfileConfigurationFormGroup.get('maxAssets').hasError('min')">
          {{ 'tenant-profile.maximum-assets-range' | translate}}
        </mat-error>
        <mat-hint></mat-hint>
      </mat-form-field>
      <mat-form-field fxFlex class="mat-block" appearance="fill" subscriptSizing="dynamic">
        <mat-label translate>tenant-profile.maximum-users</mat-label>
        <input matInput required min="0" step="1"
               formControlName="maxUsers"
               type="number">
        <mat-error *ngIf="defaultTenantProfileConfigurationFormGroup.get('maxUsers').hasError('required')">
          {{ 'tenant-profile.maximum-users-required' | translate}}
        </mat-error>
        <mat-error *ngIf="defaultTenantProfileConfigurationFormGroup.get('maxUsers').hasError('min')">
          {{ 'tenant-profile.maximum-users-range' | translate}}
        </mat-error>
        <mat-hint></mat-hint>
      </mat-form-field>
    </div>
    <mat-expansion-panel class="configuration-panel">
      <mat-expansion-panel-header>
        <mat-panel-description fxLayoutAlign="end" translate>
          tenant-profile.advanced-settings
        </mat-panel-description>
      </mat-expansion-panel-header>
      <ng-template matExpansionPanelContent>
        <div fxFlex fxLayout="row" fxLayout.xs="column" fxLayoutGap.gt-xs="16px">
          <mat-form-field fxFlex class="mat-block" appearance="fill" subscriptSizing="dynamic">
            <mat-label translate>tenant-profile.maximum-customers</mat-label>
            <input matInput required min="0" step="1"
                   formControlName="maxCustomers"
                   type="number">
            <mat-error *ngIf="defaultTenantProfileConfigurationFormGroup.get('maxCustomers').hasError('required')">
              {{ 'tenant-profile.maximum-customers-required' | translate}}
            </mat-error>
            <mat-error *ngIf="defaultTenantProfileConfigurationFormGroup.get('maxCustomers').hasError('min')">
              {{ 'tenant-profile.maximum-customers-range' | translate}}
            </mat-error>
            <mat-hint></mat-hint>
          </mat-form-field>
          <mat-form-field fxFlex class="mat-block" appearance="fill" subscriptSizing="dynamic">
            <mat-label translate>tenant-profile.maximum-rule-chains</mat-label>
            <input matInput required min="0" step="1"
                   formControlName="maxRuleChains"
                   type="number">
            <mat-error *ngIf="defaultTenantProfileConfigurationFormGroup.get('maxRuleChains').hasError('required')">
              {{ 'tenant-profile.maximum-rule-chains-required' | translate}}
            </mat-error>
            <mat-error *ngIf="defaultTenantProfileConfigurationFormGroup.get('maxRuleChains').hasError('min')">
              {{ 'tenant-profile.maximum-rule-chains-range' | translate}}
            </mat-error>
            <mat-hint></mat-hint>
          </mat-form-field>
        </div>
      </ng-template>
    </mat-expansion-panel>
  </fieldset>

  <fieldset class="fields-group">
    <legend class="group-title">
      {{ 'tenant-profile.rule-engine' | translate }} <span translate>tenant-profile.unlimited</span>
    </legend>
    <div class="fields-element" fxFlex fxLayout="row" fxLayout.xs="column" fxLayoutGap.gt-xs="16px">
      <mat-form-field fxFlex class="mat-block" appearance="fill" subscriptSizing="dynamic">
        <mat-label translate>tenant-profile.max-r-e-executions</mat-label>
        <input matInput required min="0" step="1"
               formControlName="maxREExecutions"
               type="number">
        <mat-error *ngIf="defaultTenantProfileConfigurationFormGroup.get('maxREExecutions').hasError('required')">
          {{ 'tenant-profile.max-r-e-executions-required' | translate}}
        </mat-error>
        <mat-error *ngIf="defaultTenantProfileConfigurationFormGroup.get('maxREExecutions').hasError('min')">
          {{ 'tenant-profile.max-r-e-executions-range' | translate}}
        </mat-error>
        <mat-hint></mat-hint>
      </mat-form-field>
      <mat-form-field fxFlex class="mat-block" appearance="fill" subscriptSizing="dynamic">
        <mat-label translate>tenant-profile.max-transport-messages</mat-label>
        <input matInput required min="0" step="1"
               formControlName="maxTransportMessages"
               type="number">
        <mat-error *ngIf="defaultTenantProfileConfigurationFormGroup.get('maxTransportMessages').hasError('required')">
          {{ 'tenant-profile.max-transport-messages-range' | translate}}
        </mat-error>
        <mat-error *ngIf="defaultTenantProfileConfigurationFormGroup.get('maxTransportMessages').hasError('min')">
          {{ 'tenant-profile.max-transport-messages-required' | translate}}
        </mat-error>
        <mat-hint></mat-hint>
      </mat-form-field>
    </div>
    <mat-expansion-panel class="configuration-panel">
      <mat-expansion-panel-header>
        <mat-panel-description fxLayoutAlign="end" translate>
          tenant-profile.advanced-settings
        </mat-panel-description>
      </mat-expansion-panel-header>
      <ng-template matExpansionPanelContent>
        <div fxFlex fxLayout="row" fxLayout.xs="column" fxLayoutGap.gt-xs="16px">
          <mat-form-field fxFlex class="mat-block" appearance="fill" subscriptSizing="dynamic">
            <mat-label translate>tenant-profile.max-j-s-executions</mat-label>
            <input matInput required min="0" step="1"
                   formControlName="maxJSExecutions"
                   type="number">
            <mat-error *ngIf="defaultTenantProfileConfigurationFormGroup.get('maxJSExecutions').hasError('required')">
              {{ 'tenant-profile.max-j-s-executions-required' | translate}}
            </mat-error>
            <mat-error *ngIf="defaultTenantProfileConfigurationFormGroup.get('maxJSExecutions').hasError('min')">
              {{ 'tenant-profile.max-j-s-executions-range' | translate}}
            </mat-error>
            <mat-hint></mat-hint>
          </mat-form-field>
          <mat-form-field fxFlex class="mat-block" appearance="fill" subscriptSizing="dynamic">
            <mat-label translate>tenant-profile.max-transport-data-points</mat-label>
            <input matInput required min="0" step="1"
                   formControlName="maxTransportDataPoints"
                   type="number">
            <mat-error *ngIf="defaultTenantProfileConfigurationFormGroup.get('maxTransportDataPoints').hasError('required')">
              {{ 'tenant-profile.max-transport-data-points-required' | translate}}
            </mat-error>
            <mat-error *ngIf="defaultTenantProfileConfigurationFormGroup.get('maxTransportDataPoints').hasError('min')">
              {{ 'tenant-profile.max-transport-data-points-range' | translate}}
            </mat-error>
            <mat-hint></mat-hint>
          </mat-form-field>
        </div>
        <div fxFlex fxLayout="row" fxLayout.xs="column" fxLayoutGap.gt-xs="16px">
          <mat-form-field fxFlex class="mat-block" appearance="fill" subscriptSizing="dynamic">
            <mat-label translate>tenant-profile.max-rule-node-executions-per-message</mat-label>
            <input matInput required min="0" step="1"
                   formControlName="maxRuleNodeExecutionsPerMessage"
                   type="number">
            <mat-error *ngIf="defaultTenantProfileConfigurationFormGroup.get('maxRuleNodeExecutionsPerMessage').hasError('required')">
              {{ 'tenant-profile.max-rule-node-executions-per-message-required' | translate}}
            </mat-error>
            <mat-error *ngIf="defaultTenantProfileConfigurationFormGroup.get('maxRuleNodeExecutionsPerMessage').hasError('min')">
              {{ 'tenant-profile.max-rule-node-executions-per-message-range' | translate}}
            </mat-error>
            <mat-hint></mat-hint>
          </mat-form-field>
          <div fxFlex></div>
        </div>
      </ng-template>
    </mat-expansion-panel>
  </fieldset>

  <fieldset class="fields-group">
    <legend class="group-title">
      {{ 'tenant-profile.time-to-live' | translate }} <span translate>tenant-profile.unlimited</span>
    </legend>
    <div class="fields-element" fxFlex fxLayout="row" fxLayout.xs="column" fxLayoutGap.gt-xs="16px">
      <mat-form-field fxFlex class="mat-block" appearance="fill" subscriptSizing="dynamic">
        <mat-label translate>tenant-profile.max-d-p-storage-days</mat-label>
        <input matInput required min="0" step="1"
               formControlName="maxDPStorageDays"
               type="number">
        <mat-error *ngIf="defaultTenantProfileConfigurationFormGroup.get('maxDPStorageDays').hasError('required')">
          {{ 'tenant-profile.max-d-p-storage-days-required' | translate}}
        </mat-error>
        <mat-error *ngIf="defaultTenantProfileConfigurationFormGroup.get('maxDPStorageDays').hasError('min')">
          {{ 'tenant-profile.max-d-p-storage-days-range' | translate}}
        </mat-error>
        <mat-hint></mat-hint>
      </mat-form-field>
      <mat-form-field fxFlex class="mat-block" appearance="fill" subscriptSizing="dynamic">
        <mat-label translate>tenant-profile.alarms-ttl-days</mat-label>
        <input matInput required min="0" step="1"
               formControlName="alarmsTtlDays"
               type="number">
        <mat-error *ngIf="defaultTenantProfileConfigurationFormGroup.get('alarmsTtlDays').hasError('required')">
          {{ 'tenant-profile.alarms-ttl-days-required' | translate}}
        </mat-error>
        <mat-error *ngIf="defaultTenantProfileConfigurationFormGroup.get('alarmsTtlDays').hasError('min')">
          {{ 'tenant-profile.alarms-ttl-days-days-range' | translate}}
        </mat-error>
        <mat-hint></mat-hint>
      </mat-form-field>
    </div>
    <div fxFlex fxLayout="row" fxLayout.xs="column" fxLayoutGap.gt-xs="16px">
      <mat-form-field fxFlex class="mat-block" appearance="fill" subscriptSizing="dynamic">
        <mat-label translate>tenant-profile.default-storage-ttl-days</mat-label>
        <input matInput required min="0" step="1"
               formControlName="defaultStorageTtlDays"
               type="number">
        <mat-error *ngIf="defaultTenantProfileConfigurationFormGroup.get('defaultStorageTtlDays').hasError('required')">
          {{ 'tenant-profile.default-storage-ttl-days-required' | translate}}
        </mat-error>
        <mat-error *ngIf="defaultTenantProfileConfigurationFormGroup.get('defaultStorageTtlDays').hasError('min')">
          {{ 'tenant-profile.default-storage-ttl-days-range' | translate}}
        </mat-error>
        <mat-hint></mat-hint>
      </mat-form-field>
      <mat-form-field fxFlex class="mat-block" appearance="fill" subscriptSizing="dynamic">
        <mat-label translate>tenant-profile.rpc-ttl-days</mat-label>
        <input matInput required min="0" step="1"
               formControlName="rpcTtlDays"
               type="number">
        <mat-error *ngIf="defaultTenantProfileConfigurationFormGroup.get('rpcTtlDays').hasError('required')">
          {{ 'tenant-profile.rpc-ttl-days-required' | translate}}
        </mat-error>
        <mat-error *ngIf="defaultTenantProfileConfigurationFormGroup.get('rpcTtlDays').hasError('min')">
          {{ 'tenant-profile.rpc-ttl-days-days-range' | translate}}
        </mat-error>
        <mat-hint></mat-hint>
      </mat-form-field>
    </div>
  </fieldset>

  <fieldset class="fields-group">
    <legend class="group-title">
      {{ 'tenant-profile.alarms-and-notifications' | translate }} <span translate>tenant-profile.unlimited</span>
    </legend>
<<<<<<< HEAD
    <mat-slide-toggle class="slide-toggle-element" fxFlex formControlName="smsEnabled">
      {{ 'tenant-profile.sms-enabled' | translate }}
    </mat-slide-toggle>
    <mat-form-field *ngIf="defaultTenantProfileConfigurationFormGroup.get('smsEnabled').value" fxFlex class="mat-block" appearance="fill">
      <mat-label translate>tenant-profile.max-sms</mat-label>
      <input matInput required min="0" step="1"
             formControlName="maxSms"
             type="number">
      <mat-error *ngIf="defaultTenantProfileConfigurationFormGroup.get('maxSms').hasError('required')">
        {{ 'tenant-profile.max-sms-required' | translate}}
      </mat-error>
      <mat-error *ngIf="defaultTenantProfileConfigurationFormGroup.get('maxSms').hasError('min')">
        {{ 'tenant-profile.max-sms-range' | translate}}
      </mat-error>
    </mat-form-field>
    <div fxFlex fxLayout="row" fxLayout.xs="column" fxLayoutGap.gt-xs="16px">
      <mat-form-field fxFlex class="mat-block" appearance="fill">
=======
    <div class="fields-element" fxFlex fxLayout="row" fxLayout.xs="column" fxLayoutGap.gt-xs="16px">
      <mat-form-field fxFlex class="mat-block" appearance="fill" subscriptSizing="dynamic">
>>>>>>> 70374592
        <mat-label translate>tenant-profile.max-emails</mat-label>
        <input matInput required min="0" step="1"
               formControlName="maxEmails"
               type="number">
        <mat-error *ngIf="defaultTenantProfileConfigurationFormGroup.get('maxEmails').hasError('required')">
          {{ 'tenant-profile.max-emails-required' | translate}}
        </mat-error>
        <mat-error *ngIf="defaultTenantProfileConfigurationFormGroup.get('maxEmails').hasError('min')">
          {{ 'tenant-profile.max-emails-range' | translate}}
        </mat-error>
        <mat-hint></mat-hint>
      </mat-form-field>
      <mat-form-field fxFlex class="mat-block" appearance="fill" subscriptSizing="dynamic">
        <mat-label translate>tenant-profile.max-created-alarms</mat-label>
        <input matInput required min="0" step="1"
               formControlName="maxCreatedAlarms"
               type="number">
        <mat-error *ngIf="defaultTenantProfileConfigurationFormGroup.get('maxCreatedAlarms').hasError('required')">
          {{ 'tenant-profile.max-created-alarms-required' | translate}}
        </mat-error>
        <mat-error *ngIf="defaultTenantProfileConfigurationFormGroup.get('maxCreatedAlarms').hasError('min')">
          {{ 'tenant-profile.max-created-alarms-range' | translate}}
        </mat-error>
        <mat-hint></mat-hint>
      </mat-form-field>
    </div>
<<<<<<< HEAD
=======
    <div fxFlex fxLayout="row" fxLayout.xs="column" fxLayoutGap.gt-xs="16px">
      <mat-form-field fxFlex class="mat-block" appearance="fill" subscriptSizing="dynamic">
        <mat-label translate>tenant-profile.max-sms</mat-label>
        <input matInput required min="0" step="1"
               formControlName="maxSms"
               type="number">
        <mat-error *ngIf="defaultTenantProfileConfigurationFormGroup.get('maxSms').hasError('required')">
          {{ 'tenant-profile.max-sms-required' | translate}}
        </mat-error>
        <mat-error *ngIf="defaultTenantProfileConfigurationFormGroup.get('maxSms').hasError('min')">
          {{ 'tenant-profile.max-sms-range' | translate}}
        </mat-error>
        <mat-hint></mat-hint>
      </mat-form-field>
      <div fxFlex></div>
  </div>
>>>>>>> 70374592
  </fieldset>

  <fieldset class="fields-group">
    <legend class="group-title">
      {{ 'tenant-profile.ota-files-in-bytes' | translate }} <span translate>tenant-profile.unlimited</span>
    </legend>
    <div class="fields-element" fxFlex fxLayout="row" fxLayout.xs="column" fxLayoutGap.gt-xs="16px">
      <mat-form-field fxFlex class="mat-block" appearance="fill" subscriptSizing="dynamic">
        <mat-label translate>tenant-profile.maximum-resources-sum-data-size</mat-label>
        <input matInput required min="0" step="1"
               formControlName="maxResourcesInBytes"
               type="number">
        <mat-error *ngIf="defaultTenantProfileConfigurationFormGroup.get('maxResourcesInBytes').hasError('required')">
          {{ 'tenant-profile.maximum-resources-sum-data-size-required' | translate}}
        </mat-error>
        <mat-error *ngIf="defaultTenantProfileConfigurationFormGroup.get('maxResourcesInBytes').hasError('min')">
          {{ 'tenant-profile.maximum-resources-sum-data-size-range' | translate}}
        </mat-error>
        <mat-hint></mat-hint>
      </mat-form-field>
      <mat-form-field fxFlex class="mat-block" appearance="fill" subscriptSizing="dynamic">
        <mat-label translate>tenant-profile.maximum-ota-packages-sum-data-size</mat-label>
        <input matInput required min="0" step="1"
               formControlName="maxOtaPackagesInBytes"
               type="number">
        <mat-error *ngIf="defaultTenantProfileConfigurationFormGroup.get('maxOtaPackagesInBytes').hasError('required')">
          {{ 'tenant-profile.maximum-ota-package-sum-data-size-required' | translate}}
        </mat-error>
        <mat-error *ngIf="defaultTenantProfileConfigurationFormGroup.get('maxOtaPackagesInBytes').hasError('min')">
          {{ 'tenant-profile.maximum-ota-package-sum-data-size-range' | translate}}
        </mat-error>
        <mat-hint></mat-hint>
      </mat-form-field>
    </div>
  </fieldset>

  <fieldset class="fields-group">
    <legend class="group-title">
      {{ 'tenant-profile.ws-title' | translate }} <span translate>tenant-profile.unlimited</span>
    </legend>
    <div class="fields-element" fxFlex fxLayout="row" fxLayout.xs="column" fxLayoutGap.gt-xs="16px">
      <mat-form-field fxFlex class="mat-block" appearance="fill">
        <mat-label translate>tenant-profile.ws-limit-max-sessions-per-tenant</mat-label>
        <input matInput type="number" formControlName="maxWsSessionsPerTenant">
        <mat-error *ngIf="defaultTenantProfileConfigurationFormGroup.get('maxWsSessionsPerTenant').hasError('min')">
          {{ 'tenant-profile.too-small-value-zero' | translate}}
        </mat-error>
      </mat-form-field>
      <mat-form-field fxFlex class="mat-block" appearance="fill">
        <mat-label translate>tenant-profile.ws-limit-max-subscriptions-per-tenant</mat-label>
        <input matInput type="number" formControlName="maxWsSubscriptionsPerTenant">
        <mat-error *ngIf="defaultTenantProfileConfigurationFormGroup.get('maxWsSubscriptionsPerTenant').hasError('min')">
          {{ 'tenant-profile.too-small-value-zero' | translate}}
        </mat-error>
      </mat-form-field>
    </div>
    <div fxFlex fxLayout="row" fxLayout.xs="column" fxLayoutGap.gt-xs="16px">
      <mat-form-field fxFlex class="mat-block" appearance="fill">
        <mat-label translate>tenant-profile.ws-limit-max-sessions-per-customer</mat-label>
        <input matInput type="number" formControlName="maxWsSessionsPerCustomer">
        <mat-error *ngIf="defaultTenantProfileConfigurationFormGroup.get('maxWsSessionsPerCustomer').hasError('min')">
          {{ 'tenant-profile.too-small-value-zero' | translate}}
        </mat-error>
      </mat-form-field>
      <mat-form-field fxFlex class="mat-block" appearance="fill">
        <mat-label translate>tenant-profile.ws-limit-max-subscriptions-per-customer</mat-label>
        <input matInput type="number" formControlName="maxWsSubscriptionsPerCustomer">
        <mat-error *ngIf="defaultTenantProfileConfigurationFormGroup.get('maxWsSubscriptionsPerCustomer').hasError('min')">
          {{ 'tenant-profile.too-small-value-zero' | translate}}
        </mat-error>
      </mat-form-field>
    </div>
    <mat-expansion-panel class="configuration-panel">
      <mat-expansion-panel-header>
        <mat-panel-description fxLayoutAlign="end" translate>
          tenant-profile.advanced-settings
        </mat-panel-description>
      </mat-expansion-panel-header>
      <ng-template matExpansionPanelContent>
        <div fxFlex fxLayout="row" fxLayout.xs="column" fxLayoutGap.gt-xs="16px">
          <mat-form-field fxFlex class="mat-block" appearance="fill">
            <mat-label translate>tenant-profile.ws-limit-max-sessions-per-public-user</mat-label>
            <input matInput type="number" formControlName="maxWsSessionsPerPublicUser">
            <mat-error *ngIf="defaultTenantProfileConfigurationFormGroup.get('maxWsSessionsPerPublicUser').hasError('min')">
              {{ 'tenant-profile.too-small-value-zero' | translate}}
            </mat-error>
          </mat-form-field>
          <mat-form-field fxFlex class="mat-block" appearance="fill">
            <mat-label translate>tenant-profile.ws-limit-max-subscriptions-per-public-user</mat-label>
            <input matInput type="number" formControlName="maxWsSubscriptionsPerPublicUser">
            <mat-error *ngIf="defaultTenantProfileConfigurationFormGroup.get('maxWsSubscriptionsPerPublicUser').hasError('min')">
              {{ 'tenant-profile.too-small-value-zero' | translate}}
            </mat-error>
          </mat-form-field>
        </div>
        <div fxFlex fxLayout="row" fxLayout.xs="column" fxLayoutGap.gt-xs="16px">
          <mat-form-field fxFlex class="mat-block" appearance="fill">
            <mat-label translate>tenant-profile.ws-limit-max-sessions-per-regular-user</mat-label>
            <input matInput type="number" formControlName="maxWsSessionsPerRegularUser">
            <mat-error *ngIf="defaultTenantProfileConfigurationFormGroup.get('maxWsSessionsPerRegularUser').hasError('min')">
              {{ 'tenant-profile.too-small-value-zero' | translate}}
            </mat-error>
          </mat-form-field>
          <mat-form-field fxFlex class="mat-block" appearance="fill">
            <mat-label translate>tenant-profile.ws-limit-max-subscriptions-per-regular-user</mat-label>
            <input matInput type="number" formControlName="maxWsSubscriptionsPerRegularUser">
            <mat-error *ngIf="defaultTenantProfileConfigurationFormGroup.get('maxWsSubscriptionsPerRegularUser').hasError('min')">
              {{ 'tenant-profile.too-small-value-zero' | translate}}
            </mat-error>
          </mat-form-field>
        </div>
        <div fxFlex fxLayout="row" fxLayout.xs="column" fxLayoutGap.gt-xs="16px">
          <mat-form-field fxFlex class="mat-block" appearance="fill">
            <mat-label translate>tenant-profile.ws-limit-queue-per-session</mat-label>
            <input matInput type="number" formControlName="wsMsgQueueLimitPerSession">
            <mat-error *ngIf="defaultTenantProfileConfigurationFormGroup.get('wsMsgQueueLimitPerSession').hasError('min')">
              {{ 'tenant-profile.too-small-value-one' | translate}}
            </mat-error>
            <mat-hint>
              {{ 'tenant-profile.queue-size-is-limited-by-system-configuration' | translate}}
            </mat-hint>
          </mat-form-field>
          <div fxFlex></div>
        </div>
      </ng-template>
    </mat-expansion-panel>
  </fieldset>

  <fieldset class="fields-group">
    <legend class="group-title">
      {{ 'tenant-profile.rate-limits.rate-limits' | translate }}
    </legend>
    <div fxFlex fxLayout="row" fxLayout.xs="column" fxLayoutGap.gt-xs="16px">
      <tb-rate-limits fxFlex formControlName="transportTenantMsgRateLimit"
                      [type]="rateLimitsType.TENANT_MESSAGES">
      </tb-rate-limits>
      <tb-rate-limits fxFlex formControlName="transportDeviceMsgRateLimit"
                      [type]="rateLimitsType.DEVICE_MESSAGES">
      </tb-rate-limits>
    </div>
    <div fxFlex fxLayout="row" fxLayout.xs="column" fxLayoutGap.gt-xs="16px">
      <tb-rate-limits fxFlex formControlName="transportTenantTelemetryMsgRateLimit"
                      [type]="rateLimitsType.TENANT_TELEMETRY_MESSAGES">
      </tb-rate-limits>
      <tb-rate-limits fxFlex formControlName="transportDeviceTelemetryMsgRateLimit"
                      [type]="rateLimitsType.DEVICE_TELEMETRY_MESSAGES">
      </tb-rate-limits>
    </div>
    <mat-expansion-panel class="configuration-panel">
      <mat-expansion-panel-header>
        <mat-panel-description fxLayoutAlign="end" translate>
          tenant-profile.advanced-settings
        </mat-panel-description>
      </mat-expansion-panel-header>
      <ng-template matExpansionPanelContent>
        <div fxFlex fxLayout="row"  fxLayout.xs="column" fxLayoutGap.gt-xs="16px">
          <tb-rate-limits fxFlex formControlName="transportTenantTelemetryDataPointsRateLimit"
                          [type]="rateLimitsType.TENANT_TELEMETRY_DATA_POINTS">
          </tb-rate-limits>
          <tb-rate-limits fxFlex formControlName="transportDeviceTelemetryDataPointsRateLimit"
                          [type]="rateLimitsType.DEVICE_TELEMETRY_DATA_POINTS">
          </tb-rate-limits>
        </div>
        <div fxFlex fxLayout="row"  fxLayout.xs="column" fxLayoutGap.gt-xs="16px">
          <tb-rate-limits fxFlex formControlName="tenantServerRestLimitsConfiguration"
                          [type]="rateLimitsType.TENANT_SERVER_REST_LIMITS_CONFIGURATION">
          </tb-rate-limits>
          <tb-rate-limits fxFlex formControlName="customerServerRestLimitsConfiguration"
                          [type]="rateLimitsType.CUSTOMER_SERVER_REST_LIMITS_CONFIGURATION">
          </tb-rate-limits>
        </div>
        <div fxFlex fxLayout="row"  fxLayout.xs="column" fxLayoutGap.gt-xs="16px">
          <tb-rate-limits fxFlex formControlName="tenantEntityExportRateLimit"
                          [type]="rateLimitsType.TENANT_ENTITY_EXPORT_RATE_LIMIT">
          </tb-rate-limits>
          <tb-rate-limits fxFlex formControlName="tenantEntityImportRateLimit"
                          [type]="rateLimitsType.TENANT_ENTITY_IMPORT_RATE_LIMIT">
          </tb-rate-limits>
        </div>
        <div fxFlex fxLayout="row"  fxLayout.xs="column" fxLayoutGap.gt-xs="16px">
          <tb-rate-limits fxFlex formControlName="wsUpdatesPerSessionRateLimit"
                          [type]="rateLimitsType.WS_UPDATE_PER_SESSION_RATE_LIMIT">
          </tb-rate-limits>
          <tb-rate-limits fxFlex formControlName="cassandraQueryTenantRateLimitsConfiguration"
                          [type]="rateLimitsType.CASSANDRA_QUERY_TENANT_RATE_LIMITS_CONFIGURATION">
          </tb-rate-limits>
        </div>
        <div fxFlex fxLayout="row"  fxLayout.xs="column" fxLayoutGap.gt-xs="16px">
          <tb-rate-limits fxFlex="50" formControlName="tenantNotificationRequestsRateLimit"
                          [type]="rateLimitsType.TENANT_NOTIFICATION_REQUEST_RATE_LIMIT">
          </tb-rate-limits>
          <tb-rate-limits fxFlex="50" formControlName="tenantNotificationRequestsPerRuleRateLimit"
                          [type]="rateLimitsType.TENANT_NOTIFICATION_REQUESTS_PER_RULE_RATE_LIMIT">
          </tb-rate-limits>
        </div>
      </ng-template>
    </mat-expansion-panel>
  </fieldset>
</section><|MERGE_RESOLUTION|>--- conflicted
+++ resolved
@@ -268,11 +268,11 @@
     <legend class="group-title">
       {{ 'tenant-profile.alarms-and-notifications' | translate }} <span translate>tenant-profile.unlimited</span>
     </legend>
-<<<<<<< HEAD
     <mat-slide-toggle class="slide-toggle-element" fxFlex formControlName="smsEnabled">
       {{ 'tenant-profile.sms-enabled' | translate }}
     </mat-slide-toggle>
-    <mat-form-field *ngIf="defaultTenantProfileConfigurationFormGroup.get('smsEnabled').value" fxFlex class="mat-block" appearance="fill">
+    <mat-form-field *ngIf="defaultTenantProfileConfigurationFormGroup.get('smsEnabled').value" fxFlex class="mat-block"
+                    appearance="fill" subscriptSizing="dynamic">
       <mat-label translate>tenant-profile.max-sms</mat-label>
       <input matInput required min="0" step="1"
              formControlName="maxSms"
@@ -284,12 +284,8 @@
         {{ 'tenant-profile.max-sms-range' | translate}}
       </mat-error>
     </mat-form-field>
-    <div fxFlex fxLayout="row" fxLayout.xs="column" fxLayoutGap.gt-xs="16px">
-      <mat-form-field fxFlex class="mat-block" appearance="fill">
-=======
     <div class="fields-element" fxFlex fxLayout="row" fxLayout.xs="column" fxLayoutGap.gt-xs="16px">
       <mat-form-field fxFlex class="mat-block" appearance="fill" subscriptSizing="dynamic">
->>>>>>> 70374592
         <mat-label translate>tenant-profile.max-emails</mat-label>
         <input matInput required min="0" step="1"
                formControlName="maxEmails"
@@ -316,25 +312,6 @@
         <mat-hint></mat-hint>
       </mat-form-field>
     </div>
-<<<<<<< HEAD
-=======
-    <div fxFlex fxLayout="row" fxLayout.xs="column" fxLayoutGap.gt-xs="16px">
-      <mat-form-field fxFlex class="mat-block" appearance="fill" subscriptSizing="dynamic">
-        <mat-label translate>tenant-profile.max-sms</mat-label>
-        <input matInput required min="0" step="1"
-               formControlName="maxSms"
-               type="number">
-        <mat-error *ngIf="defaultTenantProfileConfigurationFormGroup.get('maxSms').hasError('required')">
-          {{ 'tenant-profile.max-sms-required' | translate}}
-        </mat-error>
-        <mat-error *ngIf="defaultTenantProfileConfigurationFormGroup.get('maxSms').hasError('min')">
-          {{ 'tenant-profile.max-sms-range' | translate}}
-        </mat-error>
-        <mat-hint></mat-hint>
-      </mat-form-field>
-      <div fxFlex></div>
-  </div>
->>>>>>> 70374592
   </fieldset>
 
   <fieldset class="fields-group">
