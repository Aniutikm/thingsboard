--- conflicted
+++ resolved
@@ -31,12 +31,8 @@
     "@flowjs/flow.js": "^2.14.1",
     "@flowjs/ngx-flow": "~0.6.0",
     "@geoman-io/leaflet-geoman-free": "^2.13.0",
-<<<<<<< HEAD
     "@iplab/ngx-color-picker": "^15.0.2",
-    "@juggle/resize-observer": "^3.3.1",
-=======
     "@juggle/resize-observer": "^3.4.0",
->>>>>>> 0f5f8ee7
     "@mat-datetimepicker/core": "~11.0.3",
     "@material-ui/core": "4.12.3",
     "@material-ui/icons": "4.11.2",
