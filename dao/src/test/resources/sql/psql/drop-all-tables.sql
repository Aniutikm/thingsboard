DROP TABLE IF EXISTS admin_settings;
DROP TABLE IF EXISTS alarm;
DROP TABLE IF EXISTS asset;
DROP TABLE IF EXISTS audit_log;
DROP TABLE IF EXISTS attribute_kv;
DROP TABLE IF EXISTS component_descriptor;
DROP TABLE IF EXISTS customer;
DROP TABLE IF EXISTS dashboard;
DROP TABLE IF EXISTS device;
DROP TABLE IF EXISTS device_credentials;
DROP TABLE IF EXISTS event;
DROP TABLE IF EXISTS relation;
DROP TABLE IF EXISTS tb_user;
DROP TABLE IF EXISTS tenant;
DROP TABLE IF EXISTS ts_kv;
DROP TABLE IF EXISTS ts_kv_latest;
DROP TABLE IF EXISTS ts_kv_dictionary;
DROP TABLE IF EXISTS user_credentials;
DROP TABLE IF EXISTS widget_type;
DROP TABLE IF EXISTS widgets_bundle;
DROP TABLE IF EXISTS entity_view;
DROP TABLE IF EXISTS device_profile;
DROP TABLE IF EXISTS tenant_profile;
DROP TABLE IF EXISTS rule_node_state;
DROP TABLE IF EXISTS rule_node;
DROP TABLE IF EXISTS rule_chain;
<<<<<<< HEAD
DROP TABLE IF EXISTS edge;
DROP TABLE IF EXISTS edge_event;
DROP TABLE IF EXISTS tb_schema_settings;
DROP TABLE IF EXISTS oauth2_client_registration;
DROP TABLE IF EXISTS oauth2_client_registration_info;
DROP TABLE IF EXISTS oauth2_client_registration_template;
DROP TABLE IF EXISTS api_usage_state;
=======
DROP TABLE IF EXISTS entity_view;
DROP TABLE IF EXISTS edge;
DROP TABLE IF EXISTS edge_event;
DROP TABLE IF EXISTS tb_schema_settings;
>>>>>>> 36f6ad2a
<|MERGE_RESOLUTION|>--- conflicted
+++ resolved
@@ -24,17 +24,10 @@
 DROP TABLE IF EXISTS rule_node_state;
 DROP TABLE IF EXISTS rule_node;
 DROP TABLE IF EXISTS rule_chain;
-<<<<<<< HEAD
 DROP TABLE IF EXISTS edge;
 DROP TABLE IF EXISTS edge_event;
 DROP TABLE IF EXISTS tb_schema_settings;
 DROP TABLE IF EXISTS oauth2_client_registration;
 DROP TABLE IF EXISTS oauth2_client_registration_info;
 DROP TABLE IF EXISTS oauth2_client_registration_template;
-DROP TABLE IF EXISTS api_usage_state;
-=======
-DROP TABLE IF EXISTS entity_view;
-DROP TABLE IF EXISTS edge;
-DROP TABLE IF EXISTS edge_event;
-DROP TABLE IF EXISTS tb_schema_settings;
->>>>>>> 36f6ad2a
+DROP TABLE IF EXISTS api_usage_state;