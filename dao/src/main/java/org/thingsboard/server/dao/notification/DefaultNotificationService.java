--- conflicted
+++ resolved
@@ -74,17 +74,10 @@
     }
 
     @Override
-<<<<<<< HEAD
-    public PageData<Notification> findLatestUnreadNotificationsByRecipientIdAndNotificationTypes(TenantId tenantId, UserId recipientId, Set<NotificationType> types, int limit) {
+    public PageData<Notification> findLatestUnreadNotificationsByRecipientIdAndNotificationTypes(TenantId tenantId, NotificationDeliveryMethod deliveryMethod, UserId recipientId, Set<NotificationType> types, int limit) {
         SortOrder sortOrder = new SortOrder(EntityKeyMapping.CREATED_TIME, SortOrder.Direction.DESC);
         PageLink pageLink = new PageLink(limit, 0, null, sortOrder);
-        return notificationDao.findUnreadByRecipientIdAndNotificationTypesAndPageLink(tenantId, recipientId, types, pageLink);
-=======
-    public PageData<Notification> findLatestUnreadNotificationsByRecipientId(TenantId tenantId, NotificationDeliveryMethod deliveryMethod, UserId recipientId, int limit) {
-        SortOrder sortOrder = new SortOrder(EntityKeyMapping.CREATED_TIME, SortOrder.Direction.DESC);
-        PageLink pageLink = new PageLink(limit, 0, null, sortOrder);
-        return findNotificationsByRecipientIdAndReadStatus(tenantId, deliveryMethod, recipientId, true, pageLink);
->>>>>>> c4e5ab65
+        return notificationDao.findUnreadByDeliveryMethodAndRecipientIdAndNotificationTypesAndPageLink(tenantId, deliveryMethod, recipientId, types, pageLink);
     }
 
     @Override
