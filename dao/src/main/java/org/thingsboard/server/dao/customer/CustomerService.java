/**
 * Copyright © 2016-2017 The Thingsboard Authors
 *
 * Licensed under the Apache License, Version 2.0 (the "License");
 * you may not use this file except in compliance with the License.
 * You may obtain a copy of the License at
 *
 *     http://www.apache.org/licenses/LICENSE-2.0
 *
 * Unless required by applicable law or agreed to in writing, software
 * distributed under the License is distributed on an "AS IS" BASIS,
 * WITHOUT WARRANTIES OR CONDITIONS OF ANY KIND, either express or implied.
 * See the License for the specific language governing permissions and
 * limitations under the License.
 */
package org.thingsboard.server.dao.customer;

import com.google.common.util.concurrent.ListenableFuture;
import org.thingsboard.server.common.data.Customer;
import org.thingsboard.server.common.data.id.CustomerId;
import org.thingsboard.server.common.data.id.TenantId;
import org.thingsboard.server.common.data.page.TextPageData;
import org.thingsboard.server.common.data.page.TextPageLink;

public interface CustomerService {

    Customer findCustomerById(CustomerId customerId);
<<<<<<< HEAD
    
    Customer saveCustomer(Customer customer);
    
    void deleteCustomer(CustomerId customerId);
    
    TextPageData<Customer> findCustomersByTenantId(TenantId tenantId, TextPageLink pageLink);
    
    void deleteCustomersByTenantId(TenantId tenantId);
=======

    ListenableFuture<Customer> findCustomerByIdAsync(CustomerId customerId);
    
    Customer saveCustomer(Customer customer);
    
    void deleteCustomer(CustomerId customerId);

    Customer findOrCreatePublicCustomer(TenantId tenantId);
    
    TextPageData<Customer> findCustomersByTenantId(TenantId tenantId, TextPageLink pageLink);
>>>>>>> 96dad362
    
    void deleteCustomersByTenantId(TenantId tenantId);

}<|MERGE_RESOLUTION|>--- conflicted
+++ resolved
@@ -25,27 +25,16 @@
 public interface CustomerService {
 
     Customer findCustomerById(CustomerId customerId);
-<<<<<<< HEAD
-    
-    Customer saveCustomer(Customer customer);
-    
-    void deleteCustomer(CustomerId customerId);
-    
-    TextPageData<Customer> findCustomersByTenantId(TenantId tenantId, TextPageLink pageLink);
-    
-    void deleteCustomersByTenantId(TenantId tenantId);
-=======
 
     ListenableFuture<Customer> findCustomerByIdAsync(CustomerId customerId);
-    
+
     Customer saveCustomer(Customer customer);
     
     void deleteCustomer(CustomerId customerId);
 
     Customer findOrCreatePublicCustomer(TenantId tenantId);
-    
+
     TextPageData<Customer> findCustomersByTenantId(TenantId tenantId, TextPageLink pageLink);
->>>>>>> 96dad362
     
     void deleteCustomersByTenantId(TenantId tenantId);
 
