--- conflicted
+++ resolved
@@ -28,12 +28,7 @@
 import org.thingsboard.server.common.data.id.TenantId;
 import org.thingsboard.server.dao.model.BaseSqlEntity;
 import org.thingsboard.server.dao.model.ModelConstants;
-<<<<<<< HEAD
-import org.thingsboard.server.dao.model.SearchTextEntity;
 import org.thingsboard.server.dao.util.mapping.JsonConverter;
-=======
-import org.thingsboard.server.dao.util.mapping.JsonStringType;
->>>>>>> 4c470583
 
 import java.util.UUID;
 
@@ -64,14 +59,7 @@
     @Column(name = ASSET_LABEL_PROPERTY)
     private String label;
 
-<<<<<<< HEAD
-    @Column(name = SEARCH_TEXT_PROPERTY)
-    private String searchText;
-
     @Convert(converter = JsonConverter.class)
-=======
-    @Type(type = "json")
->>>>>>> 4c470583
     @Column(name = ModelConstants.ASSET_ADDITIONAL_INFO_PROPERTY)
     private JsonNode additionalInfo;
 
