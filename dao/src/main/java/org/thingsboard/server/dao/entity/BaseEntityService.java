/**
 * Copyright © 2016-2022 The Thingsboard Authors
 *
 * Licensed under the Apache License, Version 2.0 (the "License");
 * you may not use this file except in compliance with the License.
 * You may obtain a copy of the License at
 *
 *     http://www.apache.org/licenses/LICENSE-2.0
 *
 * Unless required by applicable law or agreed to in writing, software
 * distributed under the License is distributed on an "AS IS" BASIS,
 * WITHOUT WARRANTIES OR CONDITIONS OF ANY KIND, either express or implied.
 * See the License for the specific language governing permissions and
 * limitations under the License.
 */
package org.thingsboard.server.dao.entity;

import lombok.extern.slf4j.Slf4j;
import org.springframework.beans.factory.annotation.Autowired;
import org.springframework.stereotype.Service;
import org.springframework.util.CollectionUtils;
import org.thingsboard.server.common.data.HasCustomerId;
import org.thingsboard.server.common.data.HasEmail;
import org.thingsboard.server.common.data.HasLabel;
import org.thingsboard.server.common.data.HasName;
<<<<<<< HEAD
import org.thingsboard.server.common.data.HasTitle;
import org.thingsboard.server.common.data.id.AlarmId;
import org.thingsboard.server.common.data.id.AssetId;
=======
>>>>>>> aadc2e35
import org.thingsboard.server.common.data.id.CustomerId;
import org.thingsboard.server.common.data.id.EntityId;
<<<<<<< HEAD
import org.thingsboard.server.common.data.id.EntityViewId;
import org.thingsboard.server.common.data.id.HasId;
import org.thingsboard.server.common.data.id.OtaPackageId;
import org.thingsboard.server.common.data.id.RuleChainId;
import org.thingsboard.server.common.data.id.TbResourceId;
=======
import org.thingsboard.server.common.data.id.HasId;
>>>>>>> aadc2e35
import org.thingsboard.server.common.data.id.TenantId;
import org.thingsboard.server.common.data.page.PageData;
import org.thingsboard.server.common.data.query.EntityCountQuery;
import org.thingsboard.server.common.data.query.EntityData;
import org.thingsboard.server.common.data.query.EntityDataQuery;
import org.thingsboard.server.common.data.query.EntityFilterType;
import org.thingsboard.server.common.data.query.RelationsQueryFilter;
import org.thingsboard.server.dao.exception.IncorrectParameterException;

import java.util.Optional;

<<<<<<< HEAD
import static org.thingsboard.server.dao.model.ModelConstants.NULL_UUID;
=======
import static org.thingsboard.server.common.data.id.EntityId.NULL_UUID;
import static org.thingsboard.server.dao.service.Validator.validateEntityDataPageLink;
>>>>>>> aadc2e35
import static org.thingsboard.server.dao.service.Validator.validateId;

/**
 * Created by ashvayka on 04.05.17.
 */
@Service
@Slf4j
public class BaseEntityService extends AbstractEntityService implements EntityService {

    public static final String INCORRECT_TENANT_ID = "Incorrect tenantId ";
    public static final String INCORRECT_CUSTOMER_ID = "Incorrect customerId ";
    public static final CustomerId NULL_CUSTOMER_ID = new CustomerId(NULL_UUID);

    @Autowired
    private EntityQueryDao entityQueryDao;

    @Autowired
    EntityServiceBeanFactory entityServiceBeanFactory;

    @Override
    public long countEntitiesByQuery(TenantId tenantId, CustomerId customerId, EntityCountQuery query) {
        log.trace("Executing countEntitiesByQuery, tenantId [{}], customerId [{}], query [{}]", tenantId, customerId, query);
        validateId(tenantId, INCORRECT_TENANT_ID + tenantId);
        validateId(customerId, INCORRECT_CUSTOMER_ID + customerId);
        validateEntityCountQuery(query);
        return this.entityQueryDao.countEntitiesByQuery(tenantId, customerId, query);
    }

    @Override
    public PageData<EntityData> findEntityDataByQuery(TenantId tenantId, CustomerId customerId, EntityDataQuery query) {
        log.trace("Executing findEntityDataByQuery, tenantId [{}], customerId [{}], query [{}]", tenantId, customerId, query);
        validateId(tenantId, INCORRECT_TENANT_ID + tenantId);
        validateId(customerId, INCORRECT_CUSTOMER_ID + customerId);
        validateEntityDataQuery(query);
        return this.entityQueryDao.findEntityDataByQuery(tenantId, customerId, query);
    }

    @Override
    public Optional<String> fetchEntityName(TenantId tenantId, EntityId entityId) {
        log.trace("Executing fetchEntityName [{}]", entityId);
        TbEntityService tbEntityService = entityServiceBeanFactory.getServiceByEntityType(entityId.getEntityType());
        Optional<HasId<?>> hasIdOpt = tbEntityService.fetchEntity(tenantId, entityId);
        if (hasIdOpt.isPresent()) {
            HasId<?> hasId = hasIdOpt.get();
            if (hasId instanceof HasName) {
                HasName hasName = (HasName) hasId;
                return Optional.ofNullable(hasName.getName());
            }
        }
        return Optional.empty();
    }

    @Override
    public Optional<String> fetchEntityLabel(TenantId tenantId, EntityId entityId) {
        return Optional.empty();
        HasId<?> entity = fetchEntity(tenantId, entityId);
        String entityLabel = null;
        if (entity instanceof HasTitle) {
            entityLabel = ((HasTitle) entity).getTitle();
        }
        if (entity instanceof HasLabel && entityLabel == null) {
            entityLabel = ((HasLabel) entity).getLabel();
        }
        if (entity instanceof HasEmail && entityLabel == null) {
            entityLabel = ((HasEmail) entity).getEmail();
        }
        if (entity instanceof HasName && entityLabel == null) {
            entityLabel = ((HasName) entity).getName();
        }
        return Optional.ofNullable(entityLabel);
    }

    @Override
    public CustomerId fetchEntityCustomerId(TenantId tenantId, EntityId entityId) {
        log.trace("Executing fetchEntityCustomerId [{}]", entityId);
        TbEntityService tbEntityService = entityServiceBeanFactory.getServiceByEntityType(entityId.getEntityType());
        Optional<HasId<?>> hasIdOpt = tbEntityService.fetchEntity(tenantId, entityId);
        if (hasIdOpt.isPresent()) {
            HasId<?> hasId = hasIdOpt.get();
            if (hasId instanceof HasCustomerId) {
                HasCustomerId hasCustomerId = (HasCustomerId) hasId;
                return hasCustomerId.getCustomerId();
            }
        }
        return NULL_CUSTOMER_ID;
    }

    private static void validateEntityCountQuery(EntityCountQuery query) {
        if (query == null) {
            throw new IncorrectParameterException("Query must be specified.");
        } else if (query.getEntityFilter() == null) {
            throw new IncorrectParameterException("Query entity filter must be specified.");
        } else if (query.getEntityFilter().getType() == null) {
            throw new IncorrectParameterException("Query entity filter type must be specified.");
        } else if (query.getEntityFilter().getType().equals(EntityFilterType.RELATIONS_QUERY)) {
            validateRelationQuery((RelationsQueryFilter) query.getEntityFilter());
        }
    }

    private static void validateEntityDataQuery(EntityDataQuery query) {
        validateEntityCountQuery(query);
        validateEntityDataPageLink(query.getPageLink());
    }

    private static void validateRelationQuery(RelationsQueryFilter queryFilter) {
        if (queryFilter.isMultiRoot() && queryFilter.getMultiRootEntitiesType() ==null){
            throw new IncorrectParameterException("Multi-root relation query filter should contain 'multiRootEntitiesType'");
        }
        if (queryFilter.isMultiRoot() && CollectionUtils.isEmpty(queryFilter.getMultiRootEntityIds())) {
            throw new IncorrectParameterException("Multi-root relation query filter should contain 'multiRootEntityIds' array that contains string representation of UUIDs");
        }
        if (!queryFilter.isMultiRoot() && queryFilter.getRootEntity() == null) {
            throw new IncorrectParameterException("Relation query filter root entity should not be blank");
        }
    }
}<|MERGE_RESOLUTION|>--- conflicted
+++ resolved
@@ -23,23 +23,10 @@
 import org.thingsboard.server.common.data.HasEmail;
 import org.thingsboard.server.common.data.HasLabel;
 import org.thingsboard.server.common.data.HasName;
-<<<<<<< HEAD
 import org.thingsboard.server.common.data.HasTitle;
-import org.thingsboard.server.common.data.id.AlarmId;
-import org.thingsboard.server.common.data.id.AssetId;
-=======
->>>>>>> aadc2e35
 import org.thingsboard.server.common.data.id.CustomerId;
 import org.thingsboard.server.common.data.id.EntityId;
-<<<<<<< HEAD
-import org.thingsboard.server.common.data.id.EntityViewId;
 import org.thingsboard.server.common.data.id.HasId;
-import org.thingsboard.server.common.data.id.OtaPackageId;
-import org.thingsboard.server.common.data.id.RuleChainId;
-import org.thingsboard.server.common.data.id.TbResourceId;
-=======
-import org.thingsboard.server.common.data.id.HasId;
->>>>>>> aadc2e35
 import org.thingsboard.server.common.data.id.TenantId;
 import org.thingsboard.server.common.data.page.PageData;
 import org.thingsboard.server.common.data.query.EntityCountQuery;
@@ -51,12 +38,8 @@
 
 import java.util.Optional;
 
-<<<<<<< HEAD
-import static org.thingsboard.server.dao.model.ModelConstants.NULL_UUID;
-=======
 import static org.thingsboard.server.common.data.id.EntityId.NULL_UUID;
 import static org.thingsboard.server.dao.service.Validator.validateEntityDataPageLink;
->>>>>>> aadc2e35
 import static org.thingsboard.server.dao.service.Validator.validateId;
 
 /**
@@ -111,20 +94,24 @@
 
     @Override
     public Optional<String> fetchEntityLabel(TenantId tenantId, EntityId entityId) {
-        return Optional.empty();
-        HasId<?> entity = fetchEntity(tenantId, entityId);
+        log.trace("Executing fetchEntityLabel [{}]", entityId);
+        TbEntityService tbEntityService = entityServiceBeanFactory.getServiceByEntityType(entityId.getEntityType());
+        Optional<HasId<?>> entityOpt = tbEntityService.fetchEntity(tenantId, entityId);
         String entityLabel = null;
-        if (entity instanceof HasTitle) {
-            entityLabel = ((HasTitle) entity).getTitle();
-        }
-        if (entity instanceof HasLabel && entityLabel == null) {
-            entityLabel = ((HasLabel) entity).getLabel();
-        }
-        if (entity instanceof HasEmail && entityLabel == null) {
-            entityLabel = ((HasEmail) entity).getEmail();
-        }
-        if (entity instanceof HasName && entityLabel == null) {
-            entityLabel = ((HasName) entity).getName();
+        if (entityOpt.isPresent()) {
+            HasId<?> entity = entityOpt.get();
+            if (entity instanceof HasTitle) {
+                entityLabel = ((HasTitle) entity).getTitle();
+            }
+            if (entity instanceof HasLabel && entityLabel == null) {
+                entityLabel = ((HasLabel) entity).getLabel();
+            }
+            if (entity instanceof HasEmail && entityLabel == null) {
+                entityLabel = ((HasEmail) entity).getEmail();
+            }
+            if (entity instanceof HasName && entityLabel == null) {
+                entityLabel = ((HasName) entity).getName();
+            }
         }
         return Optional.ofNullable(entityLabel);
     }
@@ -162,7 +149,7 @@
     }
 
     private static void validateRelationQuery(RelationsQueryFilter queryFilter) {
-        if (queryFilter.isMultiRoot() && queryFilter.getMultiRootEntitiesType() ==null){
+        if (queryFilter.isMultiRoot() && queryFilter.getMultiRootEntitiesType() == null) {
             throw new IncorrectParameterException("Multi-root relation query filter should contain 'multiRootEntitiesType'");
         }
         if (queryFilter.isMultiRoot() && CollectionUtils.isEmpty(queryFilter.getMultiRootEntityIds())) {
