--- conflicted
+++ resolved
@@ -15,16 +15,7 @@
  */
 package org.thingsboard.server.dao.device;
 
-<<<<<<< HEAD
-import com.google.protobuf.Descriptors;
-import com.google.protobuf.DynamicMessage;
 import lombok.extern.slf4j.Slf4j;
-import org.eclipse.leshan.core.util.SecurityUtil;
-import org.thingsboard.server.common.data.DynamicProtoUtils;
-import org.thingsboard.server.common.data.StringUtils;
-=======
-import lombok.extern.slf4j.Slf4j;
->>>>>>> fd6bf9b0
 import org.hibernate.exception.ConstraintViolationException;
 import org.springframework.beans.factory.annotation.Autowired;
 import org.springframework.cache.Cache;
@@ -67,18 +58,6 @@
     private static final String INCORRECT_DEVICE_PROFILE_ID = "Incorrect deviceProfileId ";
     private static final String INCORRECT_DEVICE_PROFILE_NAME = "Incorrect deviceProfileName ";
 
-<<<<<<< HEAD
-    private static final String ATTRIBUTES_PROTO_SCHEMA = "attributes proto schema";
-    private static final String TELEMETRY_PROTO_SCHEMA = "telemetry proto schema";
-    private static final String RPC_REQUEST_PROTO_SCHEMA = "rpc request proto schema";
-    private static final String RPC_RESPONSE_PROTO_SCHEMA = "rpc response proto schema";
-    private static final String EXCEPTION_PREFIX = "[Transport Configuration]";
-
-    @Autowired(required = false)
-    private QueueService queueService;
-
-=======
->>>>>>> fd6bf9b0
     @Autowired
     private DeviceProfileDao deviceProfileDao;
 
@@ -312,312 +291,6 @@
         tenantDeviceProfilesRemover.removeEntities(tenantId, tenantId);
     }
 
-<<<<<<< HEAD
-    private DataValidator<DeviceProfile> deviceProfileValidator =
-            new DataValidator<>() {
-                @Override
-                protected void validateDataImpl(TenantId tenantId, DeviceProfile deviceProfile) {
-                    if (StringUtils.isEmpty(deviceProfile.getName())) {
-                        throw new DataValidationException("Device profile name should be specified!");
-                    }
-                    if (deviceProfile.getType() == null) {
-                        throw new DataValidationException("Device profile type should be specified!");
-                    }
-                    if (deviceProfile.getTransportType() == null) {
-                        throw new DataValidationException("Device profile transport type should be specified!");
-                    }
-                    if (deviceProfile.getTenantId() == null) {
-                        throw new DataValidationException("Device profile should be assigned to tenant!");
-                    } else {
-                        Tenant tenant = tenantDao.findById(deviceProfile.getTenantId(), deviceProfile.getTenantId().getId());
-                        if (tenant == null) {
-                            throw new DataValidationException("Device profile is referencing to non-existent tenant!");
-                        }
-                    }
-                    if (deviceProfile.isDefault()) {
-                        DeviceProfile defaultDeviceProfile = findDefaultDeviceProfile(tenantId);
-                        if (defaultDeviceProfile != null && !defaultDeviceProfile.getId().equals(deviceProfile.getId())) {
-                            throw new DataValidationException("Another default device profile is present in scope of current tenant!");
-                        }
-                    }
-                    if (!StringUtils.isEmpty(deviceProfile.getDefaultQueueName()) && queueService != null) {
-                        if (!queueService.getQueuesByServiceType(ServiceType.TB_RULE_ENGINE).contains(deviceProfile.getDefaultQueueName())) {
-                            throw new DataValidationException("Device profile is referencing to non-existent queue!");
-                        }
-                    }
-                    if (deviceProfile.getProvisionType() == null) {
-                        deviceProfile.setProvisionType(DeviceProfileProvisionType.DISABLED);
-                    }
-                    DeviceProfileTransportConfiguration transportConfiguration = deviceProfile.getProfileData().getTransportConfiguration();
-                    transportConfiguration.validate();
-                    if (transportConfiguration instanceof MqttDeviceProfileTransportConfiguration) {
-                        MqttDeviceProfileTransportConfiguration mqttTransportConfiguration = (MqttDeviceProfileTransportConfiguration) transportConfiguration;
-                        if (mqttTransportConfiguration.getTransportPayloadTypeConfiguration() instanceof ProtoTransportPayloadConfiguration) {
-                            ProtoTransportPayloadConfiguration protoTransportPayloadConfiguration =
-                                    (ProtoTransportPayloadConfiguration) mqttTransportConfiguration.getTransportPayloadTypeConfiguration();
-                            validateProtoSchemas(protoTransportPayloadConfiguration);
-                            validateTelemetryDynamicMessageFields(protoTransportPayloadConfiguration);
-                            validateRpcRequestDynamicMessageFields(protoTransportPayloadConfiguration);
-                        }
-                    } else if (transportConfiguration instanceof CoapDeviceProfileTransportConfiguration) {
-                        CoapDeviceProfileTransportConfiguration coapDeviceProfileTransportConfiguration = (CoapDeviceProfileTransportConfiguration) transportConfiguration;
-                        CoapDeviceTypeConfiguration coapDeviceTypeConfiguration = coapDeviceProfileTransportConfiguration.getCoapDeviceTypeConfiguration();
-                        if (coapDeviceTypeConfiguration instanceof DefaultCoapDeviceTypeConfiguration) {
-                            DefaultCoapDeviceTypeConfiguration defaultCoapDeviceTypeConfiguration = (DefaultCoapDeviceTypeConfiguration) coapDeviceTypeConfiguration;
-                            TransportPayloadTypeConfiguration transportPayloadTypeConfiguration = defaultCoapDeviceTypeConfiguration.getTransportPayloadTypeConfiguration();
-                            if (transportPayloadTypeConfiguration instanceof ProtoTransportPayloadConfiguration) {
-                                ProtoTransportPayloadConfiguration protoTransportPayloadConfiguration = (ProtoTransportPayloadConfiguration) transportPayloadTypeConfiguration;
-                                validateProtoSchemas(protoTransportPayloadConfiguration);
-                                validateTelemetryDynamicMessageFields(protoTransportPayloadConfiguration);
-                                validateRpcRequestDynamicMessageFields(protoTransportPayloadConfiguration);
-                            }
-                        }
-                    } else if (transportConfiguration instanceof Lwm2mDeviceProfileTransportConfiguration) {
-                        List<LwM2MBootstrapServerCredential> lwM2MBootstrapServersConfigurations = ((Lwm2mDeviceProfileTransportConfiguration) transportConfiguration).getBootstrap();
-                        if (lwM2MBootstrapServersConfigurations != null) {
-                            validateLwm2mServersConfigOfBootstrapForClient(lwM2MBootstrapServersConfigurations,
-                                    ((Lwm2mDeviceProfileTransportConfiguration) transportConfiguration).isBootstrapServerUpdateEnable());
-                            for (LwM2MBootstrapServerCredential bootstrapServerCredential : lwM2MBootstrapServersConfigurations) {
-                                validateLwm2mServersCredentialOfBootstrapForClient(bootstrapServerCredential);
-                            }
-                        }
-                    }
-
-                    List<DeviceProfileAlarm> profileAlarms = deviceProfile.getProfileData().getAlarms();
-
-                    if (!CollectionUtils.isEmpty(profileAlarms)) {
-                        Set<String> alarmTypes = new HashSet<>();
-                        for (DeviceProfileAlarm alarm : profileAlarms) {
-                            String alarmType = alarm.getAlarmType();
-                            if (StringUtils.isEmpty(alarmType)) {
-                                throw new DataValidationException("Alarm rule type should be specified!");
-                            }
-                            if (!alarmTypes.add(alarmType)) {
-                                throw new DataValidationException(String.format("Can't create device profile with the same alarm rule types: \"%s\"!", alarmType));
-                            }
-                        }
-                    }
-
-                    if (deviceProfile.getDefaultRuleChainId() != null) {
-                        RuleChain ruleChain = ruleChainService.findRuleChainById(tenantId, deviceProfile.getDefaultRuleChainId());
-                        if (ruleChain == null) {
-                            throw new DataValidationException("Can't assign non-existent rule chain!");
-                        }
-                    }
-
-                    if (deviceProfile.getDefaultDashboardId() != null) {
-                        DashboardInfo dashboard = dashboardService.findDashboardInfoById(tenantId, deviceProfile.getDefaultDashboardId());
-                        if (dashboard == null) {
-                            throw new DataValidationException("Can't assign non-existent dashboard!");
-                        }
-                    }
-
-                    if (deviceProfile.getFirmwareId() != null) {
-                        OtaPackage firmware = otaPackageService.findOtaPackageById(tenantId, deviceProfile.getFirmwareId());
-                        if (firmware == null) {
-                            throw new DataValidationException("Can't assign non-existent firmware!");
-                        }
-                        if (!firmware.getType().equals(OtaPackageType.FIRMWARE)) {
-                            throw new DataValidationException("Can't assign firmware with type: " + firmware.getType());
-                        }
-                        if (firmware.getData() == null && !firmware.hasUrl()) {
-                            throw new DataValidationException("Can't assign firmware with empty data!");
-                        }
-                        if (!firmware.getDeviceProfileId().equals(deviceProfile.getId())) {
-                            throw new DataValidationException("Can't assign firmware with different deviceProfile!");
-                        }
-                    }
-
-                    if (deviceProfile.getSoftwareId() != null) {
-                        OtaPackage software = otaPackageService.findOtaPackageById(tenantId, deviceProfile.getSoftwareId());
-                        if (software == null) {
-                            throw new DataValidationException("Can't assign non-existent software!");
-                        }
-                        if (!software.getType().equals(OtaPackageType.SOFTWARE)) {
-                            throw new DataValidationException("Can't assign software with type: " + software.getType());
-                        }
-                        if (software.getData() == null && !software.hasUrl()) {
-                            throw new DataValidationException("Can't assign software with empty data!");
-                        }
-                        if (!software.getDeviceProfileId().equals(deviceProfile.getId())) {
-                            throw new DataValidationException("Can't assign firmware with different deviceProfile!");
-                        }
-                    }
-                }
-
-                @Override
-                protected void validateUpdate(TenantId tenantId, DeviceProfile deviceProfile) {
-                    DeviceProfile old = deviceProfileDao.findById(deviceProfile.getTenantId(), deviceProfile.getId().getId());
-                    if (old == null) {
-                        throw new DataValidationException("Can't update non existing device profile!");
-                    }
-                    boolean profileTypeChanged = !old.getType().equals(deviceProfile.getType());
-                    boolean transportTypeChanged = !old.getTransportType().equals(deviceProfile.getTransportType());
-                    if (profileTypeChanged || transportTypeChanged) {
-                        Long profileDeviceCount = deviceDao.countDevicesByDeviceProfileId(deviceProfile.getTenantId(), deviceProfile.getId().getId());
-                        if (profileDeviceCount > 0) {
-                            String message = null;
-                            if (profileTypeChanged) {
-                                message = "Can't change device profile type because devices referenced it!";
-                            } else if (transportTypeChanged) {
-                                message = "Can't change device profile transport type because devices referenced it!";
-                            }
-                            throw new DataValidationException(message);
-                        }
-                    }
-                }
-
-                private void validateProtoSchemas(ProtoTransportPayloadConfiguration protoTransportPayloadTypeConfiguration) {
-                    try {
-                        DynamicProtoUtils.validateProtoSchema(protoTransportPayloadTypeConfiguration.getDeviceAttributesProtoSchema(), ATTRIBUTES_PROTO_SCHEMA, EXCEPTION_PREFIX);
-                        DynamicProtoUtils.validateProtoSchema(protoTransportPayloadTypeConfiguration.getDeviceTelemetryProtoSchema(), TELEMETRY_PROTO_SCHEMA, EXCEPTION_PREFIX);
-                        DynamicProtoUtils.validateProtoSchema(protoTransportPayloadTypeConfiguration.getDeviceRpcRequestProtoSchema(), RPC_REQUEST_PROTO_SCHEMA, EXCEPTION_PREFIX);
-                        DynamicProtoUtils.validateProtoSchema(protoTransportPayloadTypeConfiguration.getDeviceRpcResponseProtoSchema(), RPC_RESPONSE_PROTO_SCHEMA, EXCEPTION_PREFIX);
-                    } catch (Exception exception) {
-                        throw new DataValidationException(exception.getMessage());
-                    }
-                }
-
-                private void validateLwm2mServersConfigOfBootstrapForClient(List<LwM2MBootstrapServerCredential> lwM2MBootstrapServersConfigurations, boolean isBootstrapServerUpdateEnable) {
-                    Set<String> uris = new HashSet<>();
-                    Set<Integer> shortServerIds = new HashSet<>();
-                    for (LwM2MBootstrapServerCredential bootstrapServerCredential : lwM2MBootstrapServersConfigurations) {
-                        AbstractLwM2MBootstrapServerCredential serverConfig = (AbstractLwM2MBootstrapServerCredential) bootstrapServerCredential;
-                        if (!isBootstrapServerUpdateEnable && serverConfig.isBootstrapServerIs()) {
-                            throw new DeviceCredentialsValidationException("Bootstrap config must not include \"Bootstrap Server\". \"Include Bootstrap Server updates\" is " + isBootstrapServerUpdateEnable + ".");
-                        }
-                        String server = serverConfig.isBootstrapServerIs() ? "Bootstrap Server" : "LwM2M Server" + " shortServerId: " + serverConfig.getShortServerId() + ":";
-                        if (serverConfig.getShortServerId() < 1 || serverConfig.getShortServerId() > 65534) {
-                            throw new DeviceCredentialsValidationException(server + " ShortServerId must not be less than 1 and more than 65534!");
-                        }
-                        if (!shortServerIds.add(serverConfig.getShortServerId())) {
-                            throw new DeviceCredentialsValidationException(server + " \"Short server Id\" value = " + serverConfig.getShortServerId() + ". This value must be a unique value for all servers!");
-                        }
-                        String uri = serverConfig.getHost() + ":" + serverConfig.getPort();
-                        if (!uris.add(uri)) {
-                            throw new DeviceCredentialsValidationException(server + " \"Host + port\" value = " + uri + ". This value must be a unique value for all servers!");
-                        }
-                        Integer port;
-                        if (LwM2MSecurityMode.NO_SEC.equals(serverConfig.getSecurityMode())) {
-                            port = serverConfig.isBootstrapServerIs() ? 5687 : 5685;
-                        } else {
-                            port = serverConfig.isBootstrapServerIs() ? 5688 : 5686;
-                        }
-                        if (serverConfig.getPort() == null || serverConfig.getPort().intValue() != port) {
-                            throw new DeviceCredentialsValidationException(server + " \"Port\" value = " + serverConfig.getPort() + ". This value for security " + serverConfig.getSecurityMode().name() + " must be " + port + "!");
-                        }
-                    }
-                }
-
-                private void validateLwm2mServersCredentialOfBootstrapForClient(LwM2MBootstrapServerCredential bootstrapServerConfig) {
-                    String server;
-                    switch (bootstrapServerConfig.getSecurityMode()) {
-                        case NO_SEC:
-                        case PSK:
-                            break;
-                        case RPK:
-                            RPKLwM2MBootstrapServerCredential rpkServerCredentials = (RPKLwM2MBootstrapServerCredential) bootstrapServerConfig;
-                            server = rpkServerCredentials.isBootstrapServerIs() ? "Bootstrap Server" : "LwM2M Server";
-                            if (StringUtils.isEmpty(rpkServerCredentials.getServerPublicKey())) {
-                                throw new DeviceCredentialsValidationException(server + " RPK public key must be specified!");
-                            }
-                            try {
-                                String pubkRpkSever = EncryptionUtil.pubkTrimNewLines(rpkServerCredentials.getServerPublicKey());
-                                rpkServerCredentials.setServerPublicKey(pubkRpkSever);
-                                SecurityUtil.publicKey.decode(rpkServerCredentials.getDecodedCServerPublicKey());
-                            } catch (Exception e) {
-                                throw new DeviceCredentialsValidationException(server + " RPK public key must be in standard [RFC7250] and then encoded to Base64 format!");
-                            }
-                            break;
-                        case X509:
-                            X509LwM2MBootstrapServerCredential x509ServerCredentials = (X509LwM2MBootstrapServerCredential) bootstrapServerConfig;
-                            server = x509ServerCredentials.isBootstrapServerIs() ? "Bootstrap Server" : "LwM2M Server";
-                            if (StringUtils.isEmpty(x509ServerCredentials.getServerPublicKey())) {
-                                throw new DeviceCredentialsValidationException(server + " X509 certificate must be specified!");
-                            }
-                            try {
-                                String certServer = EncryptionUtil.certTrimNewLines(x509ServerCredentials.getServerPublicKey());
-                                x509ServerCredentials.setServerPublicKey(certServer);
-                                SecurityUtil.certificate.decode(x509ServerCredentials.getDecodedCServerPublicKey());
-                            } catch (Exception e) {
-                                throw new DeviceCredentialsValidationException(server + " X509 certificate must be in DER-encoded X509v3 format and support only EC algorithm and then encoded to Base64 format!");
-                            }
-                            break;
-                    }
-                }
-
-                private void validateTelemetryDynamicMessageFields(ProtoTransportPayloadConfiguration protoTransportPayloadTypeConfiguration) {
-                    String deviceTelemetryProtoSchema = protoTransportPayloadTypeConfiguration.getDeviceTelemetryProtoSchema();
-                    Descriptors.Descriptor telemetryDynamicMessageDescriptor = protoTransportPayloadTypeConfiguration.getTelemetryDynamicMessageDescriptor(deviceTelemetryProtoSchema);
-                    if (telemetryDynamicMessageDescriptor == null) {
-                        throw new DataValidationException(DynamicProtoUtils.invalidSchemaProvidedMessage(TELEMETRY_PROTO_SCHEMA, EXCEPTION_PREFIX) + " Failed to get telemetryDynamicMessageDescriptor!");
-                    } else {
-                        List<Descriptors.FieldDescriptor> fields = telemetryDynamicMessageDescriptor.getFields();
-                        if (CollectionUtils.isEmpty(fields)) {
-                            throw new DataValidationException(DynamicProtoUtils.invalidSchemaProvidedMessage(TELEMETRY_PROTO_SCHEMA, EXCEPTION_PREFIX) + " " + telemetryDynamicMessageDescriptor.getName() + " fields is empty!");
-                        } else if (fields.size() == 2) {
-                            Descriptors.FieldDescriptor tsFieldDescriptor = telemetryDynamicMessageDescriptor.findFieldByName("ts");
-                            Descriptors.FieldDescriptor valuesFieldDescriptor = telemetryDynamicMessageDescriptor.findFieldByName("values");
-                            if (tsFieldDescriptor != null && valuesFieldDescriptor != null) {
-                                if (!Descriptors.FieldDescriptor.Type.MESSAGE.equals(valuesFieldDescriptor.getType())) {
-                                    throw new DataValidationException(DynamicProtoUtils.invalidSchemaProvidedMessage(TELEMETRY_PROTO_SCHEMA, EXCEPTION_PREFIX) + " Field 'values' has invalid data type. Only message type is supported!");
-                                }
-                                if (!Descriptors.FieldDescriptor.Type.INT64.equals(tsFieldDescriptor.getType())) {
-                                    throw new DataValidationException(DynamicProtoUtils.invalidSchemaProvidedMessage(TELEMETRY_PROTO_SCHEMA, EXCEPTION_PREFIX) + " Field 'ts' has invalid data type. Only int64 type is supported!");
-                                }
-                                if (!tsFieldDescriptor.hasOptionalKeyword()) {
-                                    throw new DataValidationException(DynamicProtoUtils.invalidSchemaProvidedMessage(TELEMETRY_PROTO_SCHEMA, EXCEPTION_PREFIX) + " Field 'ts' has invalid label. Field 'ts' should have optional keyword!");
-                                }
-                            }
-                        }
-                    }
-                }
-
-                private void validateRpcRequestDynamicMessageFields(ProtoTransportPayloadConfiguration protoTransportPayloadTypeConfiguration) {
-                    DynamicMessage.Builder rpcRequestDynamicMessageBuilder = protoTransportPayloadTypeConfiguration.getRpcRequestDynamicMessageBuilder(protoTransportPayloadTypeConfiguration.getDeviceRpcRequestProtoSchema());
-                    Descriptors.Descriptor rpcRequestDynamicMessageDescriptor = rpcRequestDynamicMessageBuilder.getDescriptorForType();
-                    if (rpcRequestDynamicMessageDescriptor == null) {
-                        throw new DataValidationException(DynamicProtoUtils.invalidSchemaProvidedMessage(RPC_REQUEST_PROTO_SCHEMA, EXCEPTION_PREFIX) + " Failed to get rpcRequestDynamicMessageDescriptor!");
-                    } else {
-                        if (CollectionUtils.isEmpty(rpcRequestDynamicMessageDescriptor.getFields()) || rpcRequestDynamicMessageDescriptor.getFields().size() != 3) {
-                            throw new DataValidationException(DynamicProtoUtils.invalidSchemaProvidedMessage(RPC_REQUEST_PROTO_SCHEMA, EXCEPTION_PREFIX) + " " + rpcRequestDynamicMessageDescriptor.getName() + " message should always contains 3 fields: method, requestId and params!");
-                        }
-                        Descriptors.FieldDescriptor methodFieldDescriptor = rpcRequestDynamicMessageDescriptor.findFieldByName("method");
-                        if (methodFieldDescriptor == null) {
-                            throw new DataValidationException(DynamicProtoUtils.invalidSchemaProvidedMessage(RPC_REQUEST_PROTO_SCHEMA, EXCEPTION_PREFIX) + " Failed to get field descriptor for field: method!");
-                        } else {
-                            if (!Descriptors.FieldDescriptor.Type.STRING.equals(methodFieldDescriptor.getType())) {
-                                throw new DataValidationException(DynamicProtoUtils.invalidSchemaProvidedMessage(RPC_REQUEST_PROTO_SCHEMA, EXCEPTION_PREFIX) + " Field 'method' has invalid data type. Only string type is supported!");
-                            }
-                            if (methodFieldDescriptor.isRepeated()) {
-                                throw new DataValidationException(DynamicProtoUtils.invalidSchemaProvidedMessage(RPC_REQUEST_PROTO_SCHEMA, EXCEPTION_PREFIX) + " Field 'method' has invalid label!");
-                            }
-                        }
-                        Descriptors.FieldDescriptor requestIdFieldDescriptor = rpcRequestDynamicMessageDescriptor.findFieldByName("requestId");
-                        if (requestIdFieldDescriptor == null) {
-                            throw new DataValidationException(DynamicProtoUtils.invalidSchemaProvidedMessage(RPC_REQUEST_PROTO_SCHEMA, EXCEPTION_PREFIX) + " Failed to get field descriptor for field: requestId!");
-                        } else {
-                            if (!Descriptors.FieldDescriptor.Type.INT32.equals(requestIdFieldDescriptor.getType())) {
-                                throw new DataValidationException(DynamicProtoUtils.invalidSchemaProvidedMessage(RPC_REQUEST_PROTO_SCHEMA, EXCEPTION_PREFIX) + " Field 'requestId' has invalid data type. Only int32 type is supported!");
-                            }
-                            if (requestIdFieldDescriptor.isRepeated()) {
-                                throw new DataValidationException(DynamicProtoUtils.invalidSchemaProvidedMessage(RPC_REQUEST_PROTO_SCHEMA, EXCEPTION_PREFIX) + " Field 'requestId' has invalid label!");
-                            }
-                        }
-                        Descriptors.FieldDescriptor paramsFieldDescriptor = rpcRequestDynamicMessageDescriptor.findFieldByName("params");
-                        if (paramsFieldDescriptor == null) {
-                            throw new DataValidationException(DynamicProtoUtils.invalidSchemaProvidedMessage(RPC_REQUEST_PROTO_SCHEMA, EXCEPTION_PREFIX) + " Failed to get field descriptor for field: params!");
-                        } else {
-                            if (paramsFieldDescriptor.isRepeated()) {
-                                throw new DataValidationException(DynamicProtoUtils.invalidSchemaProvidedMessage(RPC_REQUEST_PROTO_SCHEMA, EXCEPTION_PREFIX) + " Field 'params' has invalid label!");
-                            }
-                        }
-                    }
-                }
-            };
-
-=======
->>>>>>> fd6bf9b0
     private PaginatedRemover<TenantId, DeviceProfile> tenantDeviceProfilesRemover =
             new PaginatedRemover<TenantId, DeviceProfile>() {
 
