/**
 * Copyright © 2016-2017 The Thingsboard Authors
 *
 * Licensed under the Apache License, Version 2.0 (the "License");
 * you may not use this file except in compliance with the License.
 * You may obtain a copy of the License at
 *
 *     http://www.apache.org/licenses/LICENSE-2.0
 *
 * Unless required by applicable law or agreed to in writing, software
 * distributed under the License is distributed on an "AS IS" BASIS,
 * WITHOUT WARRANTIES OR CONDITIONS OF ANY KIND, either express or implied.
 * See the License for the specific language governing permissions and
 * limitations under the License.
 */
package org.thingsboard.server.dao.alarm;

import com.google.common.util.concurrent.ListenableFuture;
import org.thingsboard.server.common.data.alarm.Alarm;
import org.thingsboard.server.common.data.alarm.AlarmQuery;
import org.thingsboard.server.common.data.id.EntityId;
import org.thingsboard.server.common.data.id.TenantId;
import org.thingsboard.server.dao.Dao;

import java.util.List;
import java.util.UUID;

/**
 * Created by ashvayka on 11.05.17.
 */
public interface AlarmDao extends Dao<Alarm> {

    ListenableFuture<Alarm> findLatestByOriginatorAndType(TenantId tenantId, EntityId originator, String type);

<<<<<<< HEAD
=======
    ListenableFuture<Alarm> findAlarmByIdAsync(UUID key);

    AlarmEntity save(Alarm alarm);

    ListenableFuture<List<Alarm>> findAlarms(AlarmQuery query);
>>>>>>> 3c43d039
}<|MERGE_RESOLUTION|>--- conflicted
+++ resolved
@@ -32,12 +32,9 @@
 
     ListenableFuture<Alarm> findLatestByOriginatorAndType(TenantId tenantId, EntityId originator, String type);
 
-<<<<<<< HEAD
-=======
     ListenableFuture<Alarm> findAlarmByIdAsync(UUID key);
 
-    AlarmEntity save(Alarm alarm);
+    Alarm save(Alarm alarm);
 
     ListenableFuture<List<Alarm>> findAlarms(AlarmQuery query);
->>>>>>> 3c43d039
 }