--- conflicted
+++ resolved
@@ -15,16 +15,10 @@
  */
 package org.thingsboard.server.dao.rule;
 
-<<<<<<< HEAD
 import com.datastax.oss.driver.api.core.uuid.Uuids;
 import com.fasterxml.jackson.databind.JsonNode;
 import com.fasterxml.jackson.databind.node.ObjectNode;
-=======
-import com.google.common.base.Function;
-import com.google.common.util.concurrent.Futures;
->>>>>>> 0a7d8e86
 import com.google.common.util.concurrent.ListenableFuture;
-import com.google.common.util.concurrent.MoreExecutors;
 import lombok.extern.slf4j.Slf4j;
 import org.apache.commons.lang3.StringUtils;
 import org.hibernate.exception.ConstraintViolationException;
@@ -40,17 +34,10 @@
 import org.thingsboard.server.common.data.id.RuleChainId;
 import org.thingsboard.server.common.data.id.RuleNodeId;
 import org.thingsboard.server.common.data.id.TenantId;
-<<<<<<< HEAD
 import org.thingsboard.server.common.data.page.PageData;
 import org.thingsboard.server.common.data.page.PageLink;
 import org.thingsboard.server.common.data.page.TimePageLink;
 import org.thingsboard.server.common.data.plugin.ComponentLifecycleEvent;
-=======
-import org.thingsboard.server.common.data.page.TextPageData;
-import org.thingsboard.server.common.data.page.TextPageLink;
-import org.thingsboard.server.common.data.page.TimePageData;
-import org.thingsboard.server.common.data.page.TimePageLink;
->>>>>>> 0a7d8e86
 import org.thingsboard.server.common.data.relation.EntityRelation;
 import org.thingsboard.server.common.data.relation.RelationTypeGroup;
 import org.thingsboard.server.common.data.rule.NodeConnectionInfo;
@@ -61,16 +48,13 @@
 import org.thingsboard.server.common.data.rule.RuleChainMetaData;
 import org.thingsboard.server.common.data.rule.RuleChainType;
 import org.thingsboard.server.common.data.rule.RuleNode;
-import org.thingsboard.server.dao.edge.EdgeService;
 import org.thingsboard.server.dao.entity.AbstractEntityService;
 import org.thingsboard.server.dao.exception.DataValidationException;
 import org.thingsboard.server.dao.service.DataValidator;
 import org.thingsboard.server.dao.service.PaginatedRemover;
-import org.thingsboard.server.dao.service.TimePaginatedRemover;
 import org.thingsboard.server.dao.service.Validator;
 import org.thingsboard.server.dao.tenant.TenantDao;
 
-import javax.annotation.Nullable;
 import java.util.ArrayList;
 import java.util.HashMap;
 import java.util.Iterator;
@@ -78,8 +62,7 @@
 import java.util.Map;
 import java.util.Optional;
 import java.util.concurrent.ExecutionException;
-
-import static org.thingsboard.server.dao.service.Validator.validateId;
+import java.util.stream.Collectors;
 
 import static org.thingsboard.server.common.data.DataConstants.TENANT;
 import static org.thingsboard.server.dao.service.Validator.validateId;
@@ -91,11 +74,8 @@
 @Slf4j
 public class BaseRuleChainService extends AbstractEntityService implements RuleChainService {
 
-<<<<<<< HEAD
     private static final int DEFAULT_PAGE_SIZE = 1000;
 
-=======
->>>>>>> 0a7d8e86
     public static final String INCORRECT_TENANT_ID = "Incorrect tenantId ";
 
     @Autowired
@@ -106,9 +86,6 @@
 
     @Autowired
     private TenantDao tenantDao;
-
-    @Autowired
-    private EdgeService edgeService;
 
     @Override
     public RuleChain saveRuleChain(RuleChain ruleChain) {
@@ -390,18 +367,10 @@
     }
 
     @Override
-<<<<<<< HEAD
     public PageData<RuleChain> findTenantRuleChainsByType(TenantId tenantId, RuleChainType type, PageLink pageLink) {
         Validator.validateId(tenantId, "Incorrect tenant id for search rule chain request.");
         Validator.validatePageLink(pageLink);
         return ruleChainDao.findRuleChainsByTenantIdAndType(tenantId.getId(), type, pageLink);
-=======
-    public TextPageData<RuleChain> findTenantRuleChainsByType(TenantId tenantId, RuleChainType type, TextPageLink pageLink) {
-        Validator.validateId(tenantId, "Incorrect tenant id for search rule chain request.");
-        Validator.validatePageLink(pageLink, "Incorrect PageLink object for search rule chain request.");
-        List<RuleChain> ruleChains = ruleChainDao.findRuleChainsByTenantIdAndType(tenantId.getId(), type, pageLink);
-        return new TextPageData<>(ruleChains, pageLink);
->>>>>>> 0a7d8e86
     }
 
     @Override
@@ -415,11 +384,7 @@
             if (RuleChainType.EDGE.equals(ruleChain.getType())) {
                 try {
                     List<Edge> edges = edgeService.findEdgesByTenantIdAndRuleChainId(tenantId, ruleChainId).get();
-<<<<<<< HEAD
                     if (edges != null  && !edges.isEmpty()) {
-=======
-                    if (edges != null && !edges.isEmpty()) {
->>>>>>> 0a7d8e86
                         for (Edge edge : edges) {
                             if (edge.getRootRuleChainId() != null && edge.getRootRuleChainId().equals(ruleChainId)) {
                                 throw new DataValidationException("Can't delete rule chain that is root for edge [" + edge.getName() + "]. Please assign another root rule chain first to the edge!");
@@ -441,7 +406,6 @@
     }
 
     @Override
-<<<<<<< HEAD
     public RuleChainData exportTenantRuleChains(TenantId tenantId, PageLink pageLink) {
         Validator.validateId(tenantId, "Incorrect tenant id for search rule chain request.");
         Validator.validatePageLink(pageLink);
@@ -577,28 +541,18 @@
     }
 
     @Override
-=======
->>>>>>> 0a7d8e86
     public RuleChain assignRuleChainToEdge(TenantId tenantId, RuleChainId ruleChainId, EdgeId edgeId) {
         RuleChain ruleChain = findRuleChainById(tenantId, ruleChainId);
         Edge edge = edgeService.findEdgeById(tenantId, edgeId);
         if (edge == null) {
             throw new DataValidationException("Can't assign ruleChain to non-existent edge!");
         }
-<<<<<<< HEAD
-        if (!edge.getTenantId().getId().equals(ruleChain.getTenantId().getId())) {
-=======
         if (!edge.getTenantId().equals(ruleChain.getTenantId())) {
->>>>>>> 0a7d8e86
             throw new DataValidationException("Can't assign ruleChain to edge from different tenant!");
         }
         try {
             createRelation(tenantId, new EntityRelation(edgeId, ruleChainId, EntityRelation.CONTAINS_TYPE, RelationTypeGroup.EDGE));
-<<<<<<< HEAD
         } catch (Exception e) {
-=======
-        } catch (ExecutionException | InterruptedException e) {
->>>>>>> 0a7d8e86
             log.warn("[{}] Failed to create ruleChain relation. Edge Id: [{}]", ruleChainId, edgeId);
             throw new RuntimeException(e);
         }
@@ -617,11 +571,7 @@
         }
         try {
             deleteRelation(tenantId, new EntityRelation(edgeId, ruleChainId, EntityRelation.CONTAINS_TYPE, RelationTypeGroup.EDGE));
-<<<<<<< HEAD
         } catch (Exception e) {
-=======
-        } catch (ExecutionException | InterruptedException e) {
->>>>>>> 0a7d8e86
             log.warn("[{}] Failed to delete rule chain relation. Edge Id: [{}]", ruleChainId, edgeId);
             throw new RuntimeException(e);
         }
@@ -629,40 +579,12 @@
     }
 
     @Override
-<<<<<<< HEAD
-    public void unassignEdgeRuleChains(TenantId tenantId, EdgeId edgeId) {
-        log.trace("Executing unassignEdgeRuleChains, edgeId [{}]", edgeId);
-        Validator.validateId(edgeId, "Incorrect edgeId " + edgeId);
-        Edge edge = edgeService.findEdgeById(tenantId, edgeId);
-        if (edge == null) {
-            throw new DataValidationException("Can't unassign ruleChains from non-existent edge!");
-        }
-        new EdgeRuleChainsUnassigner(edge).removeEntities(tenantId, edge);
-    }
-
-    @Override
-    public PageData<RuleChain> findRuleChainsByTenantIdAndEdgeId(TenantId tenantId, EdgeId edgeId, PageLink pageLink) {
+    public PageData<RuleChain> findRuleChainsByTenantIdAndEdgeId(TenantId tenantId, EdgeId edgeId, TimePageLink pageLink) {
         log.trace("Executing findRuleChainsByTenantIdAndEdgeId, tenantId [{}], edgeId [{}], pageLink [{}]", tenantId, edgeId, pageLink);
         Validator.validateId(tenantId, "Incorrect tenantId " + tenantId);
         Validator.validateId(edgeId, "Incorrect edgeId " + edgeId);
         Validator.validatePageLink(pageLink);
         return ruleChainDao.findRuleChainsByTenantIdAndEdgeId(tenantId.getId(), edgeId.getId(), pageLink);
-=======
-    public ListenableFuture<TimePageData<RuleChain>> findRuleChainsByTenantIdAndEdgeId(TenantId tenantId, EdgeId edgeId, TimePageLink pageLink) {
-        log.trace("Executing findRuleChainsByTenantIdAndEdgeId, tenantId [{}], edgeId [{}], pageLink [{}]", tenantId, edgeId, pageLink);
-        Validator.validateId(tenantId, "Incorrect tenantId " + tenantId);
-        Validator.validateId(edgeId, "Incorrect edgeId " + edgeId);
-        Validator.validatePageLink(pageLink, "Incorrect page link " + pageLink);
-        ListenableFuture<List<RuleChain>> ruleChains = ruleChainDao.findRuleChainsByTenantIdAndEdgeId(tenantId.getId(), edgeId.getId(), pageLink);
-
-        return Futures.transform(ruleChains, new Function<List<RuleChain>, TimePageData<RuleChain>>() {
-            @Nullable
-            @Override
-            public TimePageData<RuleChain> apply(@Nullable List<RuleChain> ruleChains) {
-                return new TimePageData<>(ruleChains, pageLink);
-            }
-        }, MoreExecutors.directExecutor());
->>>>>>> 0a7d8e86
     }
 
     @Override
@@ -687,11 +609,7 @@
                 ruleChain.setRoot(true);
                 ruleChainDao.save(tenantId, ruleChain);
                 return true;
-<<<<<<< HEAD
             } catch (Exception e) {
-=======
-            } catch (ExecutionException | InterruptedException e) {
->>>>>>> 0a7d8e86
                 log.warn("Failed to set default root edge rule chain, ruleChainId: [{}]", ruleChainId, e);
                 throw new RuntimeException(e);
             }
@@ -705,11 +623,7 @@
             createRelation(tenantId, new EntityRelation(tenantId, ruleChainId,
                     EntityRelation.CONTAINS_TYPE, RelationTypeGroup.EDGE_DEFAULT_RULE_CHAIN));
             return true;
-<<<<<<< HEAD
         } catch (Exception e) {
-=======
-        } catch (ExecutionException | InterruptedException e) {
->>>>>>> 0a7d8e86
             log.warn("Failed to add default edge rule chain, ruleChainId: [{}]", ruleChainId, e);
             throw new RuntimeException(e);
         }
@@ -721,11 +635,7 @@
             deleteRelation(tenantId, new EntityRelation(tenantId, ruleChainId,
                     EntityRelation.CONTAINS_TYPE, RelationTypeGroup.EDGE_DEFAULT_RULE_CHAIN));
             return true;
-<<<<<<< HEAD
         } catch (Exception e) {
-=======
-        } catch (ExecutionException | InterruptedException e) {
->>>>>>> 0a7d8e86
             log.warn("Failed to remove default edge rule chain, ruleChainId: [{}]", ruleChainId, e);
             throw new RuntimeException(e);
         }
@@ -816,29 +726,4 @@
                     checkRuleNodesAndDelete(tenantId, entity.getId());
                 }
             };
-
-    private class EdgeRuleChainsUnassigner extends TimePaginatedRemover<Edge, RuleChain> {
-
-        private Edge edge;
-
-        EdgeRuleChainsUnassigner(Edge edge) {
-            this.edge = edge;
-        }
-
-        @Override
-        protected PageData<RuleChain> findEntities(TenantId tenantId, Edge edge, TimePageLink pageLink) {
-            try {
-                return ruleChainDao.findRuleChainsByTenantIdAndEdgeId(edge.getTenantId().getId(), edge.getId().getId(), pageLink);
-            } catch (Exception e) {
-                log.error("[{}] Can't find rule chains by tenant id and edge id. Edge Id {}", edge.getId(), e);
-                throw new RuntimeException("[{}] Can't find rule chains by tenant id and edge id. Edge Id '" + edge.getId() + "'", e);
-            }
-        }
-
-        @Override
-        protected void removeEntity(TenantId tenantId, RuleChain entity) {
-            unassignRuleChainFromEdge(edge.getTenantId(), new RuleChainId(entity.getUuidId()), this.edge.getId(), true);
-        }
-
-    }
 }