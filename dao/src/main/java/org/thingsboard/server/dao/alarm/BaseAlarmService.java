--- conflicted
+++ resolved
@@ -134,14 +134,11 @@
         if (!result.isSuccessful() && !alarmCreationEnabled) {
             throw new ApiUsageLimitsExceededException("Alarms creation is disabled");
         }
-<<<<<<< HEAD
         if (result.getAlarm() != null) {
             eventPublisher.publishEvent(SaveEntityEvent.builder().tenantId(result.getAlarm().getTenantId())
                     .entityId(result.getAlarm().getId()).added(true).build());
-        }
-=======
-        publishEvictEvent(new AlarmTypesCacheEvictEvent(request.getTenantId()));
->>>>>>> 1c17b005
+            publishEvictEvent(new AlarmTypesCacheEvictEvent(request.getTenantId()));
+        }
         return withPropagated(result);
     }
 
@@ -234,14 +231,11 @@
         } else {
             deleteEntityRelations(tenantId, alarm.getId());
             alarmDao.removeById(tenantId, alarm.getUuidId());
-<<<<<<< HEAD
             eventPublisher.publishEvent(DeleteEntityEvent.builder().tenantId(tenantId)
                     .entityId(alarmId).entity(alarm).build());
-=======
             if (deleteAlarmType) {
                 delAlarmTypes(tenantId, Collections.singleton(alarm.getType()));
             }
->>>>>>> 1c17b005
             return AlarmApiCallResult.builder().alarm(alarm).deleted(true).successful(true).build();
         }
     }
