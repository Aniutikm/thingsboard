--- conflicted
+++ resolved
@@ -145,16 +145,11 @@
                 expiredCount++;
             }
         }
-<<<<<<< HEAD
-        log.info("Permits maxBuffer is [{}] max concurrent [{}] expired [{}] current granted [{}]", maxQueueSize.getAndSet(0),
-                maxGrantedPermissions.getAndSet(0), expiredCount, permits.get());
-=======
         log.info("Permits maxBuffer [{}] maxPermits [{}] expired [{}] currPermits [{}] currBuffer [{}] " +
                         "totalPermits [{}] totalRequests [{}] totalReleased [{}]",
                 maxQueueSize.getAndSet(0), maxGrantedPermissions.getAndSet(0), expiredCount,
                 permits.get(), queue.size(),
                 totalGranted.getAndSet(0), totalRequested.getAndSet(0), totalReleased.getAndSet(0));
->>>>>>> 2f6995fc
     }
 
     private class LockedFuture {
