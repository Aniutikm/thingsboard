/**
 * Copyright © 2016-2024 The Thingsboard Authors
 *
 * Licensed under the Apache License, Version 2.0 (the "License");
 * you may not use this file except in compliance with the License.
 * You may obtain a copy of the License at
 *
 *     http://www.apache.org/licenses/LICENSE-2.0
 *
 * Unless required by applicable law or agreed to in writing, software
 * distributed under the License is distributed on an "AS IS" BASIS,
 * WITHOUT WARRANTIES OR CONDITIONS OF ANY KIND, either express or implied.
 * See the License for the specific language governing permissions and
 * limitations under the License.
 */
package org.thingsboard.server.dao.queue;

import lombok.RequiredArgsConstructor;
import lombok.extern.slf4j.Slf4j;
import org.hibernate.exception.ConstraintViolationException;
import org.springframework.beans.factory.annotation.Autowired;
import org.springframework.context.annotation.Lazy;
import org.springframework.stereotype.Service;
import org.thingsboard.server.common.data.EntityType;
import org.thingsboard.server.common.data.TenantProfile;
import org.thingsboard.server.common.data.id.EntityId;
import org.thingsboard.server.common.data.id.HasId;
import org.thingsboard.server.common.data.id.QueueId;
import org.thingsboard.server.common.data.id.TenantId;
import org.thingsboard.server.common.data.page.PageData;
import org.thingsboard.server.common.data.page.PageLink;
import org.thingsboard.server.common.data.queue.Queue;
import org.thingsboard.server.dao.entity.AbstractEntityService;
import org.thingsboard.server.dao.eventsourcing.DeleteEntityEvent;
import org.thingsboard.server.dao.eventsourcing.SaveEntityEvent;
import org.thingsboard.server.dao.exception.DataValidationException;
import org.thingsboard.server.dao.service.DataValidator;
import org.thingsboard.server.dao.service.PaginatedRemover;
import org.thingsboard.server.dao.service.Validator;
import org.thingsboard.server.dao.tenant.TbTenantProfileCache;

import java.util.List;
import java.util.Optional;

@Service("QueueDaoService")
@Slf4j
@RequiredArgsConstructor
public class BaseQueueService extends AbstractEntityService implements QueueService {

    @Autowired
    private QueueDao queueDao;

    @Lazy
    @Autowired
    private TbTenantProfileCache tenantProfileCache;

    @Autowired
    private DataValidator<Queue> queueValidator;

    @Override
    public Queue saveQueue(Queue queue) {
        log.trace("Executing createOrUpdateQueue [{}]", queue);
        queueValidator.validate(queue, Queue::getTenantId);
        Queue savedQueue = queueDao.save(queue.getTenantId(), queue);
        eventPublisher.publishEvent(SaveEntityEvent.builder().tenantId(savedQueue.getTenantId())
<<<<<<< HEAD
                .entityId(savedQueue.getId()).entity(savedQueue).added(queue.getId() == null).build());
=======
                .entityId(savedQueue.getId()).created(queue.getId() == null).build());
>>>>>>> cd5bd1ce
        return savedQueue;
    }

    @Override
    public void deleteQueue(TenantId tenantId, QueueId queueId) {
        log.trace("Executing deleteQueue, queueId: [{}]", queueId);
        try {
            queueDao.removeById(tenantId, queueId.getId());
            eventPublisher.publishEvent(DeleteEntityEvent.builder().tenantId(tenantId).entityId(queueId).build());
        } catch (Exception t) {
            ConstraintViolationException e = extractConstraintViolationException(t).orElse(null);
            if (e != null && e.getConstraintName() != null && e.getConstraintName().equalsIgnoreCase("fk_default_queue_device_profile")) {
                throw new DataValidationException("The queue referenced by the device profiles cannot be deleted!");
            } else {
                throw t;
            }
        }
    }

    @Override
    public List<Queue> findQueuesByTenantId(TenantId tenantId) {
        log.trace("Executing findQueues, tenantId: [{}]", tenantId);
        return queueDao.findAllByTenantId(getSystemOrIsolatedTenantId(tenantId));
    }

    @Override
    public PageData<Queue> findQueuesByTenantId(TenantId tenantId, PageLink pageLink) {
        log.trace("Executing findQueues pageLink [{}]", pageLink);
        Validator.validatePageLink(pageLink);
        return queueDao.findQueuesByTenantId(getSystemOrIsolatedTenantId(tenantId), pageLink);
    }

    @Override
    public List<Queue> findAllQueues() {
        log.trace("Executing findAllQueues");
        return queueDao.findAllQueues();
    }

    @Override
    public Queue findQueueById(TenantId tenantId, QueueId queueId) {
        log.trace("Executing findQueueById, queueId: [{}]", queueId);
        return queueDao.findById(tenantId, queueId.getId());
    }

    @Override
    public Queue findQueueByTenantIdAndName(TenantId tenantId, String queueName) {
        log.trace("Executing findQueueByTenantIdAndName, tenantId: [{}] queueName: [{}]", tenantId, queueName);
        return queueDao.findQueueByTenantIdAndName(getSystemOrIsolatedTenantId(tenantId), queueName);
    }

    @Override
    public Queue findQueueByTenantIdAndNameInternal(TenantId tenantId, String queueName) {
        log.trace("Executing findQueueByTenantIdAndNameInternal, tenantId: [{}] queueName: [{}]", tenantId, queueName);
        return queueDao.findQueueByTenantIdAndName(tenantId, queueName);
    }

    @Override
    public void deleteQueuesByTenantId(TenantId tenantId) {
        Validator.validateId(tenantId, "Incorrect tenant id for delete queues request.");
        tenantQueuesRemover.removeEntities(tenantId, tenantId);
    }

    @Override
    public Optional<HasId<?>> findEntity(TenantId tenantId, EntityId entityId) {
        return Optional.ofNullable(findQueueById(tenantId, new QueueId(entityId.getId())));
    }

    @Override
    public EntityType getEntityType() {
        return EntityType.QUEUE;
    }

    private PaginatedRemover<TenantId, Queue> tenantQueuesRemover =
            new PaginatedRemover<>() {

                @Override
                protected PageData<Queue> findEntities(TenantId tenantId, TenantId id, PageLink pageLink) {
                    return queueDao.findQueuesByTenantId(id, pageLink);
                }

                @Override
                protected void removeEntity(TenantId tenantId, Queue entity) {
                    deleteQueue(tenantId, entity.getId());
                }
            };

    private TenantId getSystemOrIsolatedTenantId(TenantId tenantId) {
        if (!tenantId.equals(TenantId.SYS_TENANT_ID)) {
            TenantProfile tenantProfile = tenantProfileCache.get(tenantId);
            if (tenantProfile.isIsolatedTbRuleEngine()) {
                return tenantId;
            }
        }

        return TenantId.SYS_TENANT_ID;
    }
}<|MERGE_RESOLUTION|>--- conflicted
+++ resolved
@@ -63,11 +63,7 @@
         queueValidator.validate(queue, Queue::getTenantId);
         Queue savedQueue = queueDao.save(queue.getTenantId(), queue);
         eventPublisher.publishEvent(SaveEntityEvent.builder().tenantId(savedQueue.getTenantId())
-<<<<<<< HEAD
-                .entityId(savedQueue.getId()).entity(savedQueue).added(queue.getId() == null).build());
-=======
-                .entityId(savedQueue.getId()).created(queue.getId() == null).build());
->>>>>>> cd5bd1ce
+                .entityId(savedQueue.getId()).entity(savedQueue).created(queue.getId() == null).build());
         return savedQueue;
     }
 
