/**
 * Copyright © 2016-2023 The Thingsboard Authors
 *
 * Licensed under the Apache License, Version 2.0 (the "License");
 * you may not use this file except in compliance with the License.
 * You may obtain a copy of the License at
 *
 *     http://www.apache.org/licenses/LICENSE-2.0
 *
 * Unless required by applicable law or agreed to in writing, software
 * distributed under the License is distributed on an "AS IS" BASIS,
 * WITHOUT WARRANTIES OR CONDITIONS OF ANY KIND, either express or implied.
 * See the License for the specific language governing permissions and
 * limitations under the License.
 */
package org.thingsboard.server.dao.resource;

import com.fasterxml.jackson.core.JsonProcessingException;
import com.fasterxml.jackson.databind.JsonNode;
import com.fasterxml.jackson.databind.node.ArrayNode;
import com.fasterxml.jackson.databind.node.ObjectNode;
import com.google.common.base.Strings;
import lombok.Data;
import lombok.SneakyThrows;
import lombok.extern.slf4j.Slf4j;
import org.apache.commons.lang3.StringUtils;
import org.apache.commons.lang3.exception.ExceptionUtils;
import org.apache.commons.lang3.tuple.Pair;
import org.springframework.stereotype.Service;
import org.springframework.transaction.annotation.Propagation;
import org.springframework.transaction.annotation.Transactional;
import org.springframework.util.Base64Utils;
import org.thingsboard.common.util.JacksonUtil;
import org.thingsboard.server.common.data.Dashboard;
import org.thingsboard.server.common.data.DataConstants;
import org.thingsboard.server.common.data.EntityType;
import org.thingsboard.server.common.data.HasImage;
import org.thingsboard.server.common.data.ImageDescriptor;
import org.thingsboard.server.common.data.ResourceType;
import org.thingsboard.server.common.data.TbImageDeleteResult;
import org.thingsboard.server.common.data.TbResource;
import org.thingsboard.server.common.data.TbResourceInfo;
import org.thingsboard.server.common.data.TbResourceInfoFilter;
import org.thingsboard.server.common.data.id.HasId;
import org.thingsboard.server.common.data.id.TbResourceId;
import org.thingsboard.server.common.data.id.TenantId;
import org.thingsboard.server.common.data.page.PageData;
import org.thingsboard.server.common.data.page.PageLink;
import org.thingsboard.server.common.data.widget.WidgetTypeDetails;
import org.thingsboard.server.dao.ImageContainerDao;
import org.thingsboard.server.dao.asset.AssetProfileDao;
import org.thingsboard.server.dao.dashboard.DashboardInfoDao;
import org.thingsboard.server.dao.device.DeviceProfileDao;
import org.thingsboard.server.dao.service.Validator;
import org.thingsboard.server.dao.service.validator.ResourceDataValidator;
import org.thingsboard.server.dao.util.ImageUtils;
import org.thingsboard.server.dao.util.ImageUtils.ProcessedImage;
import org.thingsboard.server.dao.util.JsonNodeProcessingTask;
import org.thingsboard.server.dao.util.JsonPathProcessingTask;
import org.thingsboard.server.dao.widget.WidgetTypeDao;
import org.thingsboard.server.dao.widget.WidgetsBundleDao;

import javax.annotation.PostConstruct;
import java.nio.charset.StandardCharsets;
import java.util.Base64;
import java.util.Collections;
import java.util.HashMap;
import java.util.Iterator;
import java.util.LinkedList;
import java.util.List;
import java.util.Map;
import java.util.Optional;
import java.util.Queue;
import java.util.Set;
import java.util.regex.Pattern;

@Service
@Slf4j
public class BaseImageService extends BaseResourceService implements ImageService {

    private static final int MAX_ENTITIES_TO_FIND = 10;
    private static final String DEFAULT_CONFIG_TAG = "defaultConfig";

    public static Map<String, String> DASHBOARD_BASE64_MAPPING = new HashMap<>();
    public static Map<String, String> WIDGET_TYPE_BASE64_MAPPING = new HashMap<>();

    static {
        DASHBOARD_BASE64_MAPPING.put("settings.dashboardLogoUrl", "$prefix logo");
        DASHBOARD_BASE64_MAPPING.put("states.default.layouts.main.gridSettings.backgroundImageUrl", "$prefix background");
        DASHBOARD_BASE64_MAPPING.put("states.default.layouts.right.gridSettings.backgroundImageUrl", "$prefix right background");
        DASHBOARD_BASE64_MAPPING.put("states.$stateId.layouts.main.gridSettings.backgroundImageUrl", "$prefix $stateId background");
        DASHBOARD_BASE64_MAPPING.put("states.$stateId.layouts.right.gridSettings.backgroundImageUrl", "$prefix $stateId right background");
        DASHBOARD_BASE64_MAPPING.put("widgets.*.config[$title].settings.backgroundImageUrl", "$prefix widget \"$title\" background");
        DASHBOARD_BASE64_MAPPING.put("widgets.*.config[$title].settings.mapImageUrl", "$prefix widget \"$title\" map image");
        DASHBOARD_BASE64_MAPPING.put("widgets.*.config[$title].settings.markerImage", "$prefix widget \"$title\" marker image");
        DASHBOARD_BASE64_MAPPING.put("widgets.*.config[$title].settings.markerImages", "$prefix widget \"$title\" marker image $index");
        DASHBOARD_BASE64_MAPPING.put("widgets.*.config[$title].settings.background.imageUrl", "$prefix widget \"$title\" background");
        DASHBOARD_BASE64_MAPPING.put("widgets.*.config[$title].settings.background.imageBase64", "$prefix widget \"$title\" background");
        DASHBOARD_BASE64_MAPPING.put("widgets.*.config[$title].datasources.*.dataKeys.*.settings.customIcon", "$prefix widget \"$title\" custom icon");

        WIDGET_TYPE_BASE64_MAPPING.put("settings.backgroundImageUrl", "$prefix background");
        WIDGET_TYPE_BASE64_MAPPING.put("settings.mapImageUrl", "$prefix map image");
        WIDGET_TYPE_BASE64_MAPPING.put("settings.markerImage", "Map marker image");
        WIDGET_TYPE_BASE64_MAPPING.put("settings.markerImages", "Map marker image $index");
        WIDGET_TYPE_BASE64_MAPPING.put("settings.background.imageUrl", "$prefix background");
        WIDGET_TYPE_BASE64_MAPPING.put("settings.background.imageBase64", "$prefix background");
        WIDGET_TYPE_BASE64_MAPPING.put("datasources.*.dataKeys.*.settings.customIcon", "$prefix custom icon");
    }

    private final AssetProfileDao assetProfileDao;
    private final DeviceProfileDao deviceProfileDao;
    private final WidgetsBundleDao widgetsBundleDao;
    private final WidgetTypeDao widgetTypeDao;
    private final DashboardInfoDao dashboardInfoDao;
    private final Map<EntityType, ImageContainerDao<?>> imageContainerDaoMap = new HashMap<>();

    public BaseImageService(TbResourceDao resourceDao, TbResourceInfoDao resourceInfoDao, ResourceDataValidator resourceValidator,
                            AssetProfileDao assetProfileDao, DeviceProfileDao deviceProfileDao, WidgetsBundleDao widgetsBundleDao,
                            WidgetTypeDao widgetTypeDao, DashboardInfoDao dashboardInfoDao) {
        super(resourceDao, resourceInfoDao, resourceValidator);
        this.assetProfileDao = assetProfileDao;
        this.deviceProfileDao = deviceProfileDao;
        this.widgetsBundleDao = widgetsBundleDao;
        this.widgetTypeDao = widgetTypeDao;
        this.dashboardInfoDao = dashboardInfoDao;
    }

    @PostConstruct
    public void init() {
        imageContainerDaoMap.put(EntityType.WIDGET_TYPE, widgetTypeDao);
        imageContainerDaoMap.put(EntityType.WIDGETS_BUNDLE, widgetsBundleDao);
        imageContainerDaoMap.put(EntityType.DEVICE_PROFILE, deviceProfileDao);
        imageContainerDaoMap.put(EntityType.ASSET_PROFILE, assetProfileDao);
        imageContainerDaoMap.put(EntityType.DASHBOARD, dashboardInfoDao);
    }


    @Override
    @SneakyThrows
    public TbResourceInfo saveImage(TbResource image) {
        if (image.getId() == null && StringUtils.isEmpty(image.getResourceKey())) {
            image.setResourceKey(getUniqueKey(image.getTenantId(), image.getFileName()));
        }
        resourceValidator.validate(image, TbResourceInfo::getTenantId);

        ImageDescriptor descriptor = image.getDescriptor(ImageDescriptor.class);
        Pair<ImageDescriptor, byte[]> result = processImage(image.getData(), descriptor);
        descriptor = result.getLeft();
        image.setEtag(descriptor.getEtag());
        image.setDescriptorValue(descriptor);
        image.setPreview(result.getRight());

        log.debug("[{}] Creating image {} ('{}')", image.getTenantId(), image.getResourceKey(), image.getName());
        return new TbResourceInfo(doSaveResource(image));
    }

    private Pair<ImageDescriptor, byte[]> processImage(byte[] data, ImageDescriptor descriptor) throws Exception {
        ProcessedImage image = ImageUtils.processImage(data, descriptor.getMediaType(), 250);
        ProcessedImage preview = image.getPreview();

        descriptor.setWidth(image.getWidth());
        descriptor.setHeight(image.getHeight());
        descriptor.setSize(image.getSize());
        descriptor.setEtag(calculateEtag(data));

        ImageDescriptor previewDescriptor = new ImageDescriptor();
        previewDescriptor.setWidth(preview.getWidth());
        previewDescriptor.setHeight(preview.getHeight());
        previewDescriptor.setMediaType(preview.getMediaType());
        previewDescriptor.setSize(preview.getSize());
        previewDescriptor.setEtag(preview.getData() != null ? calculateEtag(preview.getData()) : descriptor.getEtag());
        descriptor.setPreviewDescriptor(previewDescriptor);

        return Pair.of(descriptor, preview.getData());
    }

    private String getUniqueKey(TenantId tenantId, String filename) {
        if (!resourceInfoDao.existsByTenantIdAndResourceTypeAndResourceKey(tenantId, ResourceType.IMAGE, filename)) {
            return filename;
        }

        String basename = StringUtils.substringBeforeLast(filename, ".");
        String extension = StringUtils.substringAfterLast(filename, ".");

        Set<String> existing = resourceInfoDao.findKeysByTenantIdAndResourceTypeAndResourceKeyPrefix(
                tenantId, ResourceType.IMAGE, basename
        );
        String resourceKey = filename;
        int idx = 1;
        while (existing.contains(resourceKey)) {
            resourceKey = basename + "_(" + idx + ")." + extension;
            idx++;
        }
        log.debug("[{}] Generated unique key {} for image {}", tenantId, resourceKey, filename);
        return resourceKey;
    }

    @Override
    public TbResourceInfo saveImageInfo(TbResourceInfo imageInfo) {
        log.trace("Executing saveImageInfo [{}] [{}]", imageInfo.getTenantId(), imageInfo.getId());
        return saveResource(new TbResource(imageInfo));
    }

    @Override
    public TbResourceInfo getImageInfoByTenantIdAndKey(TenantId tenantId, String key) {
        log.trace("Executing getImageInfoByTenantIdAndKey [{}] [{}]", tenantId, key);
        return findResourceInfoByTenantIdAndKey(tenantId, ResourceType.IMAGE, key);
    }

    @Override
    public PageData<TbResourceInfo> getImagesByTenantId(TenantId tenantId, PageLink pageLink) {
        log.trace("Executing getImagesByTenantId [{}]", tenantId);
        TbResourceInfoFilter filter = TbResourceInfoFilter.builder()
                .tenantId(tenantId)
                .resourceTypes(Set.of(ResourceType.IMAGE))
                .build();
        return findTenantResourcesByTenantId(filter, pageLink);
    }

    @Override
    public PageData<TbResourceInfo> getAllImagesByTenantId(TenantId tenantId, PageLink pageLink) {
        log.trace("Executing getAllImagesByTenantId [{}]", tenantId);
        TbResourceInfoFilter filter = TbResourceInfoFilter.builder()
                .tenantId(tenantId)
                .resourceTypes(Set.of(ResourceType.IMAGE))
                .build();
        return findAllTenantResourcesByTenantId(filter, pageLink);
    }

    @Override
    public byte[] getImageData(TenantId tenantId, TbResourceId imageId) {
        log.trace("Executing getImageData [{}] [{}]", tenantId, imageId);
        return resourceDao.getResourceData(tenantId, imageId);
    }

    @Override
    public byte[] getImagePreview(TenantId tenantId, TbResourceId imageId) {
        log.trace("Executing getImagePreview [{}] [{}]", tenantId, imageId);
        return resourceDao.getResourcePreview(tenantId, imageId);
    }

    @Override
    public TbImageDeleteResult deleteImage(TbResourceInfo imageInfo, boolean force) {
        var tenantId = imageInfo.getTenantId();
        var imageId = imageInfo.getId();
        log.trace("Executing deleteImage [{}] [{}]", tenantId, imageId);
        Validator.validateId(imageId, INCORRECT_RESOURCE_ID + imageId);
        TbImageDeleteResult.TbImageDeleteResultBuilder result = TbImageDeleteResult.builder();
        boolean success = true;
        if (!force) {
            var link = DataConstants.TB_IMAGE_PREFIX + imageInfo.getLink();
            Map<String, List<? extends HasId<?>>> affectedEntities = new HashMap<>();
            imageContainerDaoMap.forEach((entityType, imageContainerDao) -> {
                var entities = tenantId.isSysTenantId() ? imageContainerDao.findByImageLink(link, MAX_ENTITIES_TO_FIND) :
                        imageContainerDao.findByTenantAndImageLink(tenantId, link, MAX_ENTITIES_TO_FIND);
                if (!entities.isEmpty()) {
                    affectedEntities.put(entityType.name(), entities);
                }
            });
            if (!affectedEntities.isEmpty()) {
                success = false;
                result.references(affectedEntities);
            }
        }
        if (success) {
            deleteResource(tenantId, imageId, force);
        }
        return result.success(success).build();
    }

    @Override
    public TbResourceInfo findSystemOrTenantImageByEtag(TenantId tenantId, String etag) {
        log.trace("Executing findSystemOrTenantImageByEtag [{}] [{}]", tenantId, etag);
        return resourceInfoDao.findSystemOrTenantImageByEtag(tenantId, ResourceType.IMAGE, etag);
    }

    @Transactional(propagation = Propagation.NOT_SUPPORTED)// we don't want transaction to rollback in case of an image processing failure
    @Override
    public boolean replaceBase64WithImageUrl(HasImage entity, String type) {
        log.trace("Executing replaceBase64WithImageUrl [{}] [{}] [{}]", entity.getTenantId(), type, entity.getName());
        String imageName = "\"" + entity.getName() + "\" ";
        if (entity.getTenantId() == null || entity.getTenantId().isSysTenantId()) {
            imageName += "system ";
        }
        imageName = imageName + type + " image";

        UpdateResult result = base64ToImageUrl(entity.getTenantId(), imageName, entity.getImage());
        entity.setImage(result.getValue());
        return result.isUpdated();
    }

    @Transactional(propagation = Propagation.NOT_SUPPORTED)// we don't want transaction to rollback in case of an image processing failure
    @Override
    public boolean replaceBase64WithImageUrl(WidgetTypeDetails entity) {
        log.trace("Executing replaceBase64WithImageUrl [{}] [WidgetTypeDetails] [{}]", entity.getTenantId(), entity.getId());
        String prefix = "\"" + entity.getName() + "\" ";
        if (entity.getTenantId() == null || entity.getTenantId().isSysTenantId()) {
            prefix += "system ";
        }
        prefix += "widget";
        UpdateResult result = base64ToImageUrl(entity.getTenantId(), prefix + " image", entity.getImage());
        entity.setImage(result.getValue());
        boolean updated = result.isUpdated();
        if (entity.getDescriptor().isObject()) {
            ObjectNode descriptor = (ObjectNode) entity.getDescriptor();
            JsonNode defaultConfig = Optional.ofNullable(descriptor.get(DEFAULT_CONFIG_TAG))
                    .filter(JsonNode::isTextual).map(JsonNode::asText)
                    .map(JacksonUtil::toJsonNode).orElse(null);
            if (defaultConfig != null) {
                updated |= base64ToImageUrlUsingMapping(entity.getTenantId(), WIDGET_TYPE_BASE64_MAPPING, Collections.singletonMap("prefix", prefix), defaultConfig);
                descriptor.put(DEFAULT_CONFIG_TAG, defaultConfig.toString());
            }
        }
        updated |= base64ToImageUrlRecursively(entity.getTenantId(), prefix, entity.getDescriptor());
        return updated;
    }

    @Transactional(propagation = Propagation.NOT_SUPPORTED)// we don't want transaction to rollback in case of an image processing failure
    @Override
    public boolean replaceBase64WithImageUrl(Dashboard entity) {
        log.trace("Executing replaceBase64WithImageUrl [{}] [Dashboard] [{}]", entity.getTenantId(), entity.getId());
        String prefix = "\"" + entity.getTitle() + "\" dashboard";
        var result = base64ToImageUrl(entity.getTenantId(), prefix + " image", entity.getImage());
        boolean updated = result.isUpdated();
        entity.setImage(result.getValue());
        updated |= base64ToImageUrlUsingMapping(entity.getTenantId(), DASHBOARD_BASE64_MAPPING, Collections.singletonMap("prefix", prefix), entity.getConfiguration());
        updated |= base64ToImageUrlRecursively(entity.getTenantId(), prefix, entity.getConfiguration());
        return updated;
    }

    private boolean base64ToImageUrlUsingMapping(TenantId tenantId, Map<String, String> mapping, Map<String, String> templateParams, JsonNode configuration) {
        boolean updated = false;
        for (var entry : mapping.entrySet()) {
            String expression = entry.getValue();
            Queue<JsonPathProcessingTask> tasks = new LinkedList<>();
            tasks.add(new JsonPathProcessingTask(entry.getKey().split("\\."), templateParams, configuration));
            while (!tasks.isEmpty()) {
                JsonPathProcessingTask task = tasks.poll();
                String token = task.currentToken();
                JsonNode node = task.getNode();
                if (node == null) {
                    continue;
                }
                if (token.equals("*") || token.startsWith("$")) {
                    String variableName = token.startsWith("$") ? token.substring(1) : null;
                    if (node.isArray()) {
                        ArrayNode childArray = (ArrayNode) node;
                        for (JsonNode element : childArray) {
                            tasks.add(task.next(element));
                        }
                    } else if (node.isObject()) {
                        ObjectNode on = (ObjectNode) node;
                        for (Iterator<Map.Entry<String, JsonNode>> it = on.fields(); it.hasNext(); ) {
                            var kv = it.next();
                            if (variableName != null) {
                                tasks.add(task.next(kv.getValue(), variableName, kv.getKey()));
                            } else {
                                tasks.add(task.next(kv.getValue()));
                            }
                        }
                    }
                } else {
                    String variableName = null;
                    String variableValue = null;
                    if (token.contains("[$")) {
                        variableName = StringUtils.substringBetween(token, "[$", "]");
                        token = StringUtils.substringBefore(token, "[$");
                    }
                    if (node.has(token)) {
                        JsonNode value = node.get(token);
                        if (variableName != null && value.has(variableName) && value.get(variableName).isTextual()) {
                            variableValue = value.get(variableName).asText();
                        }
                        if (task.isLast()) {
                            String name = expression;
                            for (var replacement : task.getVariables().entrySet()) {
                                name = name.replace("$" + replacement.getKey(), Strings.nullToEmpty(replacement.getValue()));
                            }
                            if (node.isObject() && value.isTextual()) {
                                var result = base64ToImageUrl(tenantId, name, value.asText());
                                ((ObjectNode) node).put(token, result.getValue());
                                updated |= result.isUpdated();
                            } else if (value.isArray()) {
                                ArrayNode array = (ArrayNode) value;
                                for (int i = 0; i < array.size(); i++) {
                                    String arrayElementName = name.replace("$index", Integer.toString(i));
                                    UpdateResult result = base64ToImageUrl(tenantId, arrayElementName, array.get(i).asText());
                                    array.set(i, result.getValue());
                                    updated |= result.isUpdated();
                                }
                            }
                        } else {
                            if (StringUtils.isNotEmpty(variableName)) {
                                tasks.add(task.next(value, variableName, variableValue));
                            } else {
                                tasks.add(task.next(value));
                            }
                        }
                    }
                }
            }
        }
        return updated;
    }

    private UpdateResult base64ToImageUrl(TenantId tenantId, String name, String data) {
        return base64ToImageUrl(tenantId, name, data, false);
    }

    private static final Pattern TB_IMAGE_METADATA_PATTERN = Pattern.compile("^tb-image:(.*):(.*);data:(.*);.*");

    private UpdateResult base64ToImageUrl(TenantId tenantId, String name, String data, boolean strict) {
        if (StringUtils.isBlank(data)) {
            return UpdateResult.of(false, data);
        }
        var matcher = TB_IMAGE_METADATA_PATTERN.matcher(data);
        boolean matches = matcher.matches();
        String mdResourceKey = null;
        String mdResourceName = null;
        String mdMediaType;
        if (matches) {
            mdResourceKey = new String(Base64Utils.decodeFromString(matcher.group(1)), StandardCharsets.UTF_8);
            mdResourceName = new String(Base64Utils.decodeFromString(matcher.group(2)), StandardCharsets.UTF_8);
            mdMediaType = matcher.group(3);
        } else if (data.startsWith(DataConstants.TB_IMAGE_PREFIX + "data:image/") || (!strict && data.startsWith("data:image/"))) {
            mdMediaType = StringUtils.substringBetween(data, "data:", ";base64");
        } else {
            return UpdateResult.of(false, data);
        }
        String base64Data = StringUtils.substringAfter(data, "base64,");
        String extension = ImageUtils.mediaTypeToFileExtension(mdMediaType);
        byte[] imageData = Base64.getDecoder().decode(base64Data);
        String etag = calculateEtag(imageData);
        var imageInfo = findSystemOrTenantImageByEtag(tenantId, etag);
        if (imageInfo == null) {
            TbResource image = new TbResource();
            image.setTenantId(tenantId);
            image.setResourceType(ResourceType.IMAGE);
            if (StringUtils.isBlank(mdResourceName)) {
                mdResourceName = name;
            }
            image.setTitle(mdResourceName);

            String fileName;
            if (StringUtils.isBlank(mdResourceKey)) {
                fileName = StringUtils.strip(mdResourceName.toLowerCase()
                        .replaceAll("['\"]", "")
                        .replaceAll("[^\\pL\\d]+", "_"), "_") // leaving only letters and numbers
                        + "." + extension;
            } else {
                fileName = mdResourceKey;
            }
            image.setFileName(fileName);
            image.setDescriptor(JacksonUtil.newObjectNode().put("mediaType", mdMediaType));
            image.setData(imageData);
            try {
                imageInfo = saveImage(image);
            } catch (Exception e) {
                if (log.isDebugEnabled()) { // printing stacktrace
                    log.warn("[{}][{}] Failed to replace Base64 with image url for {}", tenantId, name, StringUtils.abbreviate(data, 50), e);
                } else {
                    log.warn("[{}][{}] Failed to replace Base64 with image url for {}: {}", tenantId, name, StringUtils.abbreviate(data, 50), ExceptionUtils.getMessage(e));
                }
                return UpdateResult.of(false, data);
            }
        }
        return UpdateResult.of(true, DataConstants.TB_IMAGE_PREFIX + imageInfo.getLink());
    }

    private boolean base64ToImageUrlRecursively(TenantId tenantId, String title, JsonNode root) {
        boolean updated = false;
        Queue<JsonNodeProcessingTask> tasks = new LinkedList<>();
        tasks.add(new JsonNodeProcessingTask(title, root));
        while (!tasks.isEmpty()) {
            JsonNodeProcessingTask task = tasks.poll();
            JsonNode node = task.getNode();
            if (node == null) {
                continue;
            }
            String currentPath = StringUtils.isBlank(task.getPath()) ? "" : (task.getPath() + " ");
            if (node.isObject()) {
                ObjectNode on = (ObjectNode) node;
                for (Iterator<String> it = on.fieldNames(); it.hasNext(); ) {
                    String childName = it.next();
                    JsonNode childValue = on.get(childName);
                    if (childValue.isTextual()) {
                        UpdateResult result = base64ToImageUrl(tenantId, currentPath + childName, childValue.asText(), true);
                        on.put(childName, result.getValue());
                        updated |= result.isUpdated();
                    } else if (childValue.isObject() || childValue.isArray()) {
                        tasks.add(new JsonNodeProcessingTask(currentPath + childName, childValue));
                    }
                }
            } else if (node.isArray()) {
                ArrayNode childArray = (ArrayNode) node;
                for (int i = 0; i < childArray.size(); i++) {
                    JsonNode element = childArray.get(i);
                    if (element.isObject()) {
                        tasks.add(new JsonNodeProcessingTask(currentPath + " " + i, element));
                    } else if (element.isTextual()) {
                        UpdateResult result = base64ToImageUrl(tenantId, currentPath + "." + i, element.asText(), true);
                        childArray.set(i, result.getValue());
                        updated |= result.isUpdated();
                    }
                }
            }
        }
        return updated;
    }

    @Override
    public void inlineImage(HasImage entity) {
        log.trace("Executing inlineImage [{}] [{}] [{}]", entity.getTenantId(), entity.getClass().getSimpleName(), entity.getName());
        entity.setImage(inlineImage(entity.getTenantId(), "image", entity.getImage(), true));
    }

    @Override
    public void inlineImages(Dashboard dashboard) {
        log.trace("Executing inlineImage [{}] [Dashboard] [{}]", dashboard.getTenantId(), dashboard.getId());
        inlineImage(dashboard);
        inlineIntoJson(dashboard.getTenantId(), dashboard.getConfiguration(), true);
    }

    @Override
    public void inlineImages(WidgetTypeDetails widgetTypeDetails) {
        log.trace("Executing inlineImage [{}] [WidgetTypeDetails] [{}]", widgetTypeDetails.getTenantId(), widgetTypeDetails.getId());
        inlineImage(widgetTypeDetails);
<<<<<<< HEAD
        inlineIntoJson(widgetTypeDetails.getTenantId(), widgetTypeDetails.getDescriptor(), true);
=======
        ObjectNode descriptor = (ObjectNode) widgetTypeDetails.getDescriptor();
        inlineIntoJson(widgetTypeDetails.getTenantId(), descriptor);
        if (descriptor.has(DEFAULT_CONFIG_TAG) && descriptor.get(DEFAULT_CONFIG_TAG).isTextual()) {
            try {
                var defaultConfig = JacksonUtil.toJsonNode(descriptor.get(DEFAULT_CONFIG_TAG).asText());
                inlineIntoJson(widgetTypeDetails.getTenantId(), defaultConfig);
                descriptor.put(DEFAULT_CONFIG_TAG, JacksonUtil.toString(defaultConfig));
            } catch (Exception e) {
                log.debug("[{}][{}] Failed to process default config: ", widgetTypeDetails.getTenantId(), widgetTypeDetails.getId(), e);
            }
        }
>>>>>>> 6e46c5f2
    }

    @Override
    public void inlineImageForEdge(HasImage entity) {
        log.trace("Executing inlineImageForEdge [{}] [{}] [{}]", entity.getTenantId(), entity.getClass().getSimpleName(), entity.getName());
        entity.setImage(inlineImage(entity.getTenantId(), "image", entity.getImage(), false));
    }

    @Override
    public void inlineImagesForEdge(Dashboard dashboard) {
        log.trace("Executing inlineImagesForEdge [{}] [Dashboard] [{}]", dashboard.getTenantId(), dashboard.getId());
        inlineImageForEdge(dashboard);
        inlineIntoJson(dashboard.getTenantId(), dashboard.getConfiguration(), false);
    }

    @Override
    public void inlineImagesForEdge(WidgetTypeDetails widgetTypeDetails) {
        log.trace("Executing inlineImage [{}] [WidgetTypeDetails] [{}]", widgetTypeDetails.getTenantId(), widgetTypeDetails.getId());
        inlineImageForEdge(widgetTypeDetails);
        inlineIntoJson(widgetTypeDetails.getTenantId(), widgetTypeDetails.getDescriptor(), false);
    }

    private void inlineIntoJson(TenantId tenantId, JsonNode root, boolean addTbImagePrefix) {
        Queue<JsonNodeProcessingTask> tasks = new LinkedList<>();
        tasks.add(new JsonNodeProcessingTask("", root));
        while (!tasks.isEmpty()) {
            JsonNodeProcessingTask task = tasks.poll();
            JsonNode node = task.getNode();
            if (node == null) {
                continue;
            }
            String currentPath = StringUtils.isBlank(task.getPath()) ? "" : (task.getPath() + ".");
            if (node.isObject()) {
                ObjectNode on = (ObjectNode) node;
                for (Iterator<String> it = on.fieldNames(); it.hasNext(); ) {
                    String childName = it.next();
                    JsonNode childValue = on.get(childName);
                    if (childValue.isTextual()) {
                        on.put(childName, inlineImage(tenantId, currentPath + childName, childValue.asText(), addTbImagePrefix));
                    } else if (childValue.isObject() || childValue.isArray()) {
                        tasks.add(new JsonNodeProcessingTask(currentPath + childName, childValue));
                    }
                }
            } else if (node.isArray()) {
                ArrayNode childArray = (ArrayNode) node;
                for (int i = 0; i < childArray.size(); i++) {
                    JsonNode element = childArray.get(i);
                    if (element.isObject()) {
                        tasks.add(new JsonNodeProcessingTask(currentPath + "." + i, element));
                    } else if (element.isTextual()) {
                        childArray.set(i, inlineImage(tenantId, currentPath + "." + i, element.asText(), addTbImagePrefix));
                    }
                }
            }
        }
    }

    private String inlineImage(TenantId tenantId, String path, String url, boolean addTbImagePrefix) {
        try {
            ImageCacheKey key = getKeyFromUrl(tenantId, url);
            if (key != null) {
                var imageInfo = getImageInfoByTenantIdAndKey(key.getTenantId(), key.getKey());
                if (imageInfo != null) {
                    byte[] data = key.isPreview() ? getImagePreview(tenantId, imageInfo.getId()) : getImageData(tenantId, imageInfo.getId());
                    ImageDescriptor descriptor = getImageDescriptor(imageInfo, key.isPreview());
                    String tbImagePrefix = "";
                    if (addTbImagePrefix) {
                        tbImagePrefix = "tb-image:" + Base64Utils.encodeToString(imageInfo.getResourceKey().getBytes(StandardCharsets.UTF_8)) + ":"
                                + Base64Utils.encodeToString(imageInfo.getName().getBytes(StandardCharsets.UTF_8)) + ";";
                    }
                    return tbImagePrefix + "data:" + descriptor.getMediaType() + ";base64," + Base64Utils.encodeToString(data);
                }
            }
        } catch (Exception e) {
            log.warn("[{}][{}][{}] Failed to inline image.", tenantId, path, url, e);
        }
        return url;
    }

    private ImageDescriptor getImageDescriptor(TbResourceInfo imageInfo, boolean preview) throws JsonProcessingException {
        ImageDescriptor descriptor = imageInfo.getDescriptor(ImageDescriptor.class);
        return preview ? descriptor.getPreviewDescriptor() : descriptor;
    }

    private ImageCacheKey getKeyFromUrl(TenantId tenantId, String url) {
        if (StringUtils.isBlank(url)) {
            return null;
        }
        TenantId imageTenantId = null;
        if (url.startsWith(DataConstants.TB_IMAGE_PREFIX + "/api/images/tenant/")) {
            imageTenantId = tenantId;
        } else if (url.startsWith(DataConstants.TB_IMAGE_PREFIX + "/api/images/system/")) {
            imageTenantId = TenantId.SYS_TENANT_ID;
        }
        if (imageTenantId != null) {
            var parts = url.split("/");
            if (parts.length == 5) {
                return new ImageCacheKey(imageTenantId, parts[4], false);
            } else if (parts.length == 6 && "preview".equals(parts[5])) {
                return new ImageCacheKey(imageTenantId, parts[4], true);
            }
        }
        return null;
    }

    @Data(staticConstructor = "of")
    private static class UpdateResult {
        private final boolean updated;
        private final String value;
    }
}<|MERGE_RESOLUTION|>--- conflicted
+++ resolved
@@ -518,16 +518,13 @@
     public void inlineImages(Dashboard dashboard) {
         log.trace("Executing inlineImage [{}] [Dashboard] [{}]", dashboard.getTenantId(), dashboard.getId());
         inlineImage(dashboard);
-        inlineIntoJson(dashboard.getTenantId(), dashboard.getConfiguration(), true);
+        inlineIntoJson(dashboard.getTenantId(), dashboard.getConfiguration());
     }
 
     @Override
     public void inlineImages(WidgetTypeDetails widgetTypeDetails) {
         log.trace("Executing inlineImage [{}] [WidgetTypeDetails] [{}]", widgetTypeDetails.getTenantId(), widgetTypeDetails.getId());
         inlineImage(widgetTypeDetails);
-<<<<<<< HEAD
-        inlineIntoJson(widgetTypeDetails.getTenantId(), widgetTypeDetails.getDescriptor(), true);
-=======
         ObjectNode descriptor = (ObjectNode) widgetTypeDetails.getDescriptor();
         inlineIntoJson(widgetTypeDetails.getTenantId(), descriptor);
         if (descriptor.has(DEFAULT_CONFIG_TAG) && descriptor.get(DEFAULT_CONFIG_TAG).isTextual()) {
@@ -539,7 +536,6 @@
                 log.debug("[{}][{}] Failed to process default config: ", widgetTypeDetails.getTenantId(), widgetTypeDetails.getId(), e);
             }
         }
->>>>>>> 6e46c5f2
     }
 
     @Override
@@ -560,6 +556,10 @@
         log.trace("Executing inlineImage [{}] [WidgetTypeDetails] [{}]", widgetTypeDetails.getTenantId(), widgetTypeDetails.getId());
         inlineImageForEdge(widgetTypeDetails);
         inlineIntoJson(widgetTypeDetails.getTenantId(), widgetTypeDetails.getDescriptor(), false);
+    }
+
+    private void inlineIntoJson(TenantId tenantId, JsonNode root) {
+        inlineIntoJson(tenantId, root, true);
     }
 
     private void inlineIntoJson(TenantId tenantId, JsonNode root, boolean addTbImagePrefix) {
