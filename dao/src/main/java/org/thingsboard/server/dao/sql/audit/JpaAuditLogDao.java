--- conflicted
+++ resolved
@@ -127,43 +127,9 @@
         partitioningRepository.dropPartitionsBefore(TABLE_NAME, expTime, TimeUnit.HOURS.toMillis(partitionSizeInHours));
     }
 
-<<<<<<< HEAD
-=======
-    @Override
-    public void migrateAuditLogs() {
-        long startTime = ttlInSec > 0 ? System.currentTimeMillis() - TimeUnit.SECONDS.toMillis(ttlInSec) : 1480982400000L;
-
-        long currentTime = System.currentTimeMillis();
-        var partitionStepInMs = TimeUnit.HOURS.toMillis(partitionSizeInHours);
-        long numberOfPartitions = (currentTime - startTime) / partitionStepInMs;
-
-        if (numberOfPartitions > 1000) {
-            String error = "Please adjust your audit logs partitioning configuration. Configuration with partition size " +
-                    "of " + partitionSizeInHours + " hours and corresponding TTL will use " + numberOfPartitions + " " +
-                    "(> 1000) partitions which is not recommended!";
-            log.error(error);
-            throw new RuntimeException(error);
-        }
-
-        while (startTime < currentTime) {
-            var endTime = startTime + partitionStepInMs;
-            log.info("Migrating audit logs for time period: {} - {}", startTime, endTime);
-            callMigrationFunction(startTime, endTime, partitionStepInMs);
-            startTime = endTime;
-        }
-        log.info("Audit logs migration finished");
-
-        jdbcTemplate.execute("DROP TABLE IF EXISTS old_audit_log");
-    }
-
-    private void callMigrationFunction(long startTime, long endTime, long partitionSizeInMs) {
-        jdbcTemplate.update("CALL migrate_audit_logs(?, ?, ?)", startTime, endTime, partitionSizeInMs);
-    }
-
     @Override
     public void createPartition(AuditLogEntity entity) {
         partitioningRepository.createPartitionIfNotExists(TABLE_NAME, entity.getCreatedTime(), TimeUnit.HOURS.toMillis(partitionSizeInHours));
     }
 
->>>>>>> 34fa9fe0
 }