--- conflicted
+++ resolved
@@ -453,12 +453,16 @@
 );
 
 CREATE TABLE IF NOT EXISTS resource (
-<<<<<<< HEAD
+    id uuid NOT NULL CONSTRAINT resource_pkey PRIMARY KEY,
+    created_time bigint NOT NULL,
     tenant_id uuid NOT NULL,
+    title varchar(255) NOT NULL,
     resource_type varchar(32) NOT NULL,
-    resource_id varchar(255) NOT NULL,
-    resource_value varchar,
-    CONSTRAINT resource_unq_key UNIQUE (tenant_id, resource_type, resource_id)
+    resource_key varchar(255) NOT NULL,
+    search_text varchar(255),
+    file_name varchar(255) NOT NULL,
+    data varchar,
+    CONSTRAINT resource_unq_key UNIQUE (tenant_id, resource_type, resource_key)
 );
 
 CREATE TABLE IF NOT EXISTS edge (
@@ -491,18 +495,6 @@
     body varchar(10000000),
     tenant_id uuid,
     ts bigint NOT NULL
-=======
-    id uuid NOT NULL CONSTRAINT resource_pkey PRIMARY KEY,
-    created_time bigint NOT NULL,
-    tenant_id uuid NOT NULL,
-    title varchar(255) NOT NULL,
-    resource_type varchar(32) NOT NULL,
-    resource_key varchar(255) NOT NULL,
-    search_text varchar(255),
-    file_name varchar(255) NOT NULL,
-    data varchar,
-    CONSTRAINT resource_unq_key UNIQUE (tenant_id, resource_type, resource_key)
->>>>>>> dc875508
 );
 
 CREATE OR REPLACE PROCEDURE cleanup_events_by_ttl(IN ttl bigint, IN debug_ttl bigint, INOUT deleted bigint)
