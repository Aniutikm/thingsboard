--
-- Copyright © 2016-2023 The Thingsboard Authors
--
-- Licensed under the Apache License, Version 2.0 (the "License");
-- you may not use this file except in compliance with the License.
-- You may obtain a copy of the License at
--
--     http://www.apache.org/licenses/LICENSE-2.0
--
-- Unless required by applicable law or agreed to in writing, software
-- distributed under the License is distributed on an "AS IS" BASIS,
-- WITHOUT WARRANTIES OR CONDITIONS OF ANY KIND, either express or implied.
-- See the License for the specific language governing permissions and
-- limitations under the License.
--

CREATE TABLE IF NOT EXISTS tb_schema_settings
(
    schema_version bigint NOT NULL,
    CONSTRAINT tb_schema_settings_pkey PRIMARY KEY (schema_version)
);

CREATE OR REPLACE PROCEDURE insert_tb_schema_settings()
    LANGUAGE plpgsql AS
$$
BEGIN
    IF (SELECT COUNT(*) FROM tb_schema_settings) = 0 THEN
        INSERT INTO tb_schema_settings (schema_version) VALUES (3003000);
    END IF;
END;
$$;

call insert_tb_schema_settings();

CREATE TABLE IF NOT EXISTS admin_settings (
    id uuid NOT NULL CONSTRAINT admin_settings_pkey PRIMARY KEY,
    tenant_id uuid NOT NULL,
    created_time bigint NOT NULL,
    json_value varchar,
    key varchar(255)
);

CREATE TABLE IF NOT EXISTS alarm (
    id uuid NOT NULL CONSTRAINT alarm_pkey PRIMARY KEY,
    created_time bigint NOT NULL,
    ack_ts bigint,
    clear_ts bigint,
    additional_info varchar,
    end_ts bigint,
    originator_id uuid,
    originator_type integer,
    propagate boolean,
    severity varchar(255),
    start_ts bigint,
    status varchar(255),
    tenant_id uuid,
    customer_id uuid,
    propagate_relation_types varchar,
    type varchar(255),
    propagate_to_owner boolean,
    propagate_to_tenant boolean
);

CREATE TABLE IF NOT EXISTS alarm_comment (
    id uuid NOT NULL,
    created_time bigint NOT NULL,
    alarm_id uuid NOT NULL,
    user_id uuid,
    type varchar(255) NOT NULL,
    comment varchar(10000),
    CONSTRAINT fk_alarm_comment_alarm_id FOREIGN KEY (alarm_id) REFERENCES alarm(id) ON DELETE CASCADE
) PARTITION BY RANGE (created_time);

CREATE TABLE IF NOT EXISTS entity_alarm (
    tenant_id uuid NOT NULL,
    entity_type varchar(32),
    entity_id uuid NOT NULL,
    created_time bigint NOT NULL,
    alarm_type varchar(255) NOT NULL,
    customer_id uuid,
    alarm_id uuid,
    CONSTRAINT entity_alarm_pkey PRIMARY KEY (entity_id, alarm_id),
    CONSTRAINT fk_entity_alarm_id FOREIGN KEY (alarm_id) REFERENCES alarm(id) ON DELETE CASCADE
);

CREATE TABLE IF NOT EXISTS audit_log (
    id uuid NOT NULL,
    created_time bigint NOT NULL,
    tenant_id uuid,
    customer_id uuid,
    entity_id uuid,
    entity_type varchar(255),
    entity_name varchar(255),
    user_id uuid,
    user_name varchar(255),
    action_type varchar(255),
    action_data varchar(1000000),
    action_status varchar(255),
    action_failure_details varchar(1000000)
) PARTITION BY RANGE (created_time);

CREATE TABLE IF NOT EXISTS attribute_kv (
  entity_type varchar(255),
  entity_id uuid,
  attribute_type varchar(255),
  attribute_key varchar(255),
  bool_v boolean,
  str_v varchar(10000000),
  long_v bigint,
  dbl_v double precision,
  json_v json,
  last_update_ts bigint,
  CONSTRAINT attribute_kv_pkey PRIMARY KEY (entity_type, entity_id, attribute_type, attribute_key)
);

CREATE TABLE IF NOT EXISTS component_descriptor (
    id uuid NOT NULL CONSTRAINT component_descriptor_pkey PRIMARY KEY,
    created_time bigint NOT NULL,
    actions varchar(255),
    clazz varchar UNIQUE,
    configuration_descriptor varchar,
    name varchar(255),
    scope varchar(255),
    search_text varchar(255),
    type varchar(255)
);

CREATE TABLE IF NOT EXISTS customer (
    id uuid NOT NULL CONSTRAINT customer_pkey PRIMARY KEY,
    created_time bigint NOT NULL,
    additional_info varchar,
    address varchar,
    address2 varchar,
    city varchar(255),
    country varchar(255),
    email varchar(255),
    phone varchar(255),
    search_text varchar(255),
    state varchar(255),
    tenant_id uuid,
    title varchar(255),
    zip varchar(255),
    external_id uuid,
    CONSTRAINT customer_external_id_unq_key UNIQUE (tenant_id, external_id)
);

CREATE TABLE IF NOT EXISTS dashboard (
    id uuid NOT NULL CONSTRAINT dashboard_pkey PRIMARY KEY,
    created_time bigint NOT NULL,
    configuration varchar,
    assigned_customers varchar(1000000),
    search_text varchar(255),
    tenant_id uuid,
    title varchar(255),
    mobile_hide boolean DEFAULT false,
    mobile_order int,
    image varchar(1000000),
    external_id uuid,
    CONSTRAINT dashboard_external_id_unq_key UNIQUE (tenant_id, external_id)
);

CREATE TABLE IF NOT EXISTS rule_chain (
    id uuid NOT NULL CONSTRAINT rule_chain_pkey PRIMARY KEY,
    created_time bigint NOT NULL,
    additional_info varchar,
    configuration varchar(10000000),
    name varchar(255),
    type varchar(255),
    first_rule_node_id uuid,
    root boolean,
    debug_mode boolean,
    search_text varchar(255),
    tenant_id uuid,
    external_id uuid,
    CONSTRAINT rule_chain_external_id_unq_key UNIQUE (tenant_id, external_id)
);

CREATE TABLE IF NOT EXISTS rule_node (
    id uuid NOT NULL CONSTRAINT rule_node_pkey PRIMARY KEY,
    created_time bigint NOT NULL,
    rule_chain_id uuid,
    additional_info varchar,
    configuration varchar(10000000),
    type varchar(255),
    name varchar(255),
    debug_mode boolean,
    search_text varchar(255),
    external_id uuid
);

CREATE TABLE IF NOT EXISTS rule_node_state (
    id uuid NOT NULL CONSTRAINT rule_node_state_pkey PRIMARY KEY,
    created_time bigint NOT NULL,
    rule_node_id uuid NOT NULL,
    entity_type varchar(32) NOT NULL,
    entity_id uuid NOT NULL,
    state_data varchar(16384) NOT NULL,
    CONSTRAINT rule_node_state_unq_key UNIQUE (rule_node_id, entity_id),
    CONSTRAINT fk_rule_node_state_node_id FOREIGN KEY (rule_node_id) REFERENCES rule_node(id) ON DELETE CASCADE
);

CREATE TABLE IF NOT EXISTS ota_package (
    id uuid NOT NULL CONSTRAINT ota_package_pkey PRIMARY KEY,
    created_time bigint NOT NULL,
    tenant_id uuid NOT NULL,
    device_profile_id uuid ,
    type varchar(32) NOT NULL,
    title varchar(255) NOT NULL,
    version varchar(255) NOT NULL,
    tag varchar(255),
    url varchar(255),
    file_name varchar(255),
    content_type varchar(255),
    checksum_algorithm varchar(32),
    checksum varchar(1020),
    data oid,
    data_size bigint,
    additional_info varchar,
    search_text varchar(255),
    CONSTRAINT ota_package_tenant_title_version_unq_key UNIQUE (tenant_id, title, version)
);

CREATE TABLE IF NOT EXISTS queue (
    id uuid NOT NULL CONSTRAINT queue_pkey PRIMARY KEY,
    created_time bigint NOT NULL,
    tenant_id uuid,
    name varchar(255),
    topic varchar(255),
    poll_interval int,
    partitions int,
    consumer_per_partition boolean,
    pack_processing_timeout bigint,
    submit_strategy varchar(255),
    processing_strategy varchar(255),
    additional_info varchar
);

CREATE TABLE IF NOT EXISTS asset_profile (
    id uuid NOT NULL CONSTRAINT asset_profile_pkey PRIMARY KEY,
    created_time bigint NOT NULL,
    name varchar(255),
    image varchar(1000000),
    description varchar,
    search_text varchar(255),
    is_default boolean,
    tenant_id uuid,
    default_rule_chain_id uuid,
    default_dashboard_id uuid,
    default_queue_name varchar(255),
    default_edge_rule_chain_id uuid,
    external_id uuid,
    CONSTRAINT asset_profile_name_unq_key UNIQUE (tenant_id, name),
    CONSTRAINT asset_profile_external_id_unq_key UNIQUE (tenant_id, external_id),
    CONSTRAINT fk_default_rule_chain_asset_profile FOREIGN KEY (default_rule_chain_id) REFERENCES rule_chain(id),
    CONSTRAINT fk_default_dashboard_asset_profile FOREIGN KEY (default_dashboard_id) REFERENCES dashboard(id),
    CONSTRAINT fk_default_edge_rule_chain_asset_profile FOREIGN KEY (default_edge_rule_chain_id) REFERENCES rule_chain(id)
    );

CREATE TABLE IF NOT EXISTS asset (
    id uuid NOT NULL CONSTRAINT asset_pkey PRIMARY KEY,
    created_time bigint NOT NULL,
    additional_info varchar,
    customer_id uuid,
    asset_profile_id uuid NOT NULL,
    name varchar(255),
    label varchar(255),
    search_text varchar(255),
    tenant_id uuid,
    type varchar(255),
    external_id uuid,
    CONSTRAINT asset_name_unq_key UNIQUE (tenant_id, name),
    CONSTRAINT asset_external_id_unq_key UNIQUE (tenant_id, external_id),
    CONSTRAINT fk_asset_profile FOREIGN KEY (asset_profile_id) REFERENCES asset_profile(id)
);

CREATE TABLE IF NOT EXISTS device_profile (
    id uuid NOT NULL CONSTRAINT device_profile_pkey PRIMARY KEY,
    created_time bigint NOT NULL,
    name varchar(255),
    type varchar(255),
    image varchar(1000000),
    transport_type varchar(255),
    provision_type varchar(255),
    profile_data jsonb,
    description varchar,
    search_text varchar(255),
    is_default boolean,
    tenant_id uuid,
    firmware_id uuid,
    software_id uuid,
    default_rule_chain_id uuid,
    default_dashboard_id uuid,
    default_queue_name varchar(255),
    provision_device_key varchar,
    default_edge_rule_chain_id uuid,
    external_id uuid,
    CONSTRAINT device_profile_name_unq_key UNIQUE (tenant_id, name),
    CONSTRAINT device_provision_key_unq_key UNIQUE (provision_device_key),
    CONSTRAINT device_profile_external_id_unq_key UNIQUE (tenant_id, external_id),
    CONSTRAINT fk_default_rule_chain_device_profile FOREIGN KEY (default_rule_chain_id) REFERENCES rule_chain(id),
    CONSTRAINT fk_default_dashboard_device_profile FOREIGN KEY (default_dashboard_id) REFERENCES dashboard(id),
    CONSTRAINT fk_firmware_device_profile FOREIGN KEY (firmware_id) REFERENCES ota_package(id),
    CONSTRAINT fk_software_device_profile FOREIGN KEY (software_id) REFERENCES ota_package(id),
    CONSTRAINT fk_default_edge_rule_chain_device_profile FOREIGN KEY (default_edge_rule_chain_id) REFERENCES rule_chain(id)
);

DO
$$
    BEGIN
        IF NOT EXISTS(SELECT 1 FROM pg_constraint WHERE conname = 'fk_device_profile_ota_package') THEN
            ALTER TABLE ota_package
                ADD CONSTRAINT fk_device_profile_ota_package
                    FOREIGN KEY (device_profile_id) REFERENCES device_profile (id)
                        ON DELETE CASCADE;
        END IF;
    END;
$$;

-- We will use one-to-many relation in the first release and extend this feature in case of user requests
-- CREATE TABLE IF NOT EXISTS device_profile_firmware (
--     device_profile_id uuid NOT NULL,
--     firmware_id uuid NOT NULL,
--     CONSTRAINT device_profile_firmware_unq_key UNIQUE (device_profile_id, firmware_id),
--     CONSTRAINT fk_device_profile_firmware_device_profile FOREIGN KEY (device_profile_id) REFERENCES device_profile(id) ON DELETE CASCADE,
--     CONSTRAINT fk_device_profile_firmware_firmware FOREIGN KEY (firmware_id) REFERENCES firmware(id) ON DELETE CASCADE,
-- );

CREATE TABLE IF NOT EXISTS device (
    id uuid NOT NULL CONSTRAINT device_pkey PRIMARY KEY,
    created_time bigint NOT NULL,
    additional_info varchar,
    customer_id uuid,
    device_profile_id uuid NOT NULL,
    device_data jsonb,
    type varchar(255),
    name varchar(255),
    label varchar(255),
    search_text varchar(255),
    tenant_id uuid,
    firmware_id uuid,
    software_id uuid,
    external_id uuid,
    CONSTRAINT device_name_unq_key UNIQUE (tenant_id, name),
    CONSTRAINT device_external_id_unq_key UNIQUE (tenant_id, external_id),
    CONSTRAINT fk_device_profile FOREIGN KEY (device_profile_id) REFERENCES device_profile(id),
    CONSTRAINT fk_firmware_device FOREIGN KEY (firmware_id) REFERENCES ota_package(id),
    CONSTRAINT fk_software_device FOREIGN KEY (software_id) REFERENCES ota_package(id)
);

CREATE TABLE IF NOT EXISTS device_credentials (
    id uuid NOT NULL CONSTRAINT device_credentials_pkey PRIMARY KEY,
    created_time bigint NOT NULL,
    credentials_id varchar,
    credentials_type varchar(255),
    credentials_value varchar,
    device_id uuid,
    CONSTRAINT device_credentials_id_unq_key UNIQUE (credentials_id),
    CONSTRAINT device_credentials_device_id_unq_key UNIQUE (device_id)
);

CREATE TABLE IF NOT EXISTS rule_node_debug_event (
    id uuid NOT NULL,
    tenant_id uuid NOT NULL ,
    ts bigint NOT NULL,
    entity_id uuid NOT NULL,
    service_id varchar,
    e_type varchar,
    e_entity_id uuid,
    e_entity_type varchar,
    e_msg_id uuid,
    e_msg_type varchar,
    e_data_type varchar,
    e_relation_type varchar,
    e_data varchar,
    e_metadata varchar,
    e_error varchar
) PARTITION BY RANGE (ts);

CREATE TABLE IF NOT EXISTS rule_chain_debug_event (
    id uuid NOT NULL,
    tenant_id uuid NOT NULL,
    ts bigint NOT NULL,
    entity_id uuid NOT NULL,
    service_id varchar NOT NULL,
    e_message varchar,
    e_error varchar
) PARTITION BY RANGE (ts);

CREATE TABLE IF NOT EXISTS stats_event (
    id uuid NOT NULL,
    tenant_id uuid NOT NULL,
    ts bigint NOT NULL,
    entity_id uuid NOT NULL,
    service_id varchar NOT NULL,
    e_messages_processed bigint NOT NULL,
    e_errors_occurred bigint NOT NULL
) PARTITION BY RANGE (ts);

CREATE TABLE IF NOT EXISTS lc_event (
    id uuid NOT NULL,
    tenant_id uuid NOT NULL,
    ts bigint NOT NULL,
    entity_id uuid NOT NULL,
    service_id varchar NOT NULL,
    e_type varchar NOT NULL,
    e_success boolean NOT NULL,
    e_error varchar
) PARTITION BY RANGE (ts);

CREATE TABLE IF NOT EXISTS error_event (
    id uuid NOT NULL,
    tenant_id uuid NOT NULL,
    ts bigint NOT NULL,
    entity_id uuid NOT NULL,
    service_id varchar NOT NULL,
    e_method varchar NOT NULL,
    e_error varchar
) PARTITION BY RANGE (ts);

CREATE TABLE IF NOT EXISTS relation (
    from_id uuid,
    from_type varchar(255),
    to_id uuid,
    to_type varchar(255),
    relation_type_group varchar(255),
    relation_type varchar(255),
    additional_info varchar,
    CONSTRAINT relation_pkey PRIMARY KEY (from_id, from_type, relation_type_group, relation_type, to_id, to_type)
);
-- ) PARTITION BY LIST (relation_type_group);
--
-- CREATE TABLE other_relations PARTITION OF relation DEFAULT;
-- CREATE TABLE common_relations PARTITION OF relation FOR VALUES IN ('COMMON');
-- CREATE TABLE alarm_relations PARTITION OF relation FOR VALUES IN ('ALARM');
-- CREATE TABLE dashboard_relations PARTITION OF relation FOR VALUES IN ('DASHBOARD');
-- CREATE TABLE rule_relations PARTITION OF relation FOR VALUES IN ('RULE_CHAIN', 'RULE_NODE');

CREATE TABLE IF NOT EXISTS tb_user (
    id uuid NOT NULL CONSTRAINT tb_user_pkey PRIMARY KEY,
    created_time bigint NOT NULL,
    additional_info varchar,
    authority varchar(255),
    customer_id uuid,
    email varchar(255) UNIQUE,
    first_name varchar(255),
    last_name varchar(255),
    phone varchar(255),
    search_text varchar(255),
    tenant_id uuid
);

CREATE TABLE IF NOT EXISTS tenant_profile (
    id uuid NOT NULL CONSTRAINT tenant_profile_pkey PRIMARY KEY,
    created_time bigint NOT NULL,
    name varchar(255),
    profile_data jsonb,
    description varchar,
    search_text varchar(255),
    is_default boolean,
    isolated_tb_core boolean,
    isolated_tb_rule_engine boolean,
    CONSTRAINT tenant_profile_name_unq_key UNIQUE (name)
);

CREATE TABLE IF NOT EXISTS tenant (
    id uuid NOT NULL CONSTRAINT tenant_pkey PRIMARY KEY,
    created_time bigint NOT NULL,
    additional_info varchar,
    tenant_profile_id uuid NOT NULL,
    address varchar,
    address2 varchar,
    city varchar(255),
    country varchar(255),
    email varchar(255),
    phone varchar(255),
    region varchar(255),
    search_text varchar(255),
    state varchar(255),
    title varchar(255),
    zip varchar(255),
    CONSTRAINT fk_tenant_profile FOREIGN KEY (tenant_profile_id) REFERENCES tenant_profile(id)
);

CREATE TABLE IF NOT EXISTS user_credentials (
    id uuid NOT NULL CONSTRAINT user_credentials_pkey PRIMARY KEY,
    created_time bigint NOT NULL,
    activate_token varchar(255) UNIQUE,
    enabled boolean,
    password varchar(255),
    reset_token varchar(255) UNIQUE,
    user_id uuid UNIQUE
);

CREATE TABLE IF NOT EXISTS widget_type (
    id uuid NOT NULL CONSTRAINT widget_type_pkey PRIMARY KEY,
    created_time bigint NOT NULL,
    alias varchar(255),
    bundle_alias varchar(255),
    descriptor varchar(1000000),
    name varchar(255),
    tenant_id uuid,
    image varchar(1000000),
    description varchar(255)
);

CREATE TABLE IF NOT EXISTS widgets_bundle (
    id uuid NOT NULL CONSTRAINT widgets_bundle_pkey PRIMARY KEY,
    created_time bigint NOT NULL,
    alias varchar(255),
    search_text varchar(255),
    tenant_id uuid,
    title varchar(255),
    image varchar(1000000),
    description varchar(255),
    external_id uuid,
    CONSTRAINT widgets_bundle_external_id_unq_key UNIQUE (tenant_id, external_id)
);

CREATE TABLE IF NOT EXISTS entity_view (
    id uuid NOT NULL CONSTRAINT entity_view_pkey PRIMARY KEY,
    created_time bigint NOT NULL,
    entity_id uuid,
    entity_type varchar(255),
    tenant_id uuid,
    customer_id uuid,
    type varchar(255),
    name varchar(255),
    keys varchar(10000000),
    start_ts bigint,
    end_ts bigint,
    search_text varchar(255),
    additional_info varchar,
    external_id uuid,
    CONSTRAINT entity_view_external_id_unq_key UNIQUE (tenant_id, external_id)
);

CREATE TABLE IF NOT EXISTS ts_kv_latest
(
    entity_id uuid   NOT NULL,
    key       int    NOT NULL,
    ts        bigint NOT NULL,
    bool_v    boolean,
    str_v     varchar(10000000),
    long_v    bigint,
    dbl_v     double precision,
    json_v    json,
    CONSTRAINT ts_kv_latest_pkey PRIMARY KEY (entity_id, key)
);

CREATE TABLE IF NOT EXISTS ts_kv_dictionary
(
    key    varchar(255) NOT NULL,
    key_id serial UNIQUE,
    CONSTRAINT ts_key_id_pkey PRIMARY KEY (key)
);

CREATE TABLE IF NOT EXISTS oauth2_params (
    id uuid NOT NULL CONSTRAINT oauth2_params_pkey PRIMARY KEY,
    enabled boolean,
    tenant_id uuid,
    created_time bigint NOT NULL
);

CREATE TABLE IF NOT EXISTS oauth2_registration (
    id uuid NOT NULL CONSTRAINT oauth2_registration_pkey PRIMARY KEY,
    oauth2_params_id uuid NOT NULL,
    created_time bigint NOT NULL,
    additional_info varchar,
    client_id varchar(255),
    client_secret varchar(2048),
    authorization_uri varchar(255),
    token_uri varchar(255),
    scope varchar(255),
    platforms varchar(255),
    user_info_uri varchar(255),
    user_name_attribute_name varchar(255),
    jwk_set_uri varchar(255),
    client_authentication_method varchar(255),
    login_button_label varchar(255),
    login_button_icon varchar(255),
    allow_user_creation boolean,
    activate_user boolean,
    type varchar(31),
    basic_email_attribute_key varchar(31),
    basic_first_name_attribute_key varchar(31),
    basic_last_name_attribute_key varchar(31),
    basic_tenant_name_strategy varchar(31),
    basic_tenant_name_pattern varchar(255),
    basic_customer_name_pattern varchar(255),
    basic_default_dashboard_name varchar(255),
    basic_always_full_screen boolean,
    custom_url varchar(255),
    custom_username varchar(255),
    custom_password varchar(255),
    custom_send_token boolean,
    CONSTRAINT fk_registration_oauth2_params FOREIGN KEY (oauth2_params_id) REFERENCES oauth2_params(id) ON DELETE CASCADE
);

CREATE TABLE IF NOT EXISTS oauth2_domain (
    id uuid NOT NULL CONSTRAINT oauth2_domain_pkey PRIMARY KEY,
    oauth2_params_id uuid NOT NULL,
    created_time bigint NOT NULL,
    domain_name varchar(255),
    domain_scheme varchar(31),
    CONSTRAINT fk_domain_oauth2_params FOREIGN KEY (oauth2_params_id) REFERENCES oauth2_params(id) ON DELETE CASCADE,
    CONSTRAINT oauth2_domain_unq_key UNIQUE (oauth2_params_id, domain_name, domain_scheme)
);

CREATE TABLE IF NOT EXISTS oauth2_mobile (
    id uuid NOT NULL CONSTRAINT oauth2_mobile_pkey PRIMARY KEY,
    oauth2_params_id uuid NOT NULL,
    created_time bigint NOT NULL,
    pkg_name varchar(255),
    app_secret varchar(2048),
    CONSTRAINT fk_mobile_oauth2_params FOREIGN KEY (oauth2_params_id) REFERENCES oauth2_params(id) ON DELETE CASCADE,
    CONSTRAINT oauth2_mobile_unq_key UNIQUE (oauth2_params_id, pkg_name)
);

CREATE TABLE IF NOT EXISTS oauth2_client_registration_template (
    id uuid NOT NULL CONSTRAINT oauth2_client_registration_template_pkey PRIMARY KEY,
    created_time bigint NOT NULL,
    additional_info varchar,
    provider_id varchar(255),
    authorization_uri varchar(255),
    token_uri varchar(255),
    scope varchar(255),
    user_info_uri varchar(255),
    user_name_attribute_name varchar(255),
    jwk_set_uri varchar(255),
    client_authentication_method varchar(255),
    type varchar(31),
    basic_email_attribute_key varchar(31),
    basic_first_name_attribute_key varchar(31),
    basic_last_name_attribute_key varchar(31),
    basic_tenant_name_strategy varchar(31),
    basic_tenant_name_pattern varchar(255),
    basic_customer_name_pattern varchar(255),
    basic_default_dashboard_name varchar(255),
    basic_always_full_screen boolean,
    comment varchar,
    login_button_icon varchar(255),
    login_button_label varchar(255),
    help_link varchar(255),
    CONSTRAINT oauth2_template_provider_id_unq_key UNIQUE (provider_id)
);

-- Deprecated
CREATE TABLE IF NOT EXISTS oauth2_client_registration_info (
    id uuid NOT NULL CONSTRAINT oauth2_client_registration_info_pkey PRIMARY KEY,
    enabled boolean,
    created_time bigint NOT NULL,
    additional_info varchar,
    client_id varchar(255),
    client_secret varchar(255),
    authorization_uri varchar(255),
    token_uri varchar(255),
    scope varchar(255),
    user_info_uri varchar(255),
    user_name_attribute_name varchar(255),
    jwk_set_uri varchar(255),
    client_authentication_method varchar(255),
    login_button_label varchar(255),
    login_button_icon varchar(255),
    allow_user_creation boolean,
    activate_user boolean,
    type varchar(31),
    basic_email_attribute_key varchar(31),
    basic_first_name_attribute_key varchar(31),
    basic_last_name_attribute_key varchar(31),
    basic_tenant_name_strategy varchar(31),
    basic_tenant_name_pattern varchar(255),
    basic_customer_name_pattern varchar(255),
    basic_default_dashboard_name varchar(255),
    basic_always_full_screen boolean,
    custom_url varchar(255),
    custom_username varchar(255),
    custom_password varchar(255),
    custom_send_token boolean
);

-- Deprecated
CREATE TABLE IF NOT EXISTS oauth2_client_registration (
    id uuid NOT NULL CONSTRAINT oauth2_client_registration_pkey PRIMARY KEY,
    created_time bigint NOT NULL,
    domain_name varchar(255),
    domain_scheme varchar(31),
    client_registration_info_id uuid
);

CREATE TABLE IF NOT EXISTS api_usage_state (
    id uuid NOT NULL CONSTRAINT usage_record_pkey PRIMARY KEY,
    created_time bigint NOT NULL,
    tenant_id uuid,
    entity_type varchar(32),
    entity_id uuid,
    transport varchar(32),
    db_storage varchar(32),
    re_exec varchar(32),
    js_exec varchar(32),
    email_exec varchar(32),
    sms_exec varchar(32),
    alarm_exec varchar(32),
    CONSTRAINT api_usage_state_unq_key UNIQUE (tenant_id, entity_id)
);

CREATE TABLE IF NOT EXISTS resource (
    id uuid NOT NULL CONSTRAINT resource_pkey PRIMARY KEY,
    created_time bigint NOT NULL,
    tenant_id uuid NOT NULL,
    title varchar(255) NOT NULL,
    resource_type varchar(32) NOT NULL,
    resource_key varchar(255) NOT NULL,
    search_text varchar(255),
    file_name varchar(255) NOT NULL,
    data varchar,
    CONSTRAINT resource_unq_key UNIQUE (tenant_id, resource_type, resource_key)
);

CREATE TABLE IF NOT EXISTS edge (
    id uuid NOT NULL CONSTRAINT edge_pkey PRIMARY KEY,
    created_time bigint NOT NULL,
    additional_info varchar,
    customer_id uuid,
    root_rule_chain_id uuid,
    type varchar(255),
    name varchar(255),
    label varchar(255),
    routing_key varchar(255),
    secret varchar(255),
    search_text varchar(255),
    tenant_id uuid,
    CONSTRAINT edge_name_unq_key UNIQUE (tenant_id, name),
    CONSTRAINT edge_routing_key_unq_key UNIQUE (routing_key)
);

CREATE TABLE IF NOT EXISTS edge_event (
    id uuid NOT NULL,
    created_time bigint NOT NULL,
    edge_id uuid,
    edge_event_type varchar(255),
    edge_event_uid varchar(255),
    entity_id uuid,
    edge_event_action varchar(255),
    body varchar(10000000),
    tenant_id uuid,
    ts bigint NOT NULL
) PARTITION BY RANGE(created_time);

CREATE TABLE IF NOT EXISTS rpc (
    id uuid NOT NULL CONSTRAINT rpc_pkey PRIMARY KEY,
    created_time bigint NOT NULL,
    tenant_id uuid NOT NULL,
    device_id uuid NOT NULL,
    expiration_time bigint NOT NULL,
    request varchar(10000000) NOT NULL,
    response varchar(10000000),
    additional_info varchar(10000000),
    status varchar(255) NOT NULL
);

CREATE OR REPLACE FUNCTION to_uuid(IN entity_id varchar, OUT uuid_id uuid) AS
$$
BEGIN
    uuid_id := substring(entity_id, 8, 8) || '-' || substring(entity_id, 4, 4) || '-1' || substring(entity_id, 1, 3) ||
               '-' || substring(entity_id, 16, 4) || '-' || substring(entity_id, 20, 12);
END;
$$ LANGUAGE plpgsql;


CREATE OR REPLACE PROCEDURE cleanup_edge_events_by_ttl(IN ttl bigint, INOUT deleted bigint)
    LANGUAGE plpgsql AS
$$
DECLARE
    ttl_ts bigint;
    ttl_deleted_count bigint DEFAULT 0;
BEGIN
    IF ttl > 0 THEN
        ttl_ts := (EXTRACT(EPOCH FROM current_timestamp) * 1000 - ttl::bigint * 1000)::bigint;
        EXECUTE format(
                'WITH deleted AS (DELETE FROM edge_event WHERE ts < %L::bigint RETURNING *) SELECT count(*) FROM deleted', ttl_ts) into ttl_deleted_count;
    END IF;
    RAISE NOTICE 'Edge events removed by ttl: %', ttl_deleted_count;
    deleted := ttl_deleted_count;
END
$$;


CREATE TABLE IF NOT EXISTS user_auth_settings (
    id uuid NOT NULL CONSTRAINT user_auth_settings_pkey PRIMARY KEY,
    created_time bigint NOT NULL,
    user_id uuid UNIQUE NOT NULL CONSTRAINT fk_user_auth_settings_user_id REFERENCES tb_user(id),
    two_fa_settings varchar
);

<<<<<<< HEAD

CREATE TABLE IF NOT EXISTS notification_target (
    id UUID NOT NULL CONSTRAINT notification_target_pkey PRIMARY KEY,
    created_time BIGINT NOT NULL,
    tenant_id UUID NULL CONSTRAINT fk_notification_target_tenant_id REFERENCES tenant(id) ON DELETE CASCADE,
    name VARCHAR(255) NOT NULL,
    configuration VARCHAR(10000) NOT NULL,
    CONSTRAINT uq_notification_target_name UNIQUE (tenant_id, name)
);

CREATE TABLE IF NOT EXISTS notification_template (
    id UUID NOT NULL CONSTRAINT notification_template_pkey PRIMARY KEY,
    created_time BIGINT NOT NULL,
    tenant_id UUID NULL CONSTRAINT fk_notification_template_tenant_id REFERENCES tenant(id) ON DELETE CASCADE,
    name VARCHAR(255) NOT NULL,
    notification_type VARCHAR(50) NOT NULL,
    configuration VARCHAR(10000) NOT NULL,
    CONSTRAINT uq_notification_template_name UNIQUE (tenant_id, name)
);

CREATE TABLE IF NOT EXISTS notification_rule (
    id UUID NOT NULL CONSTRAINT notification_rule_pkey PRIMARY KEY,
    created_time BIGINT NOT NULL,
    tenant_id UUID NULL CONSTRAINT fk_notification_rule_tenant_id REFERENCES tenant(id) ON DELETE CASCADE,
    name VARCHAR(255) NOT NULL,
    template_id UUID NOT NULL CONSTRAINT fk_notification_rule_template_id REFERENCES notification_template(id),
    trigger_type VARCHAR(50) NOT NULL,
    trigger_config VARCHAR(1000) NOT NULL,
    recipients_config VARCHAR(10000) NOT NULL,
    additional_config VARCHAR(255),
    CONSTRAINT uq_notification_rule_name UNIQUE (tenant_id, name)
);

CREATE TABLE IF NOT EXISTS notification_request (
    id UUID NOT NULL CONSTRAINT notification_request_pkey PRIMARY KEY,
    created_time BIGINT NOT NULL,
    tenant_id UUID NULL CONSTRAINT fk_notification_request_tenant_id REFERENCES tenant(id) ON DELETE CASCADE,
    targets VARCHAR(10000) NOT NULL,
    template_id UUID NOT NULL,
    info VARCHAR(1000),
    additional_config VARCHAR(1000),
    originator_entity_id UUID,
    originator_entity_type VARCHAR(32),
    rule_id UUID NULL,
    status VARCHAR(32),
    stats VARCHAR(10000)
);

CREATE TABLE IF NOT EXISTS notification (
    id UUID NOT NULL,
    created_time BIGINT NOT NULL,
    request_id UUID NULL CONSTRAINT fk_notification_request_id REFERENCES notification_request(id) ON DELETE CASCADE,
    recipient_id UUID NOT NULL CONSTRAINT fk_notification_recipient_id REFERENCES tb_user(id) ON DELETE CASCADE,
    type VARCHAR(50) NOT NULL,
    subject VARCHAR(255),
    text VARCHAR(1000) NOT NULL,
    additional_config VARCHAR(1000),
    info VARCHAR(1000),
    status VARCHAR(32)
) PARTITION BY RANGE (created_time);
=======
CREATE TABLE IF NOT EXISTS user_settings (
    user_id uuid NOT NULL CONSTRAINT user_settings_pkey PRIMARY KEY,
    settings varchar(10000),
    CONSTRAINT fk_user_id FOREIGN KEY (user_id) REFERENCES tb_user(id) ON DELETE CASCADE
);
>>>>>>> 42c7a59f
<|MERGE_RESOLUTION|>--- conflicted
+++ resolved
@@ -792,8 +792,6 @@
     two_fa_settings varchar
 );
 
-<<<<<<< HEAD
-
 CREATE TABLE IF NOT EXISTS notification_target (
     id UUID NOT NULL CONSTRAINT notification_target_pkey PRIMARY KEY,
     created_time BIGINT NOT NULL,
@@ -853,10 +851,9 @@
     info VARCHAR(1000),
     status VARCHAR(32)
 ) PARTITION BY RANGE (created_time);
-=======
+
 CREATE TABLE IF NOT EXISTS user_settings (
     user_id uuid NOT NULL CONSTRAINT user_settings_pkey PRIMARY KEY,
     settings varchar(10000),
     CONSTRAINT fk_user_id FOREIGN KEY (user_id) REFERENCES tb_user(id) ON DELETE CASCADE
-);
->>>>>>> 42c7a59f
+);