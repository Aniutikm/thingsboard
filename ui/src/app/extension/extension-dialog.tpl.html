--- conflicted
+++ resolved
@@ -36,16 +36,16 @@
                 <md-content class="md-padding" layout="column">
                     <fieldset ng-disabled="loading">
                         <section flex layout="row">
-                            <md-input-container flex="60" class="md-block">
+                            <md-input-container flex="60" class="md-block" md-is-error="theForm.extensionId.$touched && theForm.extensionId.$invalid">
                                 <label translate>extension.extension-id</label>
                                 <input required name="extensionId" ng-model="vm.extension.id" ng-change="vm.validateId()">
                                 <div ng-messages="theForm.extensionId.$error">
-                                    <div translate ng-message="required">extension.id-required</div>
+                                    <div translate ng-message="required">extension.field-required</div>
                                     <div translate ng-message="uniqueIdValidation">extension.unique-id-required</div>
                                 </div>
                             </md-input-container>
 
-                            <md-input-container flex="40" class="md-block">
+                            <md-input-container flex="40" class="md-block" md-is-error="theForm.extensionType.$touched && theForm.extensionType.$invalid">
                                 <label translate>extension.extension-type</label>
 
                                 <md-select ng-disabled="!vm.isAdd" required name="extensionType" ng-change="vm.extensionTypeChange()" ng-model="vm.extension.type">
@@ -55,21 +55,14 @@
                                 </md-select>
 
                                 <div ng-messages="theForm.extensionType.$error">
-                                    <div translate ng-message="required">extension.type-required</div>
+                                    <div translate ng-message="required">extension.field-required</div>
                                 </div>
                             </md-input-container>
                         </section>
-
-<<<<<<< HEAD
-                        <div tb-extension-form-http config="vm.configuration" is-add="vm.isAdd" ng-if="vm.newExtension.type && vm.newExtension.type == vm.types.extensionType.http"></div>
-                        <div tb-extension-form-mqtt config="vm.configuration" is-add="vm.isAdd" ng-if="vm.newExtension.type && vm.newExtension.type == vm.types.extensionType.mqtt"></div>
-=======
-                        <div tb-extension-form-http        config="vm.extension.configuration" is-add="vm.isAdd" ng-if="vm.extension.type && vm.extension.type == vm.types.extensionType.http"></div>
->>>>>>> f00898c7
-
-                        <div tb-extension-form-opc  configuration="vm.extension.configuration"                   ng-if="vm.extension.type && vm.extension.type == vm.types.extensionType.opc"></div>
+                        <div tb-extension-form-http config="vm.extension.configuration" is-add="vm.isAdd" ng-if="vm.extension.type && vm.extension.type == vm.types.extensionType.http"></div>
+                        <div tb-extension-form-mqtt config="vm.extension.configuration" is-add="vm.isAdd" ng-if="vm.extension.type && vm.extension.type == vm.types.extensionType.mqtt"></div>
+                        <div tb-extension-form-opc  configuration="vm.extension.configuration"  ng-if="vm.extension.type && vm.extension.type == vm.types.extensionType.opc"></div>
                     </fieldset>
-                    <!--<div>{{vm.extension}}</div>-->
                 </md-content>
             </div>
         </md-dialog-content>
@@ -85,4 +78,4 @@
             </md-button>
         </md-dialog-actions>
     </form>
-</md-dialog>
+</md-dialog>