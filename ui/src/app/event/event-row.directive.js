--- conflicted
+++ resolved
@@ -26,12 +26,8 @@
 /* eslint-enable import/no-unresolved, import/default */
 
 /*@ngInject*/
-<<<<<<< HEAD
 export default function EventRowDirective($compile, $templateCache, $mdDialog, $document, $translate,
-                                          types, toast, entityService, ruleChainService) {
-=======
-export default function EventRowDirective($compile, $templateCache, $mdDialog, $document, types, utils) {
->>>>>>> 3f9f6efc
+                                          types, utils, toast, entityService, ruleChainService) {
 
     var linker = function (scope, element, attrs) {
 
