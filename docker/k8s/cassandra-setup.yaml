#
# Copyright © 2016-2018 The Thingsboard Authors
#
# Licensed under the Apache License, Version 2.0 (the "License");
# you may not use this file except in compliance with the License.
# You may obtain a copy of the License at
#
#     http://www.apache.org/licenses/LICENSE-2.0
#
# Unless required by applicable law or agreed to in writing, software
# distributed under the License is distributed on an "AS IS" BASIS,
# WITHOUT WARRANTIES OR CONDITIONS OF ANY KIND, either express or implied.
# See the License for the specific language governing permissions and
# limitations under the License.
#

apiVersion: v1
kind: Pod
metadata:
  name: cassandra-setup
spec:
  containers:
  - name: cassandra-setup
    imagePullPolicy: Always
<<<<<<< HEAD
    image: thingsboard/cassandra-setup:2.0.3
=======
    image: thingsboard/cassandra-setup:2.1.0
>>>>>>> 6535330a
    env:
    - name: ADD_DEMO_DATA
      value: "true"
    - name : CASSANDRA_HOST
      value: "cassandra-headless"
    - name : CASSANDRA_PORT
      value: "9042"
    - name : DATABASE_TYPE
      value: "cassandra"
    - name : CASSANDRA_URL
      value: "cassandra-headless:9042"
    command:
    - sh
    - -c
    - /install.sh
  restartPolicy: Never<|MERGE_RESOLUTION|>--- conflicted
+++ resolved
@@ -22,11 +22,7 @@
   containers:
   - name: cassandra-setup
     imagePullPolicy: Always
-<<<<<<< HEAD
-    image: thingsboard/cassandra-setup:2.0.3
-=======
     image: thingsboard/cassandra-setup:2.1.0
->>>>>>> 6535330a
     env:
     - name: ADD_DEMO_DATA
       value: "true"
