/**
 * Copyright © 2016-2021 The Thingsboard Authors
 *
 * Licensed under the Apache License, Version 2.0 (the "License");
 * you may not use this file except in compliance with the License.
 * You may obtain a copy of the License at
 *
 *     http://www.apache.org/licenses/LICENSE-2.0
 *
 * Unless required by applicable law or agreed to in writing, software
 * distributed under the License is distributed on an "AS IS" BASIS,
 * WITHOUT WARRANTIES OR CONDITIONS OF ANY KIND, either express or implied.
 * See the License for the specific language governing permissions and
 * limitations under the License.
 */
syntax = "proto3";
package transport;

option java_package = "org.thingsboard.server.gen.transport";
option java_outer_classname = "TransportProtos";

message QueueInfo {
  string name = 1;
  string topic = 2;
  int32 partitions = 3;
}

/**
 * Service Discovery Data Structures;
 */
message ServiceInfo {
  string serviceId = 1;
  repeated string serviceTypes = 2;
  int64 tenantIdMSB = 3;
  int64 tenantIdLSB = 4;
  repeated QueueInfo ruleEngineQueues = 5;
}

/**
 * Transport Service Data Structures;
 */
message SessionInfoProto {
  string nodeId = 1;
  int64 sessionIdMSB = 2;
  int64 sessionIdLSB = 3;
  int64 tenantIdMSB = 4;
  int64 tenantIdLSB = 5;
  int64 deviceIdMSB = 6;
  int64 deviceIdLSB = 7;
  string deviceName = 8;
  string deviceType = 9;
  int64 gwSessionIdMSB = 10;
  int64 gwSessionIdLSB = 11;
  int64 deviceProfileIdMSB = 12;
  int64 deviceProfileIdLSB = 13;
}

enum SessionEvent {
  OPEN = 0;
  CLOSED = 1;
}

enum SessionType {
  SYNC = 0;
  ASYNC = 1;
}

enum KeyValueType {
  BOOLEAN_V = 0;
  LONG_V = 1;
  DOUBLE_V = 2;
  STRING_V = 3;
  JSON_V = 4;
}

enum CredentialsType {
  ACCESS_TOKEN = 0;
  X509_CERTIFICATE = 1;
  MQTT_BASIC = 2;
  LWM2M_CREDENTIALS = 3;
}

message KeyValueProto {
  string key = 1;
  KeyValueType type = 2;
  bool bool_v = 3;
  int64 long_v = 4;
  double double_v = 5;
  string string_v = 6;
  string json_v = 7;
}

message TsKvProto {
  int64 ts = 1;
  KeyValueProto kv = 2;
}

message TsKvListProto {
  int64 ts = 1;
  repeated KeyValueProto kv = 2;
}

message DeviceInfoProto {
  int64 tenantIdMSB = 1;
  int64 tenantIdLSB = 2;
  int64 deviceIdMSB = 3;
  int64 deviceIdLSB = 4;
  string deviceName = 5;
  string deviceType = 6;
  string additionalInfo = 7;
  int64 deviceProfileIdMSB = 8;
  int64 deviceProfileIdLSB = 9;
}

/**
 * Transport Service Messages;
 */
message SessionEventMsg {
  SessionType sessionType = 1;
  SessionEvent event = 2;
}

message PostTelemetryMsg {
  repeated TsKvListProto tsKvList = 1;
}

message PostAttributeMsg {
  repeated KeyValueProto kv = 1;
}

message GetAttributeRequestMsg {
  int32 requestId = 1;
  repeated string clientAttributeNames = 2;
  repeated string sharedAttributeNames = 3;
}

message GetAttributeResponseMsg {
  int32 requestId = 1;
  repeated TsKvProto clientAttributeList = 2;
  repeated TsKvProto sharedAttributeList = 3;
  string error = 5;
}

message AttributeUpdateNotificationMsg {
  repeated TsKvProto sharedUpdated = 1;
  repeated string sharedDeleted = 2;
}

message ValidateDeviceTokenRequestMsg {
  string token = 1;
}

message ValidateDeviceX509CertRequestMsg {
  string hash = 1;
}

message ValidateBasicMqttCredRequestMsg {
  string clientId = 1;
  string userName = 2;
  string password = 3;
}

message ValidateDeviceCredentialsResponseMsg {
  DeviceInfoProto deviceInfo = 1;
  string credentialsBody = 2;
  bytes profileBody = 3;
}

message GetOrCreateDeviceFromGatewayRequestMsg {
  int64 gatewayIdMSB = 1;
  int64 gatewayIdLSB = 2;
  string deviceName = 3;
  string deviceType = 4;
}

message GetOrCreateDeviceFromGatewayResponseMsg {
  DeviceInfoProto deviceInfo = 1;
  bytes profileBody = 2;
}

message GetEntityProfileRequestMsg {
  string entityType = 1;
  int64 entityIdMSB = 2;
  int64 entityIdLSB = 3;
}

message LwM2MRegistrationRequestMsg {
  string tenantId = 1;
  string endpoint = 2;
}

message LwM2MRegistrationResponseMsg {
  DeviceInfoProto deviceInfo = 1;
}

message LwM2MRequestMsg {
  LwM2MRegistrationRequestMsg registrationMsg = 1;
}

message LwM2MResponseMsg {
  LwM2MRegistrationResponseMsg registrationMsg = 1;
}

<<<<<<< HEAD
message ResourceMsg {
=======
message GetResourceRequestMsg {
>>>>>>> 43fe84a2
  int64 tenantIdMSB = 1;
  int64 tenantIdLSB = 2;
  string resourceType = 3;
  string resourceId = 4;
<<<<<<< HEAD
  string value = 5;
}

message GetResourcesRequestMsg {
  int64 tenantIdMSB = 1;
  int64 tenantIdLSB = 2;
  string resourceType = 3;
  string resourceId = 4;
}

message GetResourcesResponseMsg {
  repeated ResourceMsg resources = 1;
=======
}

message GetResourceResponseMsg {
  bytes resource = 1;
>>>>>>> 43fe84a2
}

message ValidateDeviceLwM2MCredentialsRequestMsg {
  string credentialsId = 1;
}

message ToTransportUpdateCredentialsProto {
  repeated string credentialsId = 1;
  repeated string credentialsValue = 2;
}

message GetTenantRoutingInfoRequestMsg {
  int64 tenantIdMSB = 1;
  int64 tenantIdLSB = 2;
}

message GetTenantRoutingInfoResponseMsg {
  bool isolatedTbCore = 1;
  bool isolatedTbRuleEngine = 2;
}

message GetDeviceProfileRequestMsg {
  int64 profileIdMSB = 1;
  int64 profileIdLSB = 2;
}

message GetEntityProfileResponseMsg {
  string entityType = 1;
  bytes data = 2;
  bytes apiState = 3;
}

message EntityUpdateMsg {
  string entityType = 1;
  bytes data = 2;
}

message EntityDeleteMsg {
  string entityType = 1;
  int64 entityIdMSB = 2;
  int64 entityIdLSB = 3;
}

message ResourceUpdateMsg {
  int64 tenantIdMSB = 1;
  int64 tenantIdLSB = 2;
  string resourceType = 3;
  string resourceId = 4;
}

message ResourceDeleteMsg {
  int64 tenantIdMSB = 1;
  int64 tenantIdLSB = 2;
  string resourceType = 3;
  string resourceId = 4;
}

message SessionCloseNotificationProto {
  string message = 1;
}

message SubscribeToAttributeUpdatesMsg {
  bool unsubscribe = 1;
}

message SubscribeToRPCMsg {
  bool unsubscribe = 1;
}

message ToDeviceRpcRequestMsg {
  int32 requestId = 1;
  string methodName = 2;
  string params = 3;
}

message ToDeviceRpcResponseMsg {
  int32 requestId = 1;
  string payload = 2;
}

message ToServerRpcRequestMsg {
  int32 requestId = 1;
  string methodName = 2;
  string params = 3;
}

message ToServerRpcResponseMsg {
  int32 requestId = 1;
  string payload = 2;
  string error = 3;
}

message ClaimDeviceMsg {
  int64 deviceIdMSB = 1;
  int64 deviceIdLSB = 2;
  string secretKey = 3;
  int64 durationMs = 4;
}

message DeviceCredentialsProto {
  int64 deviceIdMSB = 1;
  int64 deviceIdLSB = 2;
  CredentialsType credentialsType = 3;
  string credentialsId = 4;
  string credentialsValue = 5;
}

message CredentialsDataProto {
  ValidateDeviceTokenRequestMsg validateDeviceTokenRequestMsg = 1;
  ValidateDeviceX509CertRequestMsg validateDeviceX509CertRequestMsg = 2;
  ValidateBasicMqttCredRequestMsg validateBasicMqttCredRequestMsg = 3;
}

message ProvisionDeviceRequestMsg {
  string deviceName = 1;
  CredentialsType credentialsType = 2;
  ProvisionDeviceCredentialsMsg provisionDeviceCredentialsMsg = 3;
  CredentialsDataProto credentialsDataProto = 4;
}

message ProvisionDeviceCredentialsMsg {
  string provisionDeviceKey = 1;
  string provisionDeviceSecret = 2;
}

message ProvisionDeviceResponseMsg {
  ProvisionResponseStatus status = 1;
  CredentialsType credentialsType = 2;
  string credentialsValue = 3;
}

enum ProvisionResponseStatus {
  UNKNOWN = 0;
  SUCCESS = 1;
  NOT_FOUND = 2;
  FAILURE = 3;
}
//Used to report session state to tb-Service and persist this state in the cache on the tb-Service level.
message SubscriptionInfoProto {
  int64 lastActivityTime = 1;
  bool attributeSubscription = 2;
  bool rpcSubscription = 3;
}

message SessionSubscriptionInfoProto {
  SessionInfoProto sessionInfo = 1;
  SubscriptionInfoProto subscriptionInfo = 2;
}

message DeviceSessionsCacheEntry {
  repeated SessionSubscriptionInfoProto sessions = 1;
}

message TransportToDeviceActorMsg {
  SessionInfoProto sessionInfo = 1;
  SessionEventMsg sessionEvent = 2;
  GetAttributeRequestMsg getAttributes = 3;
  SubscribeToAttributeUpdatesMsg subscribeToAttributes = 4;
  SubscribeToRPCMsg subscribeToRPC = 5;
  ToDeviceRpcResponseMsg toDeviceRPCCallResponse = 6;
  SubscriptionInfoProto subscriptionInfo = 7;
  ClaimDeviceMsg claimDevice = 8;
  ProvisionDeviceRequestMsg provisionDevice = 9;
}

message TransportToRuleEngineMsg {
  SessionInfoProto sessionInfo = 1;
  PostTelemetryMsg postTelemetry = 2;
  PostAttributeMsg postAttributes = 3;
  ToDeviceRpcResponseMsg toDeviceRPCCallResponse = 4;
  ToServerRpcRequestMsg toServerRPCCallRequest = 5;
}

/**
 * TB Core Data Structures
 */

message TbSubscriptionProto {
  string serviceId = 1;
  string sessionId = 2;
  int32 subscriptionId = 3;
  string entityType = 4;
  int64 tenantIdMSB = 5;
  int64 tenantIdLSB = 6;
  int64 entityIdMSB = 7;
  int64 entityIdLSB = 8;
}

message TbTimeSeriesSubscriptionProto {
  TbSubscriptionProto sub = 1;
  bool allKeys = 2;
  repeated TbSubscriptionKetStateProto keyStates = 3;
  int64 startTime = 4;
  int64 endTime = 5;
}

message TbAttributeSubscriptionProto {
  TbSubscriptionProto sub = 1;
  bool allKeys = 2;
  repeated TbSubscriptionKetStateProto keyStates = 3;
  string scope = 4;
}

message TbAlarmSubscriptionProto {
  TbSubscriptionProto sub = 1;
  int64 ts = 2;
}

message TbSubscriptionUpdateProto {
  string sessionId = 1;
  int32 subscriptionId = 2;
  int32 errorCode = 3;
  string errorMsg = 4;
  repeated TbSubscriptionUpdateValueListProto data = 5;
}

message TbAlarmSubscriptionUpdateProto {
  string sessionId = 1;
  int32 subscriptionId = 2;
  int32 errorCode = 3;
  string errorMsg = 4;
  string alarm = 5;
  bool deleted = 6;
}

message TbAttributeUpdateProto {
  string entityType = 1;
  int64 entityIdMSB = 2;
  int64 entityIdLSB = 3;
  int64 tenantIdMSB = 4;
  int64 tenantIdLSB = 5;
  string scope = 6;
  repeated TsKvProto data = 7;
}

message TbAlarmUpdateProto {
  string entityType = 1;
  int64 entityIdMSB = 2;
  int64 entityIdLSB = 3;
  int64 tenantIdMSB = 4;
  int64 tenantIdLSB = 5;
  string alarm = 6;
}

message TbAlarmDeleteProto {
  string entityType = 1;
  int64 entityIdMSB = 2;
  int64 entityIdLSB = 3;
  int64 tenantIdMSB = 4;
  int64 tenantIdLSB = 5;
  string alarm = 6;
}

message TbAttributeDeleteProto {
  string entityType = 1;
  int64 entityIdMSB = 2;
  int64 entityIdLSB = 3;
  int64 tenantIdMSB = 4;
  int64 tenantIdLSB = 5;
  string scope = 6;
  repeated string keys = 7;
}

message TbTimeSeriesUpdateProto {
  string entityType = 1;
  int64 entityIdMSB = 2;
  int64 entityIdLSB = 3;
  int64 tenantIdMSB = 4;
  int64 tenantIdLSB = 5;
  repeated TsKvProto data = 6;
}

message TbSubscriptionCloseProto {
  string sessionId = 1;
  int32 subscriptionId = 2;
}

message TbSubscriptionKetStateProto {
  string key = 1;
  int64 ts = 2;
}

message TbSubscriptionUpdateValueListProto {
  string key = 1;
  repeated int64 ts = 2;
  repeated string value = 3;
}

/**
 * TB Core to TB Core messages
 */

message DeviceStateServiceMsgProto {
  int64 tenantIdMSB = 1;
  int64 tenantIdLSB = 2;
  int64 deviceIdMSB = 3;
  int64 deviceIdLSB = 4;
  bool added = 5;
  bool updated = 6;
  bool deleted = 7;
}

message SubscriptionMgrMsgProto {
  TbTimeSeriesSubscriptionProto telemetrySub = 1;
  TbAttributeSubscriptionProto attributeSub = 2;
  TbSubscriptionCloseProto subClose = 3;
  TbTimeSeriesUpdateProto tsUpdate = 4;
  TbAttributeUpdateProto attrUpdate = 5;
  TbAttributeDeleteProto attrDelete = 6;
  TbAlarmSubscriptionProto alarmSub = 7;
  TbAlarmUpdateProto alarmUpdate = 8;
  TbAlarmDeleteProto alarmDelete = 9;
}

message LocalSubscriptionServiceMsgProto {
  TbSubscriptionUpdateProto subUpdate = 1;
  TbAlarmSubscriptionUpdateProto alarmSubUpdate = 2;
}

message FromDeviceRPCResponseProto {
  int64 requestIdMSB = 1;
  int64 requestIdLSB = 2;
  string response = 3;
  int32 error = 4;
}

/**
 * Main messages;
 */

/* Request from Transport Service to ThingsBoard Core Service */
message TransportApiRequestMsg {
  ValidateDeviceTokenRequestMsg validateTokenRequestMsg = 1;
  ValidateDeviceX509CertRequestMsg validateX509CertRequestMsg = 2;
  GetOrCreateDeviceFromGatewayRequestMsg getOrCreateDeviceRequestMsg = 3;
  GetEntityProfileRequestMsg entityProfileRequestMsg = 4;
  LwM2MRequestMsg lwM2MRequestMsg = 5;
  ValidateBasicMqttCredRequestMsg validateBasicMqttCredRequestMsg = 6;
  ProvisionDeviceRequestMsg provisionDeviceRequestMsg = 7;
  ValidateDeviceLwM2MCredentialsRequestMsg validateDeviceLwM2MCredentialsRequestMsg = 8;
<<<<<<< HEAD
  GetResourcesRequestMsg resourcesRequestMsg = 9;
=======
  GetResourceRequestMsg resourceRequestMsg = 9;
>>>>>>> 43fe84a2
}

/* Response from ThingsBoard Core Service to Transport Service */
message TransportApiResponseMsg {
  ValidateDeviceCredentialsResponseMsg validateCredResponseMsg = 1;
  GetOrCreateDeviceFromGatewayResponseMsg getOrCreateDeviceResponseMsg = 2;
  GetEntityProfileResponseMsg entityProfileResponseMsg = 3;
  ProvisionDeviceResponseMsg provisionDeviceResponseMsg = 4;
  LwM2MResponseMsg lwM2MResponseMsg = 6;
<<<<<<< HEAD
  GetResourcesResponseMsg resourcesResponseMsg = 7;
=======
  GetResourceResponseMsg resourceResponseMsg = 7;
>>>>>>> 43fe84a2
}

/* Messages that are handled by ThingsBoard Core Service */
message ToCoreMsg {
  TransportToDeviceActorMsg toDeviceActorMsg = 1;
  DeviceStateServiceMsgProto deviceStateServiceMsg = 2;
  SubscriptionMgrMsgProto toSubscriptionMgrMsg = 3;
  bytes toDeviceActorNotificationMsg = 4;
}

/* High priority messages with low latency are handled by ThingsBoard Core Service separately */
message ToCoreNotificationMsg {
  LocalSubscriptionServiceMsgProto toLocalSubscriptionServiceMsg = 1;
  FromDeviceRPCResponseProto fromDeviceRpcResponse = 2;
  bytes componentLifecycleMsg = 3;
}

/* Messages that are handled by ThingsBoard RuleEngine Service */
message ToRuleEngineMsg {
  int64 tenantIdMSB = 1;
  int64 tenantIdLSB = 2;
  bytes tbMsg = 3;
  repeated string relationTypes = 4;
  string failureMessage = 5;
}

message ToRuleEngineNotificationMsg {
  bytes componentLifecycleMsg = 1;
  FromDeviceRPCResponseProto fromDeviceRpcResponse = 2;
}

/* Messages that are handled by ThingsBoard Transport Service */
message ToTransportMsg {
  int64 sessionIdMSB = 1;
  int64 sessionIdLSB = 2;
  SessionCloseNotificationProto sessionCloseNotification = 3;
  GetAttributeResponseMsg getAttributesResponse = 4;
  AttributeUpdateNotificationMsg attributeUpdateNotification = 5;
  ToDeviceRpcRequestMsg toDeviceRequest = 6;
  ToServerRpcResponseMsg toServerResponse = 7;
  EntityUpdateMsg entityUpdateMsg = 8;
  EntityDeleteMsg entityDeleteMsg = 9;
  ProvisionDeviceResponseMsg provisionResponse = 10;
  ToTransportUpdateCredentialsProto toTransportUpdateCredentialsNotification = 11;
  ResourceUpdateMsg resourceUpdateMsg = 12;
  ResourceDeleteMsg resourceDeleteMsg = 13;
}

message UsageStatsKVProto{
  string key = 1;
  int64 value = 2;
}

message ToUsageStatsServiceMsg {
  int64 tenantIdMSB = 1;
  int64 tenantIdLSB = 2;
  int64 entityIdMSB = 3;
  int64 entityIdLSB = 4;
  repeated UsageStatsKVProto values = 5;
}<|MERGE_RESOLUTION|>--- conflicted
+++ resolved
@@ -201,34 +201,15 @@
   LwM2MRegistrationResponseMsg registrationMsg = 1;
 }
 
-<<<<<<< HEAD
-message ResourceMsg {
-=======
 message GetResourceRequestMsg {
->>>>>>> 43fe84a2
   int64 tenantIdMSB = 1;
   int64 tenantIdLSB = 2;
   string resourceType = 3;
   string resourceId = 4;
-<<<<<<< HEAD
-  string value = 5;
-}
-
-message GetResourcesRequestMsg {
-  int64 tenantIdMSB = 1;
-  int64 tenantIdLSB = 2;
-  string resourceType = 3;
-  string resourceId = 4;
-}
-
-message GetResourcesResponseMsg {
-  repeated ResourceMsg resources = 1;
-=======
 }
 
 message GetResourceResponseMsg {
   bytes resource = 1;
->>>>>>> 43fe84a2
 }
 
 message ValidateDeviceLwM2MCredentialsRequestMsg {
@@ -569,11 +550,7 @@
   ValidateBasicMqttCredRequestMsg validateBasicMqttCredRequestMsg = 6;
   ProvisionDeviceRequestMsg provisionDeviceRequestMsg = 7;
   ValidateDeviceLwM2MCredentialsRequestMsg validateDeviceLwM2MCredentialsRequestMsg = 8;
-<<<<<<< HEAD
-  GetResourcesRequestMsg resourcesRequestMsg = 9;
-=======
   GetResourceRequestMsg resourceRequestMsg = 9;
->>>>>>> 43fe84a2
 }
 
 /* Response from ThingsBoard Core Service to Transport Service */
@@ -583,11 +560,7 @@
   GetEntityProfileResponseMsg entityProfileResponseMsg = 3;
   ProvisionDeviceResponseMsg provisionDeviceResponseMsg = 4;
   LwM2MResponseMsg lwM2MResponseMsg = 6;
-<<<<<<< HEAD
-  GetResourcesResponseMsg resourcesResponseMsg = 7;
-=======
   GetResourceResponseMsg resourceResponseMsg = 7;
->>>>>>> 43fe84a2
 }
 
 /* Messages that are handled by ThingsBoard Core Service */
