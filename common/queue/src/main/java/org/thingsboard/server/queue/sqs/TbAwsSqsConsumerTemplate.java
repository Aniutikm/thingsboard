/**
 * Copyright © 2016-2020 The Thingsboard Authors
 *
 * Licensed under the Apache License, Version 2.0 (the "License");
 * you may not use this file except in compliance with the License.
 * You may obtain a copy of the License at
 *
 *     http://www.apache.org/licenses/LICENSE-2.0
 *
 * Unless required by applicable law or agreed to in writing, software
 * distributed under the License is distributed on an "AS IS" BASIS,
 * WITHOUT WARRANTIES OR CONDITIONS OF ANY KIND, either express or implied.
 * See the License for the specific language governing permissions and
 * limitations under the License.
 */
package org.thingsboard.server.queue.sqs;

import com.amazonaws.auth.AWSCredentials;
import com.amazonaws.auth.AWSStaticCredentialsProvider;
import com.amazonaws.auth.BasicAWSCredentials;
import com.amazonaws.services.sqs.AmazonSQS;
import com.amazonaws.services.sqs.AmazonSQSClientBuilder;
import com.amazonaws.services.sqs.model.DeleteMessageBatchRequestEntry;
import com.amazonaws.services.sqs.model.Message;
import com.amazonaws.services.sqs.model.ReceiveMessageRequest;
import com.google.common.util.concurrent.Futures;
import com.google.common.util.concurrent.ListenableFuture;
import com.google.gson.Gson;
import com.google.protobuf.InvalidProtocolBufferException;
import lombok.Data;
import lombok.extern.slf4j.Slf4j;
import org.springframework.util.CollectionUtils;
import org.thingsboard.server.queue.TbQueueAdmin;
import org.thingsboard.server.queue.TbQueueMsg;
import org.thingsboard.server.queue.TbQueueMsgDecoder;
import org.thingsboard.server.queue.common.AbstractParallelTbQueueConsumerTemplate;
import org.thingsboard.server.queue.common.DefaultTbQueueMsg;

import java.util.ArrayList;
import java.util.Collections;
import java.util.List;
import java.util.Objects;
import java.util.Set;
import java.util.concurrent.CopyOnWriteArrayList;
import java.util.concurrent.ExecutionException;
import java.util.concurrent.TimeUnit;
import java.util.stream.Collectors;
import java.util.stream.Stream;

@Slf4j
public class TbAwsSqsConsumerTemplate<T extends TbQueueMsg> extends AbstractParallelTbQueueConsumerTemplate<Message, T> {

    private static final int MAX_NUM_MSGS = 10;

    private final Gson gson = new Gson();
    private final TbQueueAdmin admin;
    private final AmazonSQS sqsClient;
    private final TbQueueMsgDecoder<T> decoder;
    private final TbAwsSqsSettings sqsSettings;

    private final List<AwsSqsMsgWrapper> pendingMessages = new CopyOnWriteArrayList<>();
    private volatile Set<String> queueUrls;

    public TbAwsSqsConsumerTemplate(TbQueueAdmin admin, TbAwsSqsSettings sqsSettings, String topic, TbQueueMsgDecoder<T> decoder) {
        super(topic);
        this.admin = admin;
        this.decoder = decoder;
        this.sqsSettings = sqsSettings;

        AWSCredentials awsCredentials = new BasicAWSCredentials(sqsSettings.getAccessKeyId(), sqsSettings.getSecretAccessKey());
        AWSStaticCredentialsProvider credProvider = new AWSStaticCredentialsProvider(awsCredentials);

        this.sqsClient = AmazonSQSClientBuilder.standard()
                .withCredentials(credProvider)
                .withRegion(sqsSettings.getRegion())
                .build();
    }

    @Override
    protected void doSubscribe(List<String> topicNames) {
        queueUrls = topicNames.stream().map(this::getQueueUrl).collect(Collectors.toSet());
        initNewExecutor(queueUrls.size() * sqsSettings.getThreadsPerTopic() + 1);
    }

    @Override
    protected List<Message> doPoll(long durationInMillis) {
        if (!pendingMessages.isEmpty()) {
            log.warn("Present {} non committed messages.", pendingMessages.size());
            return Collections.emptyList();
        }
        int duration = (int) TimeUnit.MILLISECONDS.toSeconds(durationInMillis);
        List<ListenableFuture<List<Message>>> futureList = queueUrls
                .stream()
                .map(url -> poll(url, duration))
                .collect(Collectors.toList());
        ListenableFuture<List<List<Message>>> futureResult = Futures.allAsList(futureList);
        try {
            return futureResult.get().stream()
                    .flatMap(List::stream)
                    .filter(Objects::nonNull)
                    .collect(Collectors.toList());
        } catch (InterruptedException | ExecutionException e) {
            if (stopped) {
                log.info("[{}] Aws SQS consumer is stopped.", getTopic());
            } else {
                log.error("Failed to pool messages.", e);
            }
            return Collections.emptyList();
        }
    }

    @Override
    public T decode(Message message) throws InvalidProtocolBufferException {
        DefaultTbQueueMsg msg = gson.fromJson(message.getBody(), DefaultTbQueueMsg.class);
        return decoder.decode(msg);
    }

    @Override
    protected void doCommit() {
        pendingMessages.forEach(msg ->
                consumerExecutor.submit(() -> {
                    List<DeleteMessageBatchRequestEntry> entries = msg.getMessages()
                            .stream()
                            .map(message -> new DeleteMessageBatchRequestEntry(message.getMessageId(), message.getReceiptHandle()))
                            .collect(Collectors.toList());
                    sqsClient.deleteMessageBatch(msg.getUrl(), entries);
                }));
        pendingMessages.clear();
    }

    @Override
<<<<<<< HEAD
    public List<T> poll(long durationInMillis) {
        if (!subscribed && partitions == null) {
            try {
                Thread.sleep(durationInMillis);
            } catch (InterruptedException e) {
                log.debug("Failed to await subscription", e);
            }
        } else {
            if (!subscribed) {
                List<String> topicNames = partitions.stream().map(TopicPartitionInfo::getFullTopicName).collect(Collectors.toList());
                queueUrls = topicNames.stream().map(this::getQueueUrl).collect(Collectors.toSet());

                if (consumerExecutor != null) {
                    consumerExecutor.shutdown();
                }

                consumerExecutor = MoreExecutors.listeningDecorator(Executors.newFixedThreadPool(queueUrls.size() * sqsSettings.getThreadsPerTopic() + 1));
                subscribed = true;
            }

            if (!pendingMessages.isEmpty()) {
                log.warn("Present {} non committed messages.", pendingMessages.size());
                return Collections.emptyList();
            }

            List<ListenableFuture<List<Message>>> futureList = queueUrls
                    .stream()
                    .map(url -> poll(url, (int) TimeUnit.MILLISECONDS.toSeconds(durationInMillis)))
                    .collect(Collectors.toList());
            ListenableFuture<List<List<Message>>> futureResult = Futures.allAsList(futureList);
            try {
                return futureResult.get().stream()
                        .flatMap(List::stream)
                        .map(msg -> {
                            try {
                                return decode(msg);
                            } catch (IOException e) {
                                log.error("Failed to decode message: [{}]", msg);
                                return null;
                            }
                        }).filter(Objects::nonNull)
                        .collect(Collectors.toList());
            } catch (InterruptedException | ExecutionException e) {
                if (stopped) {
                    log.info("[{}] Aws SQS consumer is stopped.", topic);
                } else {
                    log.error("Failed to pool messages.", e);
                }
            }
=======
    protected void doUnsubscribe() {
        stopped = true;
        if (sqsClient != null) {
            sqsClient.shutdown();
>>>>>>> 8d5c38b7
        }
        shutdownExecutor();
    }

    private ListenableFuture<List<Message>> poll(String url, int waitTimeSeconds) {
        List<ListenableFuture<List<Message>>> result = new ArrayList<>();

        for (int i = 0; i < sqsSettings.getThreadsPerTopic(); i++) {
            result.add(consumerExecutor.submit(() -> {
                ReceiveMessageRequest request = new ReceiveMessageRequest();
                request
                        .withWaitTimeSeconds(waitTimeSeconds)
                        .withQueueUrl(url)
                        .withMaxNumberOfMessages(MAX_NUM_MSGS);
                return sqsClient.receiveMessage(request).getMessages();
            }));
        }
        return Futures.transform(Futures.allAsList(result), list -> {
            if (!CollectionUtils.isEmpty(list)) {
                return list.stream()
                        .flatMap(messageList -> {
                            if (!messageList.isEmpty()) {
                                this.pendingMessages.add(new AwsSqsMsgWrapper(url, messageList));
                                return messageList.stream();
                            }
                            return Stream.empty();
                        })
                        .collect(Collectors.toList());
            }
            return Collections.emptyList();
        }, consumerExecutor);
    }

    @Data
    private static class AwsSqsMsgWrapper {
        private final String url;
        private final List<Message> messages;

        public AwsSqsMsgWrapper(String url, List<Message> messages) {
            this.url = url;
            this.messages = messages;
        }
    }

    private String getQueueUrl(String topic) {
        admin.createTopicIfNotExists(topic);
        return sqsClient.getQueueUrl(topic.replaceAll("\\.", "_") + ".fifo").getQueueUrl();
    }
}<|MERGE_RESOLUTION|>--- conflicted
+++ resolved
@@ -84,10 +84,6 @@
 
     @Override
     protected List<Message> doPoll(long durationInMillis) {
-        if (!pendingMessages.isEmpty()) {
-            log.warn("Present {} non committed messages.", pendingMessages.size());
-            return Collections.emptyList();
-        }
         int duration = (int) TimeUnit.MILLISECONDS.toSeconds(durationInMillis);
         List<ListenableFuture<List<Message>>> futureList = queueUrls
                 .stream()
@@ -129,62 +125,10 @@
     }
 
     @Override
-<<<<<<< HEAD
-    public List<T> poll(long durationInMillis) {
-        if (!subscribed && partitions == null) {
-            try {
-                Thread.sleep(durationInMillis);
-            } catch (InterruptedException e) {
-                log.debug("Failed to await subscription", e);
-            }
-        } else {
-            if (!subscribed) {
-                List<String> topicNames = partitions.stream().map(TopicPartitionInfo::getFullTopicName).collect(Collectors.toList());
-                queueUrls = topicNames.stream().map(this::getQueueUrl).collect(Collectors.toSet());
-
-                if (consumerExecutor != null) {
-                    consumerExecutor.shutdown();
-                }
-
-                consumerExecutor = MoreExecutors.listeningDecorator(Executors.newFixedThreadPool(queueUrls.size() * sqsSettings.getThreadsPerTopic() + 1));
-                subscribed = true;
-            }
-
-            if (!pendingMessages.isEmpty()) {
-                log.warn("Present {} non committed messages.", pendingMessages.size());
-                return Collections.emptyList();
-            }
-
-            List<ListenableFuture<List<Message>>> futureList = queueUrls
-                    .stream()
-                    .map(url -> poll(url, (int) TimeUnit.MILLISECONDS.toSeconds(durationInMillis)))
-                    .collect(Collectors.toList());
-            ListenableFuture<List<List<Message>>> futureResult = Futures.allAsList(futureList);
-            try {
-                return futureResult.get().stream()
-                        .flatMap(List::stream)
-                        .map(msg -> {
-                            try {
-                                return decode(msg);
-                            } catch (IOException e) {
-                                log.error("Failed to decode message: [{}]", msg);
-                                return null;
-                            }
-                        }).filter(Objects::nonNull)
-                        .collect(Collectors.toList());
-            } catch (InterruptedException | ExecutionException e) {
-                if (stopped) {
-                    log.info("[{}] Aws SQS consumer is stopped.", topic);
-                } else {
-                    log.error("Failed to pool messages.", e);
-                }
-            }
-=======
     protected void doUnsubscribe() {
         stopped = true;
         if (sqsClient != null) {
             sqsClient.shutdown();
->>>>>>> 8d5c38b7
         }
         shutdownExecutor();
     }
