--- conflicted
+++ resolved
@@ -54,11 +54,9 @@
 
     Device saveDeviceWithCredentials(Device device, DeviceCredentials deviceCredentials);
 
-<<<<<<< HEAD
+    Device saveDevice(ProvisionRequest provisionRequest, DeviceProfile profile);
+
     void createAccessTokenCredentials(Device device, String accessToken);
-=======
-    Device saveDevice(ProvisionRequest provisionRequest, DeviceProfile profile);
->>>>>>> f12903ba
 
     Device assignDeviceToCustomer(TenantId tenantId, DeviceId deviceId, CustomerId customerId);
 
