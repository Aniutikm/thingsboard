--- conflicted
+++ resolved
@@ -556,9 +556,6 @@
   repeated DeviceRpcCallMsg deviceRpcCallMsg = 21;
   repeated OtaPackageUpdateMsg otaPackageUpdateMsg = 22;
   repeated QueueUpdateMsg queueUpdateMsg = 23;
-<<<<<<< HEAD
-  EdgeConfiguration edgeConfiguration = 24;
-=======
   repeated AssetProfileUpdateMsg assetProfileUpdateMsg = 24;
->>>>>>> 65438c64
-}
+  EdgeConfiguration edgeConfiguration = 25;
+}
