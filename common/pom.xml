--- conflicted
+++ resolved
@@ -42,11 +42,8 @@
         <module>transport</module>
         <module>dao-api</module>
         <module>stats</module>
-<<<<<<< HEAD
+        <module>cache</module>
         <module>edge-api</module>
-=======
-        <module>cache</module>
->>>>>>> 3716e283
     </modules>
 
 </project>