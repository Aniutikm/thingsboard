/**
 * Copyright © 2016-2021 The Thingsboard Authors
 *
 * Licensed under the Apache License, Version 2.0 (the "License");
 * you may not use this file except in compliance with the License.
 * You may obtain a copy of the License at
 *
 *     http://www.apache.org/licenses/LICENSE-2.0
 *
 * Unless required by applicable law or agreed to in writing, software
 * distributed under the License is distributed on an "AS IS" BASIS,
 * WITHOUT WARRANTIES OR CONDITIONS OF ANY KIND, either express or implied.
 * See the License for the specific language governing permissions and
 * limitations under the License.
 */
package org.thingsboard.server.common.transport.service;

import com.google.common.util.concurrent.Futures;
import com.google.common.util.concurrent.ListenableFuture;
import com.google.common.util.concurrent.MoreExecutors;
import com.google.gson.Gson;
import com.google.gson.JsonObject;
import com.google.protobuf.ByteString;
import lombok.Getter;
import lombok.extern.slf4j.Slf4j;
import org.springframework.beans.factory.annotation.Value;
import org.springframework.context.ApplicationEventPublisher;
import org.springframework.scheduling.annotation.Scheduled;
import org.springframework.stereotype.Service;
import org.thingsboard.common.util.ThingsBoardExecutors;
import org.thingsboard.common.util.ThingsBoardThreadFactory;
import org.thingsboard.server.common.data.ApiUsageRecordKey;
import org.thingsboard.server.common.data.ApiUsageState;
import org.thingsboard.server.common.data.Device;
import org.thingsboard.server.common.data.DeviceProfile;
import org.thingsboard.server.common.data.DeviceTransportType;
import org.thingsboard.server.common.data.EntityType;
import org.thingsboard.server.common.data.ResourceType;
import org.thingsboard.server.common.data.StringUtils;
import org.thingsboard.server.common.data.Tenant;
import org.thingsboard.server.common.data.device.data.PowerMode;
import org.thingsboard.server.common.data.id.CustomerId;
import org.thingsboard.server.common.data.id.DeviceId;
import org.thingsboard.server.common.data.id.DeviceProfileId;
import org.thingsboard.server.common.data.id.EntityId;
import org.thingsboard.server.common.data.id.RuleChainId;
import org.thingsboard.server.common.data.id.TenantId;
import org.thingsboard.server.common.data.id.TenantProfileId;
import org.thingsboard.server.common.data.rpc.RpcStatus;
import org.thingsboard.server.common.msg.TbMsg;
import org.thingsboard.server.common.msg.TbMsgMetaData;
import org.thingsboard.server.common.msg.queue.ServiceQueue;
import org.thingsboard.server.common.msg.queue.ServiceType;
import org.thingsboard.server.common.msg.queue.TopicPartitionInfo;
import org.thingsboard.server.common.msg.session.SessionMsgType;
import org.thingsboard.server.common.msg.tools.TbRateLimitsException;
import org.thingsboard.server.common.stats.MessagesStats;
import org.thingsboard.server.common.stats.StatsFactory;
import org.thingsboard.server.common.stats.StatsType;
import org.thingsboard.server.common.transport.DeviceUpdatedEvent;
import org.thingsboard.server.common.transport.SessionMsgListener;
import org.thingsboard.server.common.transport.TransportDeviceProfileCache;
import org.thingsboard.server.common.transport.TransportResourceCache;
import org.thingsboard.server.common.transport.TransportService;
import org.thingsboard.server.common.transport.TransportServiceCallback;
import org.thingsboard.server.common.transport.TransportTenantProfileCache;
import org.thingsboard.server.common.transport.auth.GetOrCreateDeviceFromGatewayResponse;
import org.thingsboard.server.common.transport.auth.TransportDeviceInfo;
import org.thingsboard.server.common.transport.auth.ValidateDeviceCredentialsResponse;
import org.thingsboard.server.common.transport.limits.TransportRateLimitService;
import org.thingsboard.server.common.transport.util.DataDecodingEncodingService;
import org.thingsboard.server.common.transport.util.JsonUtils;
import org.thingsboard.server.gen.transport.TransportProtos;
import org.thingsboard.server.gen.transport.TransportProtos.ProvisionDeviceRequestMsg;
import org.thingsboard.server.gen.transport.TransportProtos.ProvisionDeviceResponseMsg;
import org.thingsboard.server.gen.transport.TransportProtos.ToCoreMsg;
import org.thingsboard.server.gen.transport.TransportProtos.ToRuleEngineMsg;
import org.thingsboard.server.gen.transport.TransportProtos.ToTransportMsg;
import org.thingsboard.server.gen.transport.TransportProtos.TransportApiRequestMsg;
import org.thingsboard.server.gen.transport.TransportProtos.TransportApiResponseMsg;
import org.thingsboard.server.gen.transport.TransportProtos.TransportToDeviceActorMsg;
import org.thingsboard.server.queue.TbQueueCallback;
import org.thingsboard.server.queue.TbQueueConsumer;
import org.thingsboard.server.queue.TbQueueMsgMetadata;
import org.thingsboard.server.queue.TbQueueProducer;
import org.thingsboard.server.queue.TbQueueRequestTemplate;
import org.thingsboard.server.queue.common.AsyncCallbackTemplate;
import org.thingsboard.server.queue.common.TbProtoQueueMsg;
import org.thingsboard.server.queue.discovery.PartitionService;
import org.thingsboard.server.queue.discovery.TbServiceInfoProvider;
import org.thingsboard.server.queue.provider.TbQueueProducerProvider;
import org.thingsboard.server.queue.provider.TbTransportQueueFactory;
import org.thingsboard.server.queue.scheduler.SchedulerComponent;
import org.thingsboard.server.queue.usagestats.TbApiUsageClient;
import org.thingsboard.server.queue.util.TbTransportComponent;

import javax.annotation.PostConstruct;
import javax.annotation.PreDestroy;
import java.util.Collections;
import java.util.HashSet;
import java.util.LinkedHashMap;
import java.util.List;
import java.util.Map;
import java.util.Optional;
import java.util.Random;
import java.util.Set;
import java.util.UUID;
import java.util.concurrent.ConcurrentHashMap;
import java.util.concurrent.ConcurrentMap;
import java.util.concurrent.ExecutionException;
import java.util.concurrent.ExecutorService;
import java.util.concurrent.Executors;
import java.util.concurrent.ScheduledFuture;
import java.util.concurrent.TimeUnit;
import java.util.concurrent.atomic.AtomicInteger;
import java.util.stream.Collectors;

/**
 * Created by ashvayka on 17.10.18.
 */
@Slf4j
@Service
@TbTransportComponent
public class DefaultTransportService implements TransportService {

    public static final String OVERWRITE_ACTIVITY_TIME = "overwriteActivityTime";

    private final AtomicInteger atomicTs = new AtomicInteger(0);

    @Value("${transport.log.enabled:true}")
    private boolean logEnabled;
    @Value("${transport.log.max_length:1024}")
    private int logMaxLength;
    @Value("${transport.sessions.inactivity_timeout}")
    private long sessionInactivityTimeout;
    @Value("${transport.sessions.report_timeout}")
    private long sessionReportTimeout;
    @Value("${transport.client_side_rpc.timeout:60000}")
    private long clientSideRpcTimeout;
    @Value("${queue.transport.poll_interval}")
    private int notificationsPollDuration;
    @Value("${transport.stats.enabled:false}")
    private boolean statsEnabled;

    private final Map<String, Number> statsMap = new LinkedHashMap<>();

    private final Gson gson = new Gson();
    private final TbTransportQueueFactory queueProvider;
    private final TbQueueProducerProvider producerProvider;
    private final PartitionService partitionService;
    private final TbServiceInfoProvider serviceInfoProvider;
    private final StatsFactory statsFactory;
    private final TransportDeviceProfileCache deviceProfileCache;
    private final TransportTenantProfileCache tenantProfileCache;
    private final TbApiUsageClient apiUsageClient;
    private final TransportRateLimitService rateLimitService;
    private final DataDecodingEncodingService dataDecodingEncodingService;
    private final SchedulerComponent scheduler;
    private final ApplicationEventPublisher eventPublisher;
    private final TransportResourceCache transportResourceCache;

    protected TbQueueRequestTemplate<TbProtoQueueMsg<TransportApiRequestMsg>, TbProtoQueueMsg<TransportApiResponseMsg>> transportApiRequestTemplate;
    protected TbQueueProducer<TbProtoQueueMsg<ToRuleEngineMsg>> ruleEngineMsgProducer;
    protected TbQueueProducer<TbProtoQueueMsg<ToCoreMsg>> tbCoreMsgProducer;
    protected TbQueueConsumer<TbProtoQueueMsg<ToTransportMsg>> transportNotificationsConsumer;

    protected MessagesStats ruleEngineProducerStats;
    protected MessagesStats tbCoreProducerStats;
    protected MessagesStats transportApiStats;

    protected ExecutorService transportCallbackExecutor;
    private ExecutorService mainConsumerExecutor;

    private final ConcurrentMap<UUID, SessionMetaData> sessions = new ConcurrentHashMap<>();
    private final ConcurrentMap<UUID, SessionActivityData> sessionsActivity = new ConcurrentHashMap<>();
    private final Map<String, RpcRequestMetadata> toServerRpcPendingMap = new ConcurrentHashMap<>();

    private volatile boolean stopped = false;

    public DefaultTransportService(TbServiceInfoProvider serviceInfoProvider,
                                   TbTransportQueueFactory queueProvider,
                                   TbQueueProducerProvider producerProvider,
                                   PartitionService partitionService,
                                   StatsFactory statsFactory,
                                   TransportDeviceProfileCache deviceProfileCache,
                                   TransportTenantProfileCache tenantProfileCache,
                                   TbApiUsageClient apiUsageClient, TransportRateLimitService rateLimitService,
                                   DataDecodingEncodingService dataDecodingEncodingService, SchedulerComponent scheduler, TransportResourceCache transportResourceCache,
                                   ApplicationEventPublisher eventPublisher) {
        this.serviceInfoProvider = serviceInfoProvider;
        this.queueProvider = queueProvider;
        this.producerProvider = producerProvider;
        this.partitionService = partitionService;
        this.statsFactory = statsFactory;
        this.deviceProfileCache = deviceProfileCache;
        this.tenantProfileCache = tenantProfileCache;
        this.apiUsageClient = apiUsageClient;
        this.rateLimitService = rateLimitService;
        this.dataDecodingEncodingService = dataDecodingEncodingService;
        this.scheduler = scheduler;
        this.transportResourceCache = transportResourceCache;
        this.eventPublisher = eventPublisher;
    }

    @PostConstruct
    public void init() {
        this.ruleEngineProducerStats = statsFactory.createMessagesStats(StatsType.RULE_ENGINE.getName() + ".producer");
        this.tbCoreProducerStats = statsFactory.createMessagesStats(StatsType.CORE.getName() + ".producer");
        this.transportApiStats = statsFactory.createMessagesStats(StatsType.TRANSPORT.getName() + ".producer");
        this.transportCallbackExecutor = ThingsBoardExecutors.newWorkStealingPool(20, getClass());
        this.scheduler.scheduleAtFixedRate(this::checkInactivityAndReportActivity, new Random().nextInt((int) sessionReportTimeout), sessionReportTimeout, TimeUnit.MILLISECONDS);
        transportApiRequestTemplate = queueProvider.createTransportApiRequestTemplate();
        transportApiRequestTemplate.setMessagesStats(transportApiStats);
        ruleEngineMsgProducer = producerProvider.getRuleEngineMsgProducer();
        tbCoreMsgProducer = producerProvider.getTbCoreMsgProducer();
        transportNotificationsConsumer = queueProvider.createTransportNotificationsConsumer();
        TopicPartitionInfo tpi = partitionService.getNotificationsTopic(ServiceType.TB_TRANSPORT, serviceInfoProvider.getServiceId());
        transportNotificationsConsumer.subscribe(Collections.singleton(tpi));
        transportApiRequestTemplate.init();
        mainConsumerExecutor = Executors.newSingleThreadExecutor(ThingsBoardThreadFactory.forName("transport-consumer"));
        mainConsumerExecutor.execute(() -> {
            while (!stopped) {
                try {
                    List<TbProtoQueueMsg<ToTransportMsg>> records = transportNotificationsConsumer.poll(notificationsPollDuration);
                    if (records.size() == 0) {
                        continue;
                    }
                    records.forEach(record -> {
                        try {
                            processToTransportMsg(record.getValue());
                        } catch (Throwable e) {
                            log.warn("Failed to process the notification.", e);
                        }
                    });
                    transportNotificationsConsumer.commit();
                } catch (Exception e) {
                    if (!stopped) {
                        log.warn("Failed to obtain messages from queue.", e);
                        try {
                            Thread.sleep(notificationsPollDuration);
                        } catch (InterruptedException e2) {
                            log.trace("Failed to wait until the server has capacity to handle new requests", e2);
                        }
                    }
                }
            }
        });
    }

    @PreDestroy
    public void destroy() {
        stopped = true;

        if (transportNotificationsConsumer != null) {
            transportNotificationsConsumer.unsubscribe();
        }
        if (transportCallbackExecutor != null) {
            transportCallbackExecutor.shutdownNow();
        }
        if (mainConsumerExecutor != null) {
            mainConsumerExecutor.shutdownNow();
        }
        if (transportApiRequestTemplate != null) {
            transportApiRequestTemplate.stop();
        }
    }

    @Override
    public SessionMetaData registerAsyncSession(TransportProtos.SessionInfoProto sessionInfo, SessionMsgListener listener) {
        SessionMetaData newValue = new SessionMetaData(sessionInfo, TransportProtos.SessionType.ASYNC, listener);
        SessionMetaData oldValue = sessions.putIfAbsent(toSessionId(sessionInfo), newValue);
        return oldValue != null ? oldValue : newValue;
    }

    @Override
    public TransportProtos.GetEntityProfileResponseMsg getEntityProfile(TransportProtos.GetEntityProfileRequestMsg msg) {
        TbProtoQueueMsg<TransportProtos.TransportApiRequestMsg> protoMsg =
                new TbProtoQueueMsg<>(UUID.randomUUID(), TransportProtos.TransportApiRequestMsg.newBuilder().setEntityProfileRequestMsg(msg).build());
        try {
            TbProtoQueueMsg<TransportApiResponseMsg> response = transportApiRequestTemplate.send(protoMsg).get();
            return response.getValue().getEntityProfileResponseMsg();
        } catch (InterruptedException | ExecutionException e) {
            throw new RuntimeException(e);
        }
    }

    @Override
    public TransportProtos.GetResourceResponseMsg getResource(TransportProtos.GetResourceRequestMsg msg) {
        TbProtoQueueMsg<TransportProtos.TransportApiRequestMsg> protoMsg =
                new TbProtoQueueMsg<>(UUID.randomUUID(), TransportProtos.TransportApiRequestMsg.newBuilder().setResourceRequestMsg(msg).build());
        try {
            TbProtoQueueMsg<TransportApiResponseMsg> response = transportApiRequestTemplate.send(protoMsg).get();
            return response.getValue().getResourceResponseMsg();
        } catch (InterruptedException | ExecutionException e) {
            throw new RuntimeException(e);
        }
    }

    @Override
    public TransportProtos.GetSnmpDevicesResponseMsg getSnmpDevicesIds(TransportProtos.GetSnmpDevicesRequestMsg requestMsg) {
        TbProtoQueueMsg<TransportProtos.TransportApiRequestMsg> protoMsg = new TbProtoQueueMsg<>(
                UUID.randomUUID(), TransportProtos.TransportApiRequestMsg.newBuilder()
                .setSnmpDevicesRequestMsg(requestMsg)
                .build()
        );

        try {
            TbProtoQueueMsg<TransportApiResponseMsg> response = transportApiRequestTemplate.send(protoMsg).get();
            return response.getValue().getSnmpDevicesResponseMsg();
        } catch (InterruptedException | ExecutionException e) {
            throw new RuntimeException(e);
        }
    }

    @Override
    public TransportProtos.GetDeviceResponseMsg getDevice(TransportProtos.GetDeviceRequestMsg requestMsg) {
        TbProtoQueueMsg<TransportApiRequestMsg> protoMsg = new TbProtoQueueMsg<>(
                UUID.randomUUID(), TransportProtos.TransportApiRequestMsg.newBuilder()
                .setDeviceRequestMsg(requestMsg)
                .build()
        );

        try {
            TransportApiResponseMsg response = transportApiRequestTemplate.send(protoMsg).get().getValue();
            if (response.hasDeviceResponseMsg()) {
                return response.getDeviceResponseMsg();
            } else {
                return null;
            }
        } catch (InterruptedException | ExecutionException e) {
            throw new RuntimeException(e);
        }
    }

    @Override
    public TransportProtos.GetDeviceCredentialsResponseMsg getDeviceCredentials(TransportProtos.GetDeviceCredentialsRequestMsg requestMsg) {
        TbProtoQueueMsg<TransportApiRequestMsg> protoMsg = new TbProtoQueueMsg<>(
                UUID.randomUUID(), TransportProtos.TransportApiRequestMsg.newBuilder()
                .setDeviceCredentialsRequestMsg(requestMsg)
                .build()
        );

        try {
            TbProtoQueueMsg<TransportApiResponseMsg> response = transportApiRequestTemplate.send(protoMsg).get();
            return response.getValue().getDeviceCredentialsResponseMsg();
        } catch (InterruptedException | ExecutionException e) {
            throw new RuntimeException(e);
        }
    }

    @Override
    public void process(DeviceTransportType transportType, TransportProtos.ValidateDeviceTokenRequestMsg msg,
                        TransportServiceCallback<ValidateDeviceCredentialsResponse> callback) {
        log.trace("Processing msg: {}", msg);
        TbProtoQueueMsg<TransportApiRequestMsg> protoMsg = new TbProtoQueueMsg<>(UUID.randomUUID(),
                TransportApiRequestMsg.newBuilder().setValidateTokenRequestMsg(msg).build());
        doProcess(transportType, protoMsg, callback);
    }

    @Override
    public void process(DeviceTransportType transportType, TransportProtos.ValidateBasicMqttCredRequestMsg msg,
                        TransportServiceCallback<ValidateDeviceCredentialsResponse> callback) {
        log.trace("Processing msg: {}", msg);
        TbProtoQueueMsg<TransportApiRequestMsg> protoMsg = new TbProtoQueueMsg<>(UUID.randomUUID(),
                TransportApiRequestMsg.newBuilder().setValidateBasicMqttCredRequestMsg(msg).build());
        doProcess(transportType, protoMsg, callback);
    }

    @Override
    public void process(TransportProtos.ValidateDeviceLwM2MCredentialsRequestMsg requestMsg, TransportServiceCallback<ValidateDeviceCredentialsResponse> callback) {
        log.trace("Processing msg: {}", requestMsg);
        TbProtoQueueMsg<TransportApiRequestMsg> protoMsg = new TbProtoQueueMsg<>(UUID.randomUUID(), TransportApiRequestMsg.newBuilder().setValidateDeviceLwM2MCredentialsRequestMsg(requestMsg).build());
        ListenableFuture<ValidateDeviceCredentialsResponse> response = Futures.transform(transportApiRequestTemplate.send(protoMsg), tmp -> {
            TransportProtos.ValidateDeviceCredentialsResponseMsg msg = tmp.getValue().getValidateCredResponseMsg();
            ValidateDeviceCredentialsResponse.ValidateDeviceCredentialsResponseBuilder result = ValidateDeviceCredentialsResponse.builder();
            if (msg.hasDeviceInfo()) {
                result.credentials(msg.getCredentialsBody());
                TransportDeviceInfo tdi = getTransportDeviceInfo(msg.getDeviceInfo());
                result.deviceInfo(tdi);
                ByteString profileBody = msg.getProfileBody();
                if (!profileBody.isEmpty()) {
                    DeviceProfile profile = deviceProfileCache.getOrCreate(tdi.getDeviceProfileId(), profileBody);
                    result.deviceProfile(profile);
                }
            }
            return result.build();
        }, MoreExecutors.directExecutor());
        AsyncCallbackTemplate.withCallback(response, callback::onSuccess, callback::onError, transportCallbackExecutor);
    }

    @Override
    public void process(DeviceTransportType transportType, TransportProtos.ValidateDeviceX509CertRequestMsg msg, TransportServiceCallback<ValidateDeviceCredentialsResponse> callback) {
        log.trace("Processing msg: {}", msg);
        TbProtoQueueMsg<TransportApiRequestMsg> protoMsg = new TbProtoQueueMsg<>(UUID.randomUUID(), TransportApiRequestMsg.newBuilder().setValidateX509CertRequestMsg(msg).build());
        doProcess(transportType, protoMsg, callback);
    }

    private void doProcess(DeviceTransportType transportType, TbProtoQueueMsg<TransportApiRequestMsg> protoMsg,
                           TransportServiceCallback<ValidateDeviceCredentialsResponse> callback) {
        ListenableFuture<ValidateDeviceCredentialsResponse> response = Futures.transform(transportApiRequestTemplate.send(protoMsg), tmp -> {
            TransportProtos.ValidateDeviceCredentialsResponseMsg msg = tmp.getValue().getValidateCredResponseMsg();
            ValidateDeviceCredentialsResponse.ValidateDeviceCredentialsResponseBuilder result = ValidateDeviceCredentialsResponse.builder();
            if (msg.hasDeviceInfo()) {
                result.credentials(msg.getCredentialsBody());
                TransportDeviceInfo tdi = getTransportDeviceInfo(msg.getDeviceInfo());
                result.deviceInfo(tdi);
                ByteString profileBody = msg.getProfileBody();
                if (!profileBody.isEmpty()) {
                    DeviceProfile profile = deviceProfileCache.getOrCreate(tdi.getDeviceProfileId(), profileBody);
                    if (transportType != DeviceTransportType.DEFAULT
                            && profile != null && profile.getTransportType() != DeviceTransportType.DEFAULT && profile.getTransportType() != transportType) {
                        log.debug("[{}] Device profile [{}] has different transport type: {}, expected: {}", tdi.getDeviceId(), tdi.getDeviceProfileId(), profile.getTransportType(), transportType);
                        throw new IllegalStateException("Device profile has different transport type: " + profile.getTransportType() + ". Expected: " + transportType);
                    }
                    result.deviceProfile(profile);
                }
            }
            return result.build();
        }, MoreExecutors.directExecutor());
        AsyncCallbackTemplate.withCallback(response, callback::onSuccess, callback::onError, transportCallbackExecutor);
    }

    @Override
    public void process(TransportProtos.GetOrCreateDeviceFromGatewayRequestMsg requestMsg, TransportServiceCallback<GetOrCreateDeviceFromGatewayResponse> callback) {
        TbProtoQueueMsg<TransportApiRequestMsg> protoMsg = new TbProtoQueueMsg<>(UUID.randomUUID(), TransportApiRequestMsg.newBuilder().setGetOrCreateDeviceRequestMsg(requestMsg).build());
        log.trace("Processing msg: {}", requestMsg);
        ListenableFuture<GetOrCreateDeviceFromGatewayResponse> response = Futures.transform(transportApiRequestTemplate.send(protoMsg), tmp -> {
            TransportProtos.GetOrCreateDeviceFromGatewayResponseMsg msg = tmp.getValue().getGetOrCreateDeviceResponseMsg();
            GetOrCreateDeviceFromGatewayResponse.GetOrCreateDeviceFromGatewayResponseBuilder result = GetOrCreateDeviceFromGatewayResponse.builder();
            if (msg.hasDeviceInfo()) {
                TransportDeviceInfo tdi = getTransportDeviceInfo(msg.getDeviceInfo());
                result.deviceInfo(tdi);
                ByteString profileBody = msg.getProfileBody();
                if (profileBody != null && !profileBody.isEmpty()) {
                    result.deviceProfile(deviceProfileCache.getOrCreate(tdi.getDeviceProfileId(), profileBody));
                }
            }
            return result.build();
        }, MoreExecutors.directExecutor());
        AsyncCallbackTemplate.withCallback(response, callback::onSuccess, callback::onError, transportCallbackExecutor);
    }

    @Override
    public void process(TransportProtos.LwM2MRequestMsg msg, TransportServiceCallback<TransportProtos.LwM2MResponseMsg> callback) {
        log.trace("Processing msg: {}", msg);
        TbProtoQueueMsg<TransportApiRequestMsg> protoMsg = new TbProtoQueueMsg<>(UUID.randomUUID(),
                TransportApiRequestMsg.newBuilder().setLwM2MRequestMsg(msg).build());
        AsyncCallbackTemplate.withCallback(transportApiRequestTemplate.send(protoMsg),
                response -> callback.onSuccess(response.getValue().getLwM2MResponseMsg()), callback::onError, transportCallbackExecutor);
    }

    private TransportDeviceInfo getTransportDeviceInfo(TransportProtos.DeviceInfoProto di) {
        TransportDeviceInfo tdi = new TransportDeviceInfo();
        tdi.setTenantId(new TenantId(new UUID(di.getTenantIdMSB(), di.getTenantIdLSB())));
        tdi.setCustomerId(new CustomerId(new UUID(di.getCustomerIdMSB(), di.getCustomerIdLSB())));
        tdi.setDeviceId(new DeviceId(new UUID(di.getDeviceIdMSB(), di.getDeviceIdLSB())));
        tdi.setDeviceProfileId(new DeviceProfileId(new UUID(di.getDeviceProfileIdMSB(), di.getDeviceProfileIdLSB())));
        tdi.setAdditionalInfo(di.getAdditionalInfo());
        tdi.setDeviceName(di.getDeviceName());
        tdi.setDeviceType(di.getDeviceType());
        if (StringUtils.isNotEmpty(di.getPowerMode())) {
            tdi.setPowerMode(PowerMode.valueOf(di.getPowerMode()));
            tdi.setEdrxCycle(di.getEdrxCycle());
            tdi.setPsmActivityTimer(di.getPsmActivityTimer());
            tdi.setPagingTransmissionWindow(di.getPagingTransmissionWindow());
        }
        return tdi;
    }

    @Override
    public void process(ProvisionDeviceRequestMsg requestMsg, TransportServiceCallback<ProvisionDeviceResponseMsg> callback) {
        log.trace("Processing msg: {}", requestMsg);
        TbProtoQueueMsg<TransportApiRequestMsg> protoMsg = new TbProtoQueueMsg<>(UUID.randomUUID(), TransportApiRequestMsg.newBuilder().setProvisionDeviceRequestMsg(requestMsg).build());
        ListenableFuture<ProvisionDeviceResponseMsg> response = Futures.transform(transportApiRequestTemplate.send(protoMsg), tmp ->
                        tmp.getValue().getProvisionDeviceResponseMsg()
                , MoreExecutors.directExecutor());
        AsyncCallbackTemplate.withCallback(response, callback::onSuccess, callback::onError, transportCallbackExecutor);
    }

    @Override
    public void process(TransportProtos.SessionInfoProto sessionInfo, TransportProtos.SubscriptionInfoProto msg, TransportServiceCallback<Void> callback) {
        if (log.isTraceEnabled()) {
            log.trace("[{}] Processing msg: {}", toSessionId(sessionInfo), msg);
        }
        sendToDeviceActor(sessionInfo, TransportToDeviceActorMsg.newBuilder().setSessionInfo(sessionInfo)
                .setSubscriptionInfo(msg).build(), callback);
    }

    @Override
    public void process(TransportProtos.SessionInfoProto sessionInfo, TransportProtos.SessionEventMsg msg, TransportServiceCallback<Void> callback) {
        if (checkLimits(sessionInfo, msg, callback)) {
            reportActivityInternal(sessionInfo);
            sendToDeviceActor(sessionInfo, TransportToDeviceActorMsg.newBuilder().setSessionInfo(sessionInfo)
                    .setSessionEvent(msg).build(), callback);
        }
    }

    @Override
    public void process(TransportToDeviceActorMsg msg, TransportServiceCallback<Void> callback) {
        TransportProtos.SessionInfoProto sessionInfo = msg.getSessionInfo();
        if (checkLimits(sessionInfo, msg, callback)) {
            reportActivityInternal(sessionInfo);
            sendToDeviceActor(sessionInfo, msg, callback);
        }
    }

    @Override
    public void process(TransportProtos.SessionInfoProto sessionInfo, TransportProtos.PostTelemetryMsg msg, TransportServiceCallback<Void> callback) {
        int dataPoints = 0;
        for (TransportProtos.TsKvListProto tsKv : msg.getTsKvListList()) {
            dataPoints += tsKv.getKvCount();
        }
        if (checkLimits(sessionInfo, msg, callback, dataPoints)) {
            reportActivityInternal(sessionInfo);
            TenantId tenantId = getTenantId(sessionInfo);
            DeviceId deviceId = new DeviceId(new UUID(sessionInfo.getDeviceIdMSB(), sessionInfo.getDeviceIdLSB()));
            CustomerId customerId = getCustomerId(sessionInfo);
            MsgPackCallback packCallback = new MsgPackCallback(msg.getTsKvListCount(), new ApiStatsProxyCallback<>(tenantId, customerId, dataPoints, callback));
            for (TransportProtos.TsKvListProto tsKv : msg.getTsKvListList()) {
                TbMsgMetaData metaData = new TbMsgMetaData();
                metaData.putValue("deviceName", sessionInfo.getDeviceName());
                metaData.putValue("deviceType", sessionInfo.getDeviceType());
                metaData.putValue("ts", tsKv.getTs() + "");
                JsonObject json = JsonUtils.getJsonObject(tsKv.getKvList());
                sendToRuleEngine(tenantId, deviceId, customerId, sessionInfo, json, metaData, SessionMsgType.POST_TELEMETRY_REQUEST, packCallback);
            }
        }
    }

    @Override
    public void process(TransportProtos.SessionInfoProto sessionInfo, TransportProtos.PostAttributeMsg msg, TransportServiceCallback<Void> callback) {
        if (checkLimits(sessionInfo, msg, callback, msg.getKvCount())) {
            reportActivityInternal(sessionInfo);
            TenantId tenantId = getTenantId(sessionInfo);
            DeviceId deviceId = new DeviceId(new UUID(sessionInfo.getDeviceIdMSB(), sessionInfo.getDeviceIdLSB()));
            JsonObject json = JsonUtils.getJsonObject(msg.getKvList());
            TbMsgMetaData metaData = new TbMsgMetaData();
            metaData.putValue("deviceName", sessionInfo.getDeviceName());
            metaData.putValue("deviceType", sessionInfo.getDeviceType());
            metaData.putValue("notifyDevice", "false");
            CustomerId customerId = getCustomerId(sessionInfo);
            sendToRuleEngine(tenantId, deviceId, customerId, sessionInfo, json, metaData, SessionMsgType.POST_ATTRIBUTES_REQUEST,
                    new TransportTbQueueCallback(new ApiStatsProxyCallback<>(tenantId, customerId, msg.getKvList().size(), callback)));
        }
    }

    @Override
    public void process(TransportProtos.SessionInfoProto sessionInfo, TransportProtos.GetAttributeRequestMsg msg, TransportServiceCallback<Void> callback) {
        if (checkLimits(sessionInfo, msg, callback)) {
            reportActivityInternal(sessionInfo);
            sendToDeviceActor(sessionInfo, TransportToDeviceActorMsg.newBuilder().setSessionInfo(sessionInfo)
                    .setGetAttributes(msg).build(), new ApiStatsProxyCallback<>(getTenantId(sessionInfo), getCustomerId(sessionInfo), 1, callback));
        }
    }

    @Override
    public void process(TransportProtos.SessionInfoProto sessionInfo, TransportProtos.SubscribeToAttributeUpdatesMsg msg, TransportServiceCallback<Void> callback) {
        if (checkLimits(sessionInfo, msg, callback)) {
            SessionMetaData sessionMetaData = sessions.get(toSessionId(sessionInfo));
            if (sessionMetaData != null) {
                sessionMetaData.setSubscribedToAttributes(!msg.getUnsubscribe());
            }
            reportActivityInternal(sessionInfo);
            sendToDeviceActor(sessionInfo, TransportToDeviceActorMsg.newBuilder().setSessionInfo(sessionInfo).setSubscribeToAttributes(msg).build(),
                    new ApiStatsProxyCallback<>(getTenantId(sessionInfo), getCustomerId(sessionInfo), 1, callback));
        }
    }

    @Override
    public void process(TransportProtos.SessionInfoProto sessionInfo, TransportProtos.SubscribeToRPCMsg msg, TransportServiceCallback<Void> callback) {
        if (checkLimits(sessionInfo, msg, callback)) {
            SessionMetaData sessionMetaData = sessions.get(toSessionId(sessionInfo));
            if (sessionMetaData != null) {
                sessionMetaData.setSubscribedToRPC(!msg.getUnsubscribe());
            }
            reportActivityInternal(sessionInfo);
            sendToDeviceActor(sessionInfo, TransportToDeviceActorMsg.newBuilder().setSessionInfo(sessionInfo).setSubscribeToRPC(msg).build(),
                    new ApiStatsProxyCallback<>(getTenantId(sessionInfo), getCustomerId(sessionInfo), 1, callback));
        }
    }

    @Override
    public void process(TransportProtos.SessionInfoProto sessionInfo, TransportProtos.ToDeviceRpcResponseMsg msg, TransportServiceCallback<Void> callback) {
        if (checkLimits(sessionInfo, msg, callback)) {
            reportActivityInternal(sessionInfo);
            sendToDeviceActor(sessionInfo, TransportToDeviceActorMsg.newBuilder().setSessionInfo(sessionInfo).setToDeviceRPCCallResponse(msg).build(),
                    new ApiStatsProxyCallback<>(getTenantId(sessionInfo), getCustomerId(sessionInfo), 1, callback));
        }
    }

    @Override
    public void notifyAboutUplink(TransportProtos.SessionInfoProto sessionInfo, TransportProtos.UplinkNotificationMsg msg, TransportServiceCallback<Void> callback) {
        if (checkLimits(sessionInfo, msg, callback)) {
            reportActivityInternal(sessionInfo);
            sendToDeviceActor(sessionInfo, TransportToDeviceActorMsg.newBuilder().setSessionInfo(sessionInfo).setUplinkNotificationMsg(msg).build(), callback);
        }
    }

    @Override
    public void process(TransportProtos.SessionInfoProto sessionInfo, TransportProtos.ToDeviceRpcRequestMsg msg, RpcStatus rpcStatus, TransportServiceCallback<Void> callback) {
        TransportProtos.ToDeviceRpcResponseStatusMsg responseMsg = TransportProtos.ToDeviceRpcResponseStatusMsg.newBuilder()
                .setRequestId(msg.getRequestId())
                .setRequestIdLSB(msg.getRequestIdLSB())
                .setRequestIdMSB(msg.getRequestIdMSB())
                .setStatus(rpcStatus.name())
                .build();

        if (checkLimits(sessionInfo, responseMsg, callback)) {
            reportActivityInternal(sessionInfo);
            sendToDeviceActor(sessionInfo, TransportToDeviceActorMsg.newBuilder().setSessionInfo(sessionInfo).setRpcResponseStatusMsg(responseMsg).build(),
                    new ApiStatsProxyCallback<>(getTenantId(sessionInfo), getCustomerId(sessionInfo), 1, TransportServiceCallback.EMPTY));
        }
    }

    private void processTimeout(String requestId) {
        RpcRequestMetadata data = toServerRpcPendingMap.remove(requestId);
        if (data != null) {
            SessionMetaData md = sessions.get(data.getSessionId());
            if (md != null) {
                SessionMsgListener listener = md.getListener();
                transportCallbackExecutor.submit(() -> {
                    TransportProtos.ToServerRpcResponseMsg responseMsg =
                            TransportProtos.ToServerRpcResponseMsg.newBuilder()
                                    .setRequestId(data.getRequestId())
                                    .setError("timeout").build();
                    listener.onToServerRpcResponse(responseMsg);
                });
                if (md.getSessionType() == TransportProtos.SessionType.SYNC) {
                    deregisterSession(md.getSessionInfo());
                }
            } else {
                log.debug("[{}] Missing session.", data.getSessionId());
            }
        }
    }

    @Override
    public void process(TransportProtos.SessionInfoProto sessionInfo, TransportProtos.ToServerRpcRequestMsg msg, TransportServiceCallback<Void> callback) {
        if (checkLimits(sessionInfo, msg, callback)) {
            reportActivityInternal(sessionInfo);
            UUID sessionId = toSessionId(sessionInfo);
            TenantId tenantId = getTenantId(sessionInfo);
            DeviceId deviceId = getDeviceId(sessionInfo);
            JsonObject json = new JsonObject();
            json.addProperty("method", msg.getMethodName());
            json.add("params", JsonUtils.parse(msg.getParams()));

            TbMsgMetaData metaData = new TbMsgMetaData();
            metaData.putValue("deviceName", sessionInfo.getDeviceName());
            metaData.putValue("deviceType", sessionInfo.getDeviceType());
            metaData.putValue("requestId", Integer.toString(msg.getRequestId()));
            metaData.putValue("serviceId", serviceInfoProvider.getServiceId());
            metaData.putValue("sessionId", sessionId.toString());
            sendToRuleEngine(tenantId, deviceId, getCustomerId(sessionInfo), sessionInfo, json, metaData,
                    SessionMsgType.TO_SERVER_RPC_REQUEST, new TransportTbQueueCallback(callback));
            String requestId = sessionId + "-" + msg.getRequestId();
            toServerRpcPendingMap.put(requestId, new RpcRequestMetadata(sessionId, msg.getRequestId()));
            scheduler.schedule(() -> processTimeout(requestId), clientSideRpcTimeout, TimeUnit.MILLISECONDS);
        }
    }

    @Override
    public void process(TransportProtos.SessionInfoProto sessionInfo, TransportProtos.ClaimDeviceMsg msg, TransportServiceCallback<Void> callback) {
        if (checkLimits(sessionInfo, msg, callback)) {
            reportActivityInternal(sessionInfo);
            sendToDeviceActor(sessionInfo, TransportToDeviceActorMsg.newBuilder().setSessionInfo(sessionInfo)
                    .setClaimDevice(msg).build(), callback);
        }
    }

    @Override
    public void process(TransportProtos.SessionInfoProto sessionInfo, TransportProtos.GetOtaPackageRequestMsg msg, TransportServiceCallback<TransportProtos.GetOtaPackageResponseMsg> callback) {
        if (checkLimits(sessionInfo, msg, callback)) {
            TbProtoQueueMsg<TransportProtos.TransportApiRequestMsg> protoMsg =
                    new TbProtoQueueMsg<>(UUID.randomUUID(), TransportProtos.TransportApiRequestMsg.newBuilder().setOtaPackageRequestMsg(msg).build());

            AsyncCallbackTemplate.withCallback(transportApiRequestTemplate.send(protoMsg), response -> {
                callback.onSuccess(response.getValue().getOtaPackageResponseMsg());
            }, callback::onError, transportCallbackExecutor);
        }
    }

    @Override
    public void reportActivity(TransportProtos.SessionInfoProto sessionInfo) {
        reportActivityInternal(sessionInfo);
    }

    private void reportActivityInternal(TransportProtos.SessionInfoProto sessionInfo) {
        UUID sessionId = toSessionId(sessionInfo);
        SessionActivityData sessionMetaData = sessionsActivity.computeIfAbsent(sessionId, id -> new SessionActivityData(sessionInfo));
        sessionMetaData.updateLastActivityTime();
    }

    private void checkInactivityAndReportActivity() {
        long expTime = System.currentTimeMillis() - sessionInactivityTimeout;
        Set<UUID> sessionsToRemove = new HashSet<>();
        sessionsActivity.forEach((uuid, sessionAD) -> {
            long lastActivityTime = sessionAD.getLastActivityTime();
            SessionMetaData sessionMD = sessions.get(uuid);
            if (sessionMD != null) {
                sessionAD.setSessionInfo(sessionMD.getSessionInfo());
            } else {
                sessionsToRemove.add(uuid);
            }
            TransportProtos.SessionInfoProto sessionInfo = sessionAD.getSessionInfo();

            if (sessionInfo.getGwSessionIdMSB() != 0 && sessionInfo.getGwSessionIdLSB() != 0) {
                var gwSessionId = new UUID(sessionInfo.getGwSessionIdMSB(), sessionInfo.getGwSessionIdLSB());
                SessionMetaData gwMetaData = sessions.get(gwSessionId);
                SessionActivityData gwActivityData = sessionsActivity.get(gwSessionId);
                if (gwMetaData != null && gwMetaData.isOverwriteActivityTime()) {
                    lastActivityTime = Math.max(gwActivityData.getLastActivityTime(), lastActivityTime);
                }
            }
            if (lastActivityTime < expTime) {
                if (sessionMD != null) {
                    if (log.isDebugEnabled()) {
                        log.debug("[{}] Session has expired due to last activity time: {}", toSessionId(sessionInfo), lastActivityTime);
                    }
                    sessions.remove(uuid);
                    sessionsToRemove.add(uuid);
                    process(sessionInfo, getSessionEventMsg(TransportProtos.SessionEvent.CLOSED), null);
                    TransportProtos.SessionCloseNotificationProto sessionCloseNotificationProto = TransportProtos.SessionCloseNotificationProto
                            .newBuilder()
                            .setMessage("Session has expired due to last activity time!")
                            .build();
                    sessionMD.getListener().onRemoteSessionCloseCommand(uuid, sessionCloseNotificationProto);
                }
            } else {
                if (lastActivityTime > sessionAD.getLastReportedActivityTime()) {
                    final long lastActivityTimeFinal = lastActivityTime;
                    process(sessionInfo, TransportProtos.SubscriptionInfoProto.newBuilder()
                            .setAttributeSubscription(sessionMD != null && sessionMD.isSubscribedToAttributes())
                            .setRpcSubscription(sessionMD != null && sessionMD.isSubscribedToRPC())
                            .setLastActivityTime(lastActivityTime).build(), new TransportServiceCallback<Void>() {
                        @Override
                        public void onSuccess(Void msg) {
                            sessionAD.setLastReportedActivityTime(lastActivityTimeFinal);
                        }

                        @Override
                        public void onError(Throwable e) {
                            log.warn("[{}] Failed to report last activity time", uuid, e);
                        }
                    });
                }
            }
        });
        // Removes all closed or short-lived sessions.
        sessionsToRemove.forEach(sessionsActivity::remove);
    }

    @Override
    public SessionMetaData registerSyncSession(TransportProtos.SessionInfoProto sessionInfo, SessionMsgListener listener, long timeout) {
        SessionMetaData currentSession = new SessionMetaData(sessionInfo, TransportProtos.SessionType.SYNC, listener);
        UUID sessionId = toSessionId(sessionInfo);
        sessions.putIfAbsent(sessionId, currentSession);

        TransportProtos.SessionCloseNotificationProto notification = TransportProtos.SessionCloseNotificationProto.newBuilder().setMessage("session timeout!").build();

        ScheduledFuture executorFuture = scheduler.schedule(() -> {
            listener.onRemoteSessionCloseCommand(sessionId, notification);
            deregisterSession(sessionInfo);
        }, timeout, TimeUnit.MILLISECONDS);

        currentSession.setScheduledFuture(executorFuture);
        return currentSession;
    }

    @Override
    public void deregisterSession(TransportProtos.SessionInfoProto sessionInfo) {
        SessionMetaData currentSession = sessions.get(toSessionId(sessionInfo));
        if (currentSession != null && currentSession.hasScheduledFuture()) {
            log.debug("Stopping scheduler to avoid resending response if request has been ack.");
            currentSession.getScheduledFuture().cancel(false);
        }
        sessions.remove(toSessionId(sessionInfo));
    }

    @Override
    public void log(TransportProtos.SessionInfoProto sessionInfo, String msg) {
        if (!logEnabled || sessionInfo == null || StringUtils.isEmpty(msg)) {
            return;
        }
        if (msg.length() > logMaxLength) {
            msg = msg.substring(0, logMaxLength);
        }
        TransportProtos.PostTelemetryMsg.Builder request = TransportProtos.PostTelemetryMsg.newBuilder();
        TransportProtos.TsKvListProto.Builder builder = TransportProtos.TsKvListProto.newBuilder();
        builder.setTs(TimeUnit.MILLISECONDS.toSeconds(System.currentTimeMillis()) * 1000L + (atomicTs.getAndIncrement() % 1000));
        builder.addKv(TransportProtos.KeyValueProto.newBuilder()
                .setKey("transportLog")
                .setType(TransportProtos.KeyValueType.STRING_V)
                .setStringV(msg).build());
        request.addTsKvList(builder.build());
        TransportProtos.PostTelemetryMsg postTelemetryMsg = request.build();
        process(sessionInfo, postTelemetryMsg, TransportServiceCallback.EMPTY);
    }

    private boolean checkLimits(TransportProtos.SessionInfoProto sessionInfo, Object msg, TransportServiceCallback<?> callback) {
        return checkLimits(sessionInfo, msg, callback, 0);
    }

    private boolean checkLimits(TransportProtos.SessionInfoProto sessionInfo, Object msg, TransportServiceCallback<?> callback, int dataPoints) {
        if (log.isTraceEnabled()) {
            log.trace("[{}] Processing msg: {}", toSessionId(sessionInfo), msg);
        }
        TenantId tenantId = new TenantId(new UUID(sessionInfo.getTenantIdMSB(), sessionInfo.getTenantIdLSB()));
        DeviceId deviceId = new DeviceId(new UUID(sessionInfo.getDeviceIdMSB(), sessionInfo.getDeviceIdLSB()));

        EntityType rateLimitedEntityType = rateLimitService.checkLimits(tenantId, deviceId, dataPoints);
        if (rateLimitedEntityType == null) {
            return true;
        } else {
            if (callback != null) {
                callback.onError(new TbRateLimitsException(rateLimitedEntityType));
            }
            return false;
        }
    }

    protected void processToTransportMsg(TransportProtos.ToTransportMsg toSessionMsg) {
        UUID sessionId = new UUID(toSessionMsg.getSessionIdMSB(), toSessionMsg.getSessionIdLSB());
        SessionMetaData md = sessions.get(sessionId);
        if (md != null) {
            log.trace("[{}] Processing notification: {}", sessionId, toSessionMsg);
            SessionMsgListener listener = md.getListener();
            transportCallbackExecutor.submit(() -> {
                if (toSessionMsg.hasGetAttributesResponse()) {
                    listener.onGetAttributesResponse(toSessionMsg.getGetAttributesResponse());
                }
                if (toSessionMsg.hasAttributeUpdateNotification()) {
                    listener.onAttributeUpdate(sessionId, toSessionMsg.getAttributeUpdateNotification());
                }
                if (toSessionMsg.hasSessionCloseNotification()) {
                    listener.onRemoteSessionCloseCommand(sessionId, toSessionMsg.getSessionCloseNotification());
                }
                if (toSessionMsg.hasToTransportUpdateCredentialsNotification()) {
                    listener.onToTransportUpdateCredentials(toSessionMsg.getToTransportUpdateCredentialsNotification());
                }
                if (toSessionMsg.hasToDeviceRequest()) {
                    listener.onToDeviceRpcRequest(sessionId, toSessionMsg.getToDeviceRequest());
                }
                if (toSessionMsg.hasToServerResponse()) {
                    String requestId = sessionId + "-" + toSessionMsg.getToServerResponse().getRequestId();
                    toServerRpcPendingMap.remove(requestId);
                    listener.onToServerRpcResponse(toSessionMsg.getToServerResponse());
                }
            });
            if (md.getSessionType() == TransportProtos.SessionType.SYNC) {
                deregisterSession(md.getSessionInfo());
            }
        } else {
            log.trace("Processing broadcast notification: {}", toSessionMsg);
            if (toSessionMsg.hasEntityUpdateMsg()) {
                TransportProtos.EntityUpdateMsg msg = toSessionMsg.getEntityUpdateMsg();
                EntityType entityType = EntityType.valueOf(msg.getEntityType());
                if (EntityType.DEVICE_PROFILE.equals(entityType)) {
                    DeviceProfile deviceProfile = deviceProfileCache.put(msg.getData());
                    if (deviceProfile != null) {
                        log.info("On device profile update: {}", deviceProfile);
                        onProfileUpdate(deviceProfile);
                    }
                } else if (EntityType.TENANT_PROFILE.equals(entityType)) {
                    rateLimitService.update(tenantProfileCache.put(msg.getData()));
                } else if (EntityType.TENANT.equals(entityType)) {
                    Optional<Tenant> profileOpt = dataDecodingEncodingService.decode(msg.getData().toByteArray());
                    if (profileOpt.isPresent()) {
                        Tenant tenant = profileOpt.get();
                        boolean updated = tenantProfileCache.put(tenant.getId(), tenant.getTenantProfileId());
                        if (updated) {
                            rateLimitService.update(tenant.getId());
                        }
                    }
                } else if (EntityType.API_USAGE_STATE.equals(entityType)) {
                    Optional<ApiUsageState> stateOpt = dataDecodingEncodingService.decode(msg.getData().toByteArray());
                    if (stateOpt.isPresent()) {
                        ApiUsageState apiUsageState = stateOpt.get();
                        rateLimitService.update(apiUsageState.getTenantId(), apiUsageState.isTransportEnabled());
                        //TODO: if transport is disabled, we should close all sessions and not to check credentials.
                    }
                } else if (EntityType.DEVICE.equals(entityType)) {
                    Optional<Device> deviceOpt = dataDecodingEncodingService.decode(msg.getData().toByteArray());
                    deviceOpt.ifPresent(device -> {
                        onDeviceUpdate(device);
                        eventPublisher.publishEvent(new DeviceUpdatedEvent(device));
                    });
                }
            } else if (toSessionMsg.hasEntityDeleteMsg()) {
                TransportProtos.EntityDeleteMsg msg = toSessionMsg.getEntityDeleteMsg();
                EntityType entityType = EntityType.valueOf(msg.getEntityType());
                UUID entityUuid = new UUID(msg.getEntityIdMSB(), msg.getEntityIdLSB());
                if (EntityType.DEVICE_PROFILE.equals(entityType)) {
                    deviceProfileCache.evict(new DeviceProfileId(new UUID(msg.getEntityIdMSB(), msg.getEntityIdLSB())));
                } else if (EntityType.TENANT_PROFILE.equals(entityType)) {
                    tenantProfileCache.remove(new TenantProfileId(entityUuid));
                } else if (EntityType.TENANT.equals(entityType)) {
                    rateLimitService.remove(new TenantId(entityUuid));
                } else if (EntityType.DEVICE.equals(entityType)) {
                    rateLimitService.remove(new DeviceId(entityUuid));
                    onDeviceDeleted(new DeviceId(entityUuid));
                }
            } else if (toSessionMsg.hasResourceUpdateMsg()) {
                TransportProtos.ResourceUpdateMsg msg = toSessionMsg.getResourceUpdateMsg();
                TenantId tenantId = new TenantId(new UUID(msg.getTenantIdMSB(), msg.getTenantIdLSB()));
                ResourceType resourceType = ResourceType.valueOf(msg.getResourceType());
                String resourceId = msg.getResourceKey();
                transportResourceCache.update(tenantId, resourceType, resourceId);
                sessions.forEach((id, mdRez) -> {
<<<<<<< HEAD
                    transportCallbackExecutor.submit(() -> mdRez.getListener().onResourceUpdate(Optional.ofNullable(msg)));
=======
                    log.warn("ResourceUpdate - [{}] [{}]", id, mdRez);
                    transportCallbackExecutor.submit(() -> mdRez.getListener().onResourceUpdate(msg));
>>>>>>> 49394fab
                });

            } else if (toSessionMsg.hasResourceDeleteMsg()) {
                TransportProtos.ResourceDeleteMsg msg = toSessionMsg.getResourceDeleteMsg();
                TenantId tenantId = new TenantId(new UUID(msg.getTenantIdMSB(), msg.getTenantIdLSB()));
                ResourceType resourceType = ResourceType.valueOf(msg.getResourceType());
                String resourceId = msg.getResourceKey();
                transportResourceCache.evict(tenantId, resourceType, resourceId);
                sessions.forEach((id, mdRez) -> {
                    log.warn("ResourceDelete - [{}] [{}]", id, mdRez);
                    transportCallbackExecutor.submit(() -> mdRez.getListener().onResourceDelete(msg));
                });
            } else {
                //TODO: should we notify the device actor about missed session?
                log.debug("[{}] Missing session.", sessionId);
            }
        }
    }


    public void onProfileUpdate(DeviceProfile deviceProfile) {
        long deviceProfileIdMSB = deviceProfile.getId().getId().getMostSignificantBits();
        long deviceProfileIdLSB = deviceProfile.getId().getId().getLeastSignificantBits();
        sessions.forEach((id, md) -> {
            //TODO: if transport types are different - we should close the session.
            if (md.getSessionInfo().getDeviceProfileIdMSB() == deviceProfileIdMSB
                    && md.getSessionInfo().getDeviceProfileIdLSB() == deviceProfileIdLSB) {
                TransportProtos.SessionInfoProto newSessionInfo = TransportProtos.SessionInfoProto.newBuilder()
                        .mergeFrom(md.getSessionInfo())
                        .setDeviceProfileIdMSB(deviceProfileIdMSB)
                        .setDeviceProfileIdLSB(deviceProfileIdLSB)
                        .setDeviceType(deviceProfile.getName())
                        .build();
                md.setSessionInfo(newSessionInfo);
                transportCallbackExecutor.submit(() -> md.getListener().onDeviceProfileUpdate(newSessionInfo, deviceProfile));
            }
        });
    }

    private void onDeviceUpdate(Device device) {
        long deviceIdMSB = device.getId().getId().getMostSignificantBits();
        long deviceIdLSB = device.getId().getId().getLeastSignificantBits();
        long deviceProfileIdMSB = device.getDeviceProfileId().getId().getMostSignificantBits();
        long deviceProfileIdLSB = device.getDeviceProfileId().getId().getLeastSignificantBits();
        sessions.forEach((id, md) -> {
            if ((md.getSessionInfo().getDeviceIdMSB() == deviceIdMSB && md.getSessionInfo().getDeviceIdLSB() == deviceIdLSB)) {
                DeviceProfile newDeviceProfile;
                if (md.getSessionInfo().getDeviceProfileIdMSB() != deviceProfileIdMSB
                        && md.getSessionInfo().getDeviceProfileIdLSB() != deviceProfileIdLSB) {
                    //TODO: if transport types are different - we should close the session.
                    newDeviceProfile = deviceProfileCache.get(new DeviceProfileId(new UUID(deviceProfileIdMSB, deviceProfileIdLSB)));
                } else {
                    newDeviceProfile = null;
                }
                TransportProtos.SessionInfoProto newSessionInfo = TransportProtos.SessionInfoProto.newBuilder()
                        .mergeFrom(md.getSessionInfo())
                        .setDeviceProfileIdMSB(deviceProfileIdMSB)
                        .setDeviceProfileIdLSB(deviceProfileIdLSB)
                        .setDeviceName(device.getName())
                        .setDeviceType(device.getType()).build();
                if (device.getAdditionalInfo().has("gateway")
                        && device.getAdditionalInfo().get("gateway").asBoolean()
                        && device.getAdditionalInfo().has(OVERWRITE_ACTIVITY_TIME)
                        && device.getAdditionalInfo().get(OVERWRITE_ACTIVITY_TIME).isBoolean()) {
                    md.setOverwriteActivityTime(device.getAdditionalInfo().get(OVERWRITE_ACTIVITY_TIME).asBoolean());
                }
                md.setSessionInfo(newSessionInfo);
                transportCallbackExecutor.submit(() -> md.getListener().onDeviceUpdate(newSessionInfo, device, Optional.ofNullable(newDeviceProfile)));
            }
        });
    }

    private void onDeviceDeleted(DeviceId deviceId) {
        sessions.forEach((id, md) -> {
            DeviceId sessionDeviceId = new DeviceId(new UUID(md.getSessionInfo().getDeviceIdMSB(), md.getSessionInfo().getDeviceIdLSB()));
            if (sessionDeviceId.equals(deviceId)) {
                transportCallbackExecutor.submit(() -> {
                    md.getListener().onDeviceDeleted(deviceId);
                });
            }
        });
    }

    protected UUID toSessionId(TransportProtos.SessionInfoProto sessionInfo) {
        return new UUID(sessionInfo.getSessionIdMSB(), sessionInfo.getSessionIdLSB());
    }

    protected UUID getRoutingKey(TransportProtos.SessionInfoProto sessionInfo) {
        return new UUID(sessionInfo.getDeviceIdMSB(), sessionInfo.getDeviceIdLSB());
    }

    protected TenantId getTenantId(TransportProtos.SessionInfoProto sessionInfo) {
        return new TenantId(new UUID(sessionInfo.getTenantIdMSB(), sessionInfo.getTenantIdLSB()));
    }

    protected CustomerId getCustomerId(TransportProtos.SessionInfoProto sessionInfo) {
        long msb = sessionInfo.getCustomerIdMSB();
        long lsb = sessionInfo.getCustomerIdLSB();
        if (msb != 0 && lsb != 0) {
            return new CustomerId(new UUID(msb, lsb));
        } else {
            return new CustomerId(EntityId.NULL_UUID);
        }
    }

    protected DeviceId getDeviceId(TransportProtos.SessionInfoProto sessionInfo) {
        return new DeviceId(new UUID(sessionInfo.getDeviceIdMSB(), sessionInfo.getDeviceIdLSB()));
    }

    public static TransportProtos.SessionEventMsg getSessionEventMsg(TransportProtos.SessionEvent event) {
        return TransportProtos.SessionEventMsg.newBuilder()
                .setSessionType(TransportProtos.SessionType.ASYNC)
                .setEvent(event).build();
    }

    protected void sendToDeviceActor(TransportProtos.SessionInfoProto sessionInfo, TransportToDeviceActorMsg toDeviceActorMsg, TransportServiceCallback<Void> callback) {
        TopicPartitionInfo tpi = partitionService.resolve(ServiceType.TB_CORE, getTenantId(sessionInfo), getDeviceId(sessionInfo));
        if (log.isTraceEnabled()) {
            log.trace("[{}][{}] Pushing to topic {} message {}", getTenantId(sessionInfo), getDeviceId(sessionInfo), tpi.getFullTopicName(), toDeviceActorMsg);
        }
        TransportTbQueueCallback transportTbQueueCallback = callback != null ?
                new TransportTbQueueCallback(callback) : null;
        tbCoreProducerStats.incrementTotal();
        StatsCallback wrappedCallback = new StatsCallback(transportTbQueueCallback, tbCoreProducerStats);
        tbCoreMsgProducer.send(tpi,
                new TbProtoQueueMsg<>(getRoutingKey(sessionInfo),
                        ToCoreMsg.newBuilder().setToDeviceActorMsg(toDeviceActorMsg).build()),
                wrappedCallback);
    }

    private void sendToRuleEngine(TenantId tenantId, TbMsg tbMsg, TbQueueCallback callback) {
        TopicPartitionInfo tpi = partitionService.resolve(ServiceType.TB_RULE_ENGINE, tbMsg.getQueueName(), tenantId, tbMsg.getOriginator());
        if (log.isTraceEnabled()) {
            log.trace("[{}][{}] Pushing to topic {} message {}", tenantId, tbMsg.getOriginator(), tpi.getFullTopicName(), tbMsg);
        }
        ToRuleEngineMsg msg = ToRuleEngineMsg.newBuilder().setTbMsg(TbMsg.toByteString(tbMsg))
                .setTenantIdMSB(tenantId.getId().getMostSignificantBits())
                .setTenantIdLSB(tenantId.getId().getLeastSignificantBits()).build();
        ruleEngineProducerStats.incrementTotal();
        StatsCallback wrappedCallback = new StatsCallback(callback, ruleEngineProducerStats);
        ruleEngineMsgProducer.send(tpi, new TbProtoQueueMsg<>(tbMsg.getId(), msg), wrappedCallback);
    }

    private void sendToRuleEngine(TenantId tenantId, DeviceId deviceId, CustomerId customerId, TransportProtos.SessionInfoProto sessionInfo, JsonObject json,
                                  TbMsgMetaData metaData, SessionMsgType sessionMsgType, TbQueueCallback callback) {
        DeviceProfileId deviceProfileId = new DeviceProfileId(new UUID(sessionInfo.getDeviceProfileIdMSB(), sessionInfo.getDeviceProfileIdLSB()));
        DeviceProfile deviceProfile = deviceProfileCache.get(deviceProfileId);
        RuleChainId ruleChainId;
        String queueName;

        if (deviceProfile == null) {
            log.warn("[{}] Device profile is null!", deviceProfileId);
            ruleChainId = null;
            queueName = ServiceQueue.MAIN;
        } else {
            ruleChainId = deviceProfile.getDefaultRuleChainId();
            String defaultQueueName = deviceProfile.getDefaultQueueName();
            queueName = defaultQueueName != null ? defaultQueueName : ServiceQueue.MAIN;
        }

        TbMsg tbMsg = TbMsg.newMsg(queueName, sessionMsgType.name(), deviceId, customerId, metaData, gson.toJson(json), ruleChainId, null);
        sendToRuleEngine(tenantId, tbMsg, callback);
    }

    private class TransportTbQueueCallback implements TbQueueCallback {
        private final TransportServiceCallback<Void> callback;

        private TransportTbQueueCallback(TransportServiceCallback<Void> callback) {
            this.callback = callback;
        }

        @Override
        public void onSuccess(TbQueueMsgMetadata metadata) {
            DefaultTransportService.this.transportCallbackExecutor.submit(() -> callback.onSuccess(null));
        }

        @Override
        public void onFailure(Throwable t) {
            DefaultTransportService.this.transportCallbackExecutor.submit(() -> callback.onError(t));
        }
    }

    private static class StatsCallback implements TbQueueCallback {
        private final TbQueueCallback callback;
        private final MessagesStats stats;

        private StatsCallback(TbQueueCallback callback, MessagesStats stats) {
            this.callback = callback;
            this.stats = stats;
        }

        @Override
        public void onSuccess(TbQueueMsgMetadata metadata) {
            stats.incrementSuccessful();
            if (callback != null)
                callback.onSuccess(metadata);
        }

        @Override
        public void onFailure(Throwable t) {
            stats.incrementFailed();
            if (callback != null)
                callback.onFailure(t);
        }
    }

    private class MsgPackCallback implements TbQueueCallback {
        private final AtomicInteger msgCount;
        private final TransportServiceCallback<Void> callback;

        public MsgPackCallback(Integer msgCount, TransportServiceCallback<Void> callback) {
            this.msgCount = new AtomicInteger(msgCount);
            this.callback = callback;
        }

        @Override
        public void onSuccess(TbQueueMsgMetadata metadata) {
            if (msgCount.decrementAndGet() <= 0) {
                DefaultTransportService.this.transportCallbackExecutor.submit(() -> callback.onSuccess(null));
            }
        }

        @Override
        public void onFailure(Throwable t) {
            DefaultTransportService.this.transportCallbackExecutor.submit(() -> callback.onError(t));
        }
    }

    private class ApiStatsProxyCallback<T> implements TransportServiceCallback<T> {
        private final TenantId tenantId;
        private final CustomerId customerId;
        private final int dataPoints;
        private final TransportServiceCallback<T> callback;

        public ApiStatsProxyCallback(TenantId tenantId, CustomerId customerId, int dataPoints, TransportServiceCallback<T> callback) {
            this.tenantId = tenantId;
            this.customerId = customerId;
            this.dataPoints = dataPoints;
            this.callback = callback;
        }

        @Override
        public void onSuccess(T msg) {
            try {
                apiUsageClient.report(tenantId, customerId, ApiUsageRecordKey.TRANSPORT_MSG_COUNT, 1);
                apiUsageClient.report(tenantId, customerId, ApiUsageRecordKey.TRANSPORT_DP_COUNT, dataPoints);
            } finally {
                callback.onSuccess(msg);
            }
        }

        @Override
        public void onError(Throwable e) {
            callback.onError(e);
        }
    }

    @Override
    public ExecutorService getCallbackExecutor() {
        return transportCallbackExecutor;
    }

    @Override
    public boolean hasSession(TransportProtos.SessionInfoProto sessionInfo) {
        return sessions.containsKey(toSessionId(sessionInfo));
    }

    @Override
    public void createGaugeStats(String statsName, AtomicInteger number) {
        statsFactory.createGauge(StatsType.TRANSPORT + "." + statsName, number);
        statsMap.put(statsName, number);
    }

    @Scheduled(fixedDelayString = "${transport.stats.print-interval-ms:60000}")
    public void printStats() {
        if (statsEnabled) {
            String values = statsMap.entrySet().stream()
                    .map(kv -> kv.getKey() + " [" + kv.getValue() + "]").collect(Collectors.joining(", "));
            log.info("Transport Stats: {}", values);
        }
    }
}<|MERGE_RESOLUTION|>--- conflicted
+++ resolved
@@ -907,12 +907,8 @@
                 String resourceId = msg.getResourceKey();
                 transportResourceCache.update(tenantId, resourceType, resourceId);
                 sessions.forEach((id, mdRez) -> {
-<<<<<<< HEAD
-                    transportCallbackExecutor.submit(() -> mdRez.getListener().onResourceUpdate(Optional.ofNullable(msg)));
-=======
-                    log.warn("ResourceUpdate - [{}] [{}]", id, mdRez);
+                    log.trace("ResourceUpdate - [{}] [{}]", id, mdRez);
                     transportCallbackExecutor.submit(() -> mdRez.getListener().onResourceUpdate(msg));
->>>>>>> 49394fab
                 });
 
             } else if (toSessionMsg.hasResourceDeleteMsg()) {
