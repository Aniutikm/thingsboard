--- conflicted
+++ resolved
@@ -170,11 +170,7 @@
     private final TransportTenantProfileCache tenantProfileCache;
 
     private final TransportRateLimitService rateLimitService;
-<<<<<<< HEAD
     private final SchedulerComponent scheduler;
-=======
-    private final DataDecodingEncodingService dataDecodingEncodingService;
->>>>>>> b1d1c7e4
     private final ApplicationEventPublisher eventPublisher;
     private final TransportResourceCache transportResourceCache;
     private final NotificationRuleProcessor notificationRuleProcessor;
