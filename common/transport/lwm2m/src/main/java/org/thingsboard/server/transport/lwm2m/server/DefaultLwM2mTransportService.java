--- conflicted
+++ resolved
@@ -41,11 +41,6 @@
 import javax.annotation.PreDestroy;
 import java.security.PrivateKey;
 import java.security.PublicKey;
-<<<<<<< HEAD
-import java.security.cert.Certificate;
-import java.security.cert.CertificateEncodingException;
-=======
->>>>>>> 690c97dd
 import java.security.cert.X509Certificate;
 
 import static org.eclipse.californium.scandium.dtls.cipher.CipherSuite.TLS_ECDHE_ECDSA_WITH_AES_128_CBC_SHA256;
@@ -162,24 +157,14 @@
 
     private boolean setBuilderX509(LeshanServerBuilder builder) {
         try {
-<<<<<<< HEAD
             X509Certificate[] certificateChain = SslContextUtil.asX509Certificates(config.getKeyStoreValue().getCertificateChain(config.getCertificateAlias()));
             X509Certificate serverCertificate = certificateChain[0];
-            PrivateKey privateKey = (PrivateKey) config.getKeyStoreValue().getKey(config.getCertificateAlias(), config.getKeyStorePassword() == null ? null : config.getKeyStorePassword().toCharArray());
-=======
-            X509Certificate serverCertificate = (X509Certificate) config.getKeyStoreValue().getCertificate(config.getCertificateAlias());
             PrivateKey privateKey = (PrivateKey) config.getKeyStoreValue().getKey(config.getCertificateAlias(), config.getCertificatePassword() == null ? null : config.getCertificatePassword().toCharArray());
->>>>>>> 690c97dd
             PublicKey publicKey = serverCertificate.getPublicKey();
             if (privateKey != null && privateKey.getEncoded().length > 0 && publicKey != null && publicKey.getEncoded().length > 0) {
                 builder.setPublicKey(serverCertificate.getPublicKey());
                 builder.setPrivateKey(privateKey);
-<<<<<<< HEAD
                 builder.setCertificateChain(certificateChain);
-                this.infoParamsServerX509(serverCertificate, publicKey, privateKey);
-=======
-                builder.setCertificateChain(new X509Certificate[]{serverCertificate});
->>>>>>> 690c97dd
                 return true;
             } else {
                 return false;
