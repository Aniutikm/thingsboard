--- conflicted
+++ resolved
@@ -40,11 +40,7 @@
 
     private static final long serialVersionUID = 5582010124562018986L;
 
-<<<<<<< HEAD
     @Schema(required = true, description = "JSON object with the referenced Entity Id (Device or Asset).")
-=======
-    @ApiModelProperty(position = 7, value = "JSON object with the referenced Entity Id (Device or Asset).")
->>>>>>> 4fd2d280
     private EntityId entityId;
     private TenantId tenantId;
     private CustomerId customerId;
@@ -56,11 +52,7 @@
     @Length(fieldName = "type")
     @Schema(required = true, description = "Device Profile Name", example = "Temperature Sensor")
     private String type;
-<<<<<<< HEAD
-    @Schema(required = true, description = "Set of telemetry and attribute keys to expose via Entity View.")
-=======
-    @ApiModelProperty(position = 8, value = "Set of telemetry and attribute keys to expose via Entity View.")
->>>>>>> 4fd2d280
+    @Schema(description = "Set of telemetry and attribute keys to expose via Entity View.")
     private TelemetryEntityView keys;
     @Schema(description = "Represents the start time of the interval that is used to limit access to target device telemetry. Customer will not be able to see entity telemetry that is outside the specified interval;")
     private long startTimeMs;
