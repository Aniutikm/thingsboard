/**
 * Copyright © 2016-2020 The Thingsboard Authors
 *
 * Licensed under the Apache License, Version 2.0 (the "License");
 * you may not use this file except in compliance with the License.
 * You may obtain a copy of the License at
 *
 *     http://www.apache.org/licenses/LICENSE-2.0
 *
 * Unless required by applicable law or agreed to in writing, software
 * distributed under the License is distributed on an "AS IS" BASIS,
 * WITHOUT WARRANTIES OR CONDITIONS OF ANY KIND, either express or implied.
 * See the License for the specific language governing permissions and
 * limitations under the License.
 */
package org.thingsboard.server.common.data;

/**
 * @author Andrew Shvayka
 */
public class DataConstants {

    public static final String TENANT = "TENANT";
    public static final String CUSTOMER = "CUSTOMER";
    public static final String DEVICE = "DEVICE";

    public static final String CLIENT_SCOPE = "CLIENT_SCOPE";
    public static final String SERVER_SCOPE = "SERVER_SCOPE";
    public static final String SHARED_SCOPE = "SHARED_SCOPE";
    public static final String LATEST_TS = "LATEST_TS";

    public static final String[] allScopes() {
        return new String[]{CLIENT_SCOPE, SHARED_SCOPE, SERVER_SCOPE};
    }

    public static final String ALARM = "ALARM";
    public static final String ERROR = "ERROR";
    public static final String LC_EVENT = "LC_EVENT";
    public static final String STATS = "STATS";
    public static final String DEBUG_RULE_NODE = "DEBUG_RULE_NODE";
    public static final String DEBUG_RULE_CHAIN = "DEBUG_RULE_CHAIN";

    public static final String IN = "IN";
    public static final String OUT = "OUT";

    public static final String INACTIVITY_EVENT = "INACTIVITY_EVENT";
    public static final String CONNECT_EVENT = "CONNECT_EVENT";
    public static final String DISCONNECT_EVENT = "DISCONNECT_EVENT";
    public static final String ACTIVITY_EVENT = "ACTIVITY_EVENT";

    public static final String ENTITY_CREATED = "ENTITY_CREATED";
    public static final String ENTITY_UPDATED = "ENTITY_UPDATED";
    public static final String ENTITY_DELETED = "ENTITY_DELETED";
    public static final String ENTITY_ASSIGNED = "ENTITY_ASSIGNED";
    public static final String ENTITY_UNASSIGNED = "ENTITY_UNASSIGNED";
    public static final String ATTRIBUTES_UPDATED = "ATTRIBUTES_UPDATED";
    public static final String ATTRIBUTES_DELETED = "ATTRIBUTES_DELETED";
    public static final String ALARM_ACK = "ALARM_ACK";
    public static final String ALARM_CLEAR = "ALARM_CLEAR";
    public static final String ENTITY_ASSIGNED_TO_EDGE = "ENTITY_ASSIGNED_TO_EDGE";
    public static final String ENTITY_UNASSIGNED_FROM_EDGE = "ENTITY_UNASSIGNED_FROM_EDGE";

    public static final String RPC_CALL_FROM_SERVER_TO_DEVICE = "RPC_CALL_FROM_SERVER_TO_DEVICE";

    public static final String DEFAULT_SECRET_KEY = "";
    public static final String SECRET_KEY_FIELD_NAME = "secretKey";
    public static final String DURATION_MS_FIELD_NAME = "durationMs";

<<<<<<< HEAD
    public static final String EDGE_QUEUE_EVENT_TYPE = "EDGE_QUEUE";

=======
    public static final String EDGE_MSG_SOURCE = "edge";
    public static final String MSG_SOURCE_KEY = "source";
>>>>>>> f5ab5d7a
}<|MERGE_RESOLUTION|>--- conflicted
+++ resolved
@@ -66,11 +66,6 @@
     public static final String SECRET_KEY_FIELD_NAME = "secretKey";
     public static final String DURATION_MS_FIELD_NAME = "durationMs";
 
-<<<<<<< HEAD
-    public static final String EDGE_QUEUE_EVENT_TYPE = "EDGE_QUEUE";
-
-=======
     public static final String EDGE_MSG_SOURCE = "edge";
     public static final String MSG_SOURCE_KEY = "source";
->>>>>>> f5ab5d7a
 }