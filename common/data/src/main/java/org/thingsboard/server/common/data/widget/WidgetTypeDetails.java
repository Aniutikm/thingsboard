/**
 * Copyright © 2016-2023 The Thingsboard Authors
 *
 * Licensed under the Apache License, Version 2.0 (the "License");
 * you may not use this file except in compliance with the License.
 * You may obtain a copy of the License at
 *
 *     http://www.apache.org/licenses/LICENSE-2.0
 *
 * Unless required by applicable law or agreed to in writing, software
 * distributed under the License is distributed on an "AS IS" BASIS,
 * WITHOUT WARRANTIES OR CONDITIONS OF ANY KIND, either express or implied.
 * See the License for the specific language governing permissions and
 * limitations under the License.
 */
package org.thingsboard.server.common.data.widget;

import com.fasterxml.jackson.annotation.JsonPropertyOrder;
import io.swagger.v3.oas.annotations.media.Schema;
import lombok.Data;
import lombok.Getter;
import lombok.Setter;
import org.thingsboard.server.common.data.ExportableEntity;
import org.thingsboard.server.common.data.HasName;
import org.thingsboard.server.common.data.HasTenantId;
import org.thingsboard.server.common.data.id.WidgetTypeId;
import org.thingsboard.server.common.data.validation.Length;
import org.thingsboard.server.common.data.validation.NoXss;

@Data
@JsonPropertyOrder({ "fqn", "name", "deprecated", "image", "description", "descriptor", "externalId" })
public class WidgetTypeDetails extends WidgetType implements HasName, HasTenantId, ExportableEntity<WidgetTypeId> {

    @Length(fieldName = "image", max = 1000000)
<<<<<<< HEAD
    @Schema(description = "Base64 encoded thumbnail", accessMode = Schema.AccessMode.READ_ONLY)
    private String image;
    @NoXss
    @Length(fieldName = "description")
    @Schema(description = "Description of the widget", accessMode = Schema.AccessMode.READ_ONLY)
=======
    @ApiModelProperty(position = 9, value = "Base64 encoded thumbnail")
    private String image;
    @NoXss
    @Length(fieldName = "description", max = 1024)
    @ApiModelProperty(position = 10, value = "Description of the widget")
>>>>>>> 4fd2d280
    private String description;

    @Getter
    @Setter
    private WidgetTypeId externalId;

    public WidgetTypeDetails() {
        super();
    }

    public WidgetTypeDetails(WidgetTypeId id) {
        super(id);
    }

    public WidgetTypeDetails(BaseWidgetType baseWidgetType) {
        super(baseWidgetType);
    }

    public WidgetTypeDetails(WidgetTypeDetails widgetTypeDetails) {
        super(widgetTypeDetails);
        this.image = widgetTypeDetails.getImage();
        this.description = widgetTypeDetails.getDescription();
        this.externalId = widgetTypeDetails.getExternalId();
    }
}<|MERGE_RESOLUTION|>--- conflicted
+++ resolved
@@ -32,19 +32,11 @@
 public class WidgetTypeDetails extends WidgetType implements HasName, HasTenantId, ExportableEntity<WidgetTypeId> {
 
     @Length(fieldName = "image", max = 1000000)
-<<<<<<< HEAD
-    @Schema(description = "Base64 encoded thumbnail", accessMode = Schema.AccessMode.READ_ONLY)
+    @Schema(description = "Base64 encoded thumbnail")
     private String image;
     @NoXss
     @Length(fieldName = "description")
-    @Schema(description = "Description of the widget", accessMode = Schema.AccessMode.READ_ONLY)
-=======
-    @ApiModelProperty(position = 9, value = "Base64 encoded thumbnail")
-    private String image;
-    @NoXss
-    @Length(fieldName = "description", max = 1024)
-    @ApiModelProperty(position = 10, value = "Description of the widget")
->>>>>>> 4fd2d280
+    @Schema(description = "Description of the widget")
     private String description;
 
     @Getter
