--- conflicted
+++ resolved
@@ -35,12 +35,8 @@
 public class OAuth2Info {
     @Schema(description = "Whether OAuth2 settings are enabled or not")
     private boolean enabled;
-<<<<<<< HEAD
-    @ApiModelProperty("Whether OAuth2 settings are enabled on Edge or not")
+    @Schema(description = "Whether OAuth2 settings are enabled on Edge or not")
     private boolean edgeEnabled;
-    @ApiModelProperty(value = "List of configured OAuth2 clients. Cannot contain null values", required = true)
-=======
     @Schema(description = "List of configured OAuth2 clients. Cannot contain null values", required = true)
->>>>>>> acabcb84
     private List<OAuth2ParamsInfo> oauth2ParamsInfos;
 }