--- conflicted
+++ resolved
@@ -30,11 +30,6 @@
     RULE_NODE,
     RATE_LIMITS,
     EDGE_CONNECTION,
-<<<<<<< HEAD
     EDGE_COMMUNICATION_FAILURE,
     TASK_PROCESSING_FAILURE
-=======
-    EDGE_COMMUNICATION_FAILURE
->>>>>>> e733a092
-
 }