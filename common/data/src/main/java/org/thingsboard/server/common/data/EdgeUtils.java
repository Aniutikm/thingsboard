--- conflicted
+++ resolved
@@ -36,17 +36,14 @@
                 return EdgeEventType.USER;
             case ALARM:
                 return EdgeEventType.ALARM;
-<<<<<<< HEAD
+            case TENANT:
+                return EdgeEventType.TENANT;
+            case CUSTOMER:
+                return EdgeEventType.CUSTOMER;
             case WIDGETS_BUNDLE:
                 return EdgeEventType.WIDGETS_BUNDLE;
             case WIDGET_TYPE:
                 return EdgeEventType.WIDGET_TYPE;
-=======
-            case TENANT:
-                return EdgeEventType.TENANT;
-            case CUSTOMER:
-                return EdgeEventType.CUSTOMER;
->>>>>>> 869a492c
             default:
                 return null;
         }
