--- conflicted
+++ resolved
@@ -44,15 +44,12 @@
     LOCKOUT(false),
     ASSIGNED_FROM_TENANT(false),
     ASSIGNED_TO_TENANT(false),
-<<<<<<< HEAD
+    PROVISION_SUCCESS(false),
+    PROVISION_FAILURE(false),
     ASSIGNED_TO_EDGE(false), // log edge name
     UNASSIGNED_FROM_EDGE(false), // log edge name
     CREDENTIALS_REQUEST(false),  // request credentials from edge
     ENTITY_EXISTS_REQUEST(false);  // request to recreate entity on edge
-=======
-    PROVISION_SUCCESS(false),
-    PROVISION_FAILURE(false);
->>>>>>> 146e6126
 
     private final boolean isRead;
 
