/**
 * Copyright © 2016-2023 The Thingsboard Authors
 *
 * Licensed under the Apache License, Version 2.0 (the "License");
 * you may not use this file except in compliance with the License.
 * You may obtain a copy of the License at
 *
 *     http://www.apache.org/licenses/LICENSE-2.0
 *
 * Unless required by applicable law or agreed to in writing, software
 * distributed under the License is distributed on an "AS IS" BASIS,
 * WITHOUT WARRANTIES OR CONDITIONS OF ANY KIND, either express or implied.
 * See the License for the specific language governing permissions and
 * limitations under the License.
 */
package org.thingsboard.server.common.data;

import io.swagger.v3.oas.annotations.media.Schema;
import lombok.Data;
import org.thingsboard.server.common.data.security.DeviceCredentials;

<<<<<<< HEAD
@Schema
@Data
public class SaveDeviceWithCredentialsRequest {

    @Schema(description = "The JSON with device entity.", required = true)
    private final Device device;
    @Schema(description = "The JSON with credentials entity.", required = true)
=======
import javax.validation.constraints.NotNull;

@ApiModel
@Data
public class SaveDeviceWithCredentialsRequest {

    @ApiModelProperty(position = 1, value = "The JSON with device entity.", required = true)
    @NotNull
    private final Device device;
    @ApiModelProperty(position = 2, value = "The JSON with credentials entity.", required = true)
    @NotNull
>>>>>>> 4fd2d280
    private final DeviceCredentials credentials;

}<|MERGE_RESOLUTION|>--- conflicted
+++ resolved
@@ -19,27 +19,17 @@
 import lombok.Data;
 import org.thingsboard.server.common.data.security.DeviceCredentials;
 
-<<<<<<< HEAD
+import jakarta.validation.constraints.NotNull;;
+
 @Schema
 @Data
 public class SaveDeviceWithCredentialsRequest {
 
     @Schema(description = "The JSON with device entity.", required = true)
+    @NotNull
     private final Device device;
     @Schema(description = "The JSON with credentials entity.", required = true)
-=======
-import javax.validation.constraints.NotNull;
-
-@ApiModel
-@Data
-public class SaveDeviceWithCredentialsRequest {
-
-    @ApiModelProperty(position = 1, value = "The JSON with device entity.", required = true)
     @NotNull
-    private final Device device;
-    @ApiModelProperty(position = 2, value = "The JSON with credentials entity.", required = true)
-    @NotNull
->>>>>>> 4fd2d280
     private final DeviceCredentials credentials;
 
 }