/**
 * Copyright © 2016-2022 The Thingsboard Authors
 *
 * Licensed under the Apache License, Version 2.0 (the "License");
 * you may not use this file except in compliance with the License.
 * You may obtain a copy of the License at
 *
 *     http://www.apache.org/licenses/LICENSE-2.0
 *
 * Unless required by applicable law or agreed to in writing, software
 * distributed under the License is distributed on an "AS IS" BASIS,
 * WITHOUT WARRANTIES OR CONDITIONS OF ANY KIND, either express or implied.
 * See the License for the specific language governing permissions and
 * limitations under the License.
 */
package org.thingsboard.server.common.data.sync.ie;

import lombok.AllArgsConstructor;
import lombok.Builder;
import lombok.Data;
import lombok.NoArgsConstructor;

@Data
@AllArgsConstructor
@NoArgsConstructor
@Builder
public class EntityImportSettings {
    private boolean findExistingByName;
    private boolean updateRelations;
    private boolean saveAttributes;
<<<<<<< HEAD

    // internal
    private boolean resetExternalIdsOfAnotherTenant;
=======
    private boolean saveCredentials;
>>>>>>> dff83878
}<|MERGE_RESOLUTION|>--- conflicted
+++ resolved
@@ -28,11 +28,8 @@
     private boolean findExistingByName;
     private boolean updateRelations;
     private boolean saveAttributes;
-<<<<<<< HEAD
+    private boolean saveCredentials;
 
     // internal
     private boolean resetExternalIdsOfAnotherTenant;
-=======
-    private boolean saveCredentials;
->>>>>>> dff83878
 }