/**
 * Copyright © 2016-2024 The Thingsboard Authors
 *
 * Licensed under the Apache License, Version 2.0 (the "License");
 * you may not use this file except in compliance with the License.
 * You may obtain a copy of the License at
 *
 *     http://www.apache.org/licenses/LICENSE-2.0
 *
 * Unless required by applicable law or agreed to in writing, software
 * distributed under the License is distributed on an "AS IS" BASIS,
 * WITHOUT WARRANTIES OR CONDITIONS OF ANY KIND, either express or implied.
 * See the License for the specific language governing permissions and
 * limitations under the License.
 */
package org.thingsboard.server.actors.tenant;

import lombok.extern.slf4j.Slf4j;
import org.thingsboard.server.actors.ActorSystemContext;
import org.thingsboard.server.actors.TbActor;
import org.thingsboard.server.actors.TbActorCtx;
import org.thingsboard.server.actors.TbActorException;
import org.thingsboard.server.actors.TbActorId;
import org.thingsboard.server.actors.TbActorNotRegisteredException;
import org.thingsboard.server.actors.TbActorRef;
import org.thingsboard.server.actors.TbEntityActorId;
import org.thingsboard.server.actors.TbEntityTypeActorIdPredicate;
import org.thingsboard.server.actors.device.DeviceActorCreator;
import org.thingsboard.server.actors.ruleChain.RuleChainManagerActor;
import org.thingsboard.server.actors.service.ContextBasedCreator;
import org.thingsboard.server.actors.service.DefaultActorService;
import org.thingsboard.server.common.data.ApiUsageState;
import org.thingsboard.server.common.data.EntityType;
import org.thingsboard.server.common.data.Tenant;
import org.thingsboard.server.common.data.edge.Edge;
import org.thingsboard.server.common.data.id.DeviceId;
import org.thingsboard.server.common.data.id.EdgeId;
import org.thingsboard.server.common.data.id.EntityId;
import org.thingsboard.server.common.data.id.RuleChainId;
import org.thingsboard.server.common.data.id.TenantId;
import org.thingsboard.server.common.data.plugin.ComponentLifecycleEvent;
import org.thingsboard.server.common.data.rule.RuleChain;
import org.thingsboard.server.common.data.rule.RuleChainType;
import org.thingsboard.server.common.msg.MsgType;
import org.thingsboard.server.common.msg.TbActorMsg;
import org.thingsboard.server.common.msg.TbActorStopReason;
import org.thingsboard.server.common.msg.TbMsg;
import org.thingsboard.server.common.msg.aware.DeviceAwareMsg;
import org.thingsboard.server.common.msg.aware.RuleChainAwareMsg;
import org.thingsboard.server.common.msg.edge.EdgeSessionMsg;
import org.thingsboard.server.common.msg.plugin.ComponentLifecycleMsg;
import org.thingsboard.server.common.msg.queue.PartitionChangeMsg;
import org.thingsboard.server.common.msg.queue.QueueToRuleEngineMsg;
import org.thingsboard.server.common.msg.queue.RuleEngineException;
import org.thingsboard.server.common.msg.queue.ServiceType;
import org.thingsboard.server.common.msg.rule.engine.DeviceDeleteMsg;
import org.thingsboard.server.service.edge.rpc.EdgeRpcService;
import org.thingsboard.server.service.transport.msg.TransportToDeviceActorMsgWrapper;

import java.util.HashSet;
import java.util.List;
import java.util.Set;

@Slf4j
public class TenantActor extends RuleChainManagerActor {

    private boolean isRuleEngine;
    private boolean isCore;
    private ApiUsageState apiUsageState;

    private Set<DeviceId> deletedDevices;

    private TenantActor(ActorSystemContext systemContext, TenantId tenantId) {
        super(systemContext, tenantId);
        this.deletedDevices = new HashSet<>();
    }

    boolean cantFindTenant = false;

    @Override
    public void init(TbActorCtx ctx) throws TbActorException {
        super.init(ctx);
        log.debug("[{}] Starting tenant actor.", tenantId);
        try {
            Tenant tenant = systemContext.getTenantService().findTenantById(tenantId);
            if (tenant == null) {
                cantFindTenant = true;
                log.info("[{}] Started tenant actor for missing tenant.", tenantId);
            } else {
                isCore = systemContext.getServiceInfoProvider().isService(ServiceType.TB_CORE);
                isRuleEngine = systemContext.getServiceInfoProvider().isService(ServiceType.TB_RULE_ENGINE);
                if (isRuleEngine) {
                    if (systemContext.getPartitionService().isManagedByCurrentService(tenantId)) {
                        try {
                            if (getApiUsageState().isReExecEnabled()) {
                                log.debug("[{}] Going to init rule chains", tenantId);
                                initRuleChains();
                            } else {
                                log.info("[{}] Skip init of the rule chains due to API limits", tenantId);
                            }
                        } catch (Exception e) {
                            log.info("Failed to check ApiUsage \"ReExecEnabled\"!!!", e);
                            cantFindTenant = true;
                        }
                    }
                }
                log.debug("[{}] Tenant actor started.", tenantId);
            }
        } catch (Exception e) {
            log.warn("[{}] Unknown failure", tenantId, e);
        }
    }

    @Override
    public void destroy(TbActorStopReason stopReason, Throwable cause) {
        log.info("[{}] Stopping tenant actor.", tenantId);
    }

    @Override
    protected boolean doProcess(TbActorMsg msg) {
        if (cantFindTenant) {
            log.info("[{}] Processing missing Tenant msg: {}", tenantId, msg);
            if (msg.getMsgType().equals(MsgType.QUEUE_TO_RULE_ENGINE_MSG)) {
                QueueToRuleEngineMsg queueMsg = (QueueToRuleEngineMsg) msg;
                queueMsg.getMsg().getCallback().onSuccess();
            } else if (msg.getMsgType().equals(MsgType.TRANSPORT_TO_DEVICE_ACTOR_MSG)) {
                TransportToDeviceActorMsgWrapper transportMsg = (TransportToDeviceActorMsgWrapper) msg;
                transportMsg.getCallback().onSuccess();
            }
            return true;
        }
        switch (msg.getMsgType()) {
            case PARTITION_CHANGE_MSG:
                PartitionChangeMsg partitionChangeMsg = (PartitionChangeMsg) msg;
                ServiceType serviceType = partitionChangeMsg.getServiceType();
                if (ServiceType.TB_RULE_ENGINE.equals(serviceType)) {
                    //To Rule Chain Actors
                    broadcast(msg);
                } else if (ServiceType.TB_CORE.equals(serviceType)) {
                    List<TbActorId> deviceActorIds = ctx.filterChildren(new TbEntityTypeActorIdPredicate(EntityType.DEVICE) {
                        @Override
                        protected boolean testEntityId(EntityId entityId) {
                            return super.testEntityId(entityId) && !isMyPartition(entityId);
                        }
                    });
                    deviceActorIds.forEach(id -> ctx.stop(id));
                }
                break;
            case COMPONENT_LIFE_CYCLE_MSG:
                onComponentLifecycleMsg((ComponentLifecycleMsg) msg);
                break;
            case QUEUE_TO_RULE_ENGINE_MSG:
                onQueueToRuleEngineMsg((QueueToRuleEngineMsg) msg);
                break;
            case TRANSPORT_TO_DEVICE_ACTOR_MSG:
                onToDeviceActorMsg((DeviceAwareMsg) msg, false);
                break;
            case DEVICE_ATTRIBUTES_UPDATE_TO_DEVICE_ACTOR_MSG:
            case DEVICE_CREDENTIALS_UPDATE_TO_DEVICE_ACTOR_MSG:
            case DEVICE_NAME_OR_TYPE_UPDATE_TO_DEVICE_ACTOR_MSG:
            case DEVICE_EDGE_UPDATE_TO_DEVICE_ACTOR_MSG:
            case DEVICE_RPC_REQUEST_TO_DEVICE_ACTOR_MSG:
            case DEVICE_RPC_RESPONSE_TO_DEVICE_ACTOR_MSG:
            case SERVER_RPC_RESPONSE_TO_DEVICE_ACTOR_MSG:
            case REMOVE_RPC_TO_DEVICE_ACTOR_MSG:
                onToDeviceActorMsg((DeviceAwareMsg) msg, true);
                break;
            case SESSION_TIMEOUT_MSG:
                ctx.broadcastToChildrenByType(msg, EntityType.DEVICE);
                break;
            case RULE_CHAIN_INPUT_MSG:
            case RULE_CHAIN_OUTPUT_MSG:
            case RULE_CHAIN_TO_RULE_CHAIN_MSG:
                onRuleChainMsg((RuleChainAwareMsg) msg);
                break;
            case EDGE_EVENT_UPDATE_TO_EDGE_SESSION_MSG:
            case EDGE_SYNC_REQUEST_TO_EDGE_SESSION_MSG:
            case EDGE_SYNC_RESPONSE_FROM_EDGE_SESSION_MSG:
                onToEdgeSessionMsg((EdgeSessionMsg) msg);
                break;
            default:
                return false;
        }
        return true;
    }

    private boolean isMyPartition(EntityId entityId) {
        return systemContext.resolve(ServiceType.TB_CORE, tenantId, entityId).isMyPartition();
    }

    private void onQueueToRuleEngineMsg(QueueToRuleEngineMsg msg) {
        if (!isRuleEngine) {
            log.warn("RECEIVED INVALID MESSAGE: {}", msg);
            return;
        }
        TbMsg tbMsg = msg.getMsg();
        if (getApiUsageState().isReExecEnabled()) {
            if (tbMsg.getRuleChainId() == null) {
                if (getRootChainActor() != null) {
                    getRootChainActor().tell(msg);
                } else {
                    tbMsg.getCallback().onFailure(new RuleEngineException("No Root Rule Chain available!"));
                    log.info("[{}] No Root Chain: {}", tenantId, msg);
                }
            } else {
                try {
                    ctx.tell(new TbEntityActorId(tbMsg.getRuleChainId()), msg);
                } catch (TbActorNotRegisteredException ex) {
                    log.trace("Received message for non-existing rule chain: [{}]", tbMsg.getRuleChainId());
                    //TODO: 3.1 Log it to dead letters queue;
                    tbMsg.getCallback().onSuccess();
                }
            }
        } else {
            log.trace("[{}] Ack message because Rule Engine is disabled", tenantId);
            tbMsg.getCallback().onSuccess();
        }
    }

    private void onRuleChainMsg(RuleChainAwareMsg msg) {
        if (getApiUsageState().isReExecEnabled()) {
            getOrCreateActor(msg.getRuleChainId()).tell(msg);
        }
    }

    private void onToDeviceActorMsg(DeviceAwareMsg msg, boolean priority) {
        if (!isCore) {
            log.warn("RECEIVED INVALID MESSAGE: {}", msg);
        }
        if (deletedDevices.contains(msg.getDeviceId())) {
            log.debug("RECEIVED MESSAGE FOR DELETED DEVICE: {}", msg);
            return;
        }
        TbActorRef deviceActor = getOrCreateDeviceActor(msg.getDeviceId());
        if (priority) {
            deviceActor.tellWithHighPriority(msg);
        } else {
            deviceActor.tell(msg);
        }
    }

    private void onComponentLifecycleMsg(ComponentLifecycleMsg msg) {
        if (msg.getEntityId().getEntityType().equals(EntityType.API_USAGE_STATE)) {
            ApiUsageState old = getApiUsageState();
            apiUsageState = new ApiUsageState(systemContext.getApiUsageStateService().getApiUsageState(tenantId));
            if (old.isReExecEnabled() && !apiUsageState.isReExecEnabled()) {
                log.info("[{}] Received API state update. Going to DISABLE Rule Engine execution.", tenantId);
                destroyRuleChains();
            } else if (!old.isReExecEnabled() && apiUsageState.isReExecEnabled()) {
                log.info("[{}] Received API state update. Going to ENABLE Rule Engine execution.", tenantId);
                initRuleChains();
            }
        }
        if (msg.getEntityId().getEntityType() == EntityType.EDGE) {
            EdgeId edgeId = new EdgeId(msg.getEntityId().getId());
            EdgeRpcService edgeRpcService = systemContext.getEdgeRpcService();
            if (msg.getEvent() == ComponentLifecycleEvent.DELETED) {
                edgeRpcService.deleteEdge(tenantId, edgeId);
            } else if (msg.getEvent() == ComponentLifecycleEvent.UPDATED) {
                Edge edge = systemContext.getEdgeService().findEdgeById(tenantId, edgeId);
                edgeRpcService.updateEdge(tenantId, edge);
            }
        }
<<<<<<< HEAD
        if (msg.getEntityId().getEntityType() == EntityType.DEVICE && ComponentLifecycleEvent.DELETED == msg.getEvent()) {
=======
        if (msg.getEntityId().getEntityType() == EntityType.DEVICE && ComponentLifecycleEvent.DELETED == msg.getEvent() && isMyPartition(msg.getEntityId())) {
>>>>>>> 76f734ed
            DeviceId deviceId = (DeviceId) msg.getEntityId();
            onToDeviceActorMsg(new DeviceDeleteMsg(tenantId, deviceId), true);
            deletedDevices.add(deviceId);
        }
        if (isRuleEngine) {
            TbActorRef target = getEntityActorRef(msg.getEntityId());
            if (target != null) {
                if (msg.getEntityId().getEntityType() == EntityType.RULE_CHAIN) {
                    RuleChain ruleChain = systemContext.getRuleChainService().
                            findRuleChainById(tenantId, new RuleChainId(msg.getEntityId().getId()));
                    if (ruleChain != null && RuleChainType.CORE.equals(ruleChain.getType())) {
                        visit(ruleChain, target);
                    }
                }
                target.tellWithHighPriority(msg);
            } else {
                log.debug("[{}] Invalid component lifecycle msg: {}", tenantId, msg);
            }
        }
    }

    private TbActorRef getOrCreateDeviceActor(DeviceId deviceId) {
        return ctx.getOrCreateChildActor(new TbEntityActorId(deviceId),
                () -> DefaultActorService.DEVICE_DISPATCHER_NAME,
                () -> new DeviceActorCreator(systemContext, tenantId, deviceId),
                () -> true);
    }

    private void onToEdgeSessionMsg(EdgeSessionMsg msg) {
        systemContext.getEdgeRpcService().onToEdgeSessionMsg(tenantId, msg);
    }

    private ApiUsageState getApiUsageState() {
        if (apiUsageState == null) {
            apiUsageState = new ApiUsageState(systemContext.getApiUsageStateService().getApiUsageState(tenantId));
        }
        return apiUsageState;
    }

    public static class ActorCreator extends ContextBasedCreator {

        private final TenantId tenantId;

        public ActorCreator(ActorSystemContext context, TenantId tenantId) {
            super(context);
            this.tenantId = tenantId;
        }

        @Override
        public TbActorId createActorId() {
            return new TbEntityActorId(tenantId);
        }

        @Override
        public TbActor createActor() {
            return new TenantActor(context, tenantId);
        }
    }

}<|MERGE_RESOLUTION|>--- conflicted
+++ resolved
@@ -261,11 +261,7 @@
                 edgeRpcService.updateEdge(tenantId, edge);
             }
         }
-<<<<<<< HEAD
-        if (msg.getEntityId().getEntityType() == EntityType.DEVICE && ComponentLifecycleEvent.DELETED == msg.getEvent()) {
-=======
         if (msg.getEntityId().getEntityType() == EntityType.DEVICE && ComponentLifecycleEvent.DELETED == msg.getEvent() && isMyPartition(msg.getEntityId())) {
->>>>>>> 76f734ed
             DeviceId deviceId = (DeviceId) msg.getEntityId();
             onToDeviceActorMsg(new DeviceDeleteMsg(tenantId, deviceId), true);
             deletedDevices.add(deviceId);
