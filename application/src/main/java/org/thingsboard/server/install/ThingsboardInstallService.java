--- conflicted
+++ resolved
@@ -130,13 +130,10 @@
                         case "3.6.3":
                             log.info("Upgrading ThingsBoard from version 3.6.3 to 3.6.4 ...");
                             databaseEntitiesUpgradeService.upgradeDatabase("3.6.3");
-<<<<<<< HEAD
-                            systemDataLoaderService.updateDefaultNotificationConfigs(false);
-=======
                         case "3.6.4":
                             log.info("Upgrading ThingsBoard from version 3.6.4 to 3.7.0 ...");
                             databaseEntitiesUpgradeService.upgradeDatabase("3.6.4");
->>>>>>> d62875db
+                            systemDataLoaderService.updateDefaultNotificationConfigs(false);
                             //TODO DON'T FORGET to update switch statement in the CacheCleanupService if you need to clear the cache
                             break;
                         default:
