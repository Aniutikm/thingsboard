--- conflicted
+++ resolved
@@ -128,11 +128,7 @@
                             databaseEntitiesUpgradeService.upgradeDatabase("3.6.2");
                             systemDataLoaderService.updateDefaultNotificationConfigs();
                         case "3.6.3":
-<<<<<<< HEAD
-                            log.info("Upgrading ThingsBoard from version 3.6.3 to 3.6.4 ...");
-=======
                             log.info("Upgrading ThingsBoard from version 3.6.3 to 3.7.0 ...");
->>>>>>> acabcb84
                             databaseEntitiesUpgradeService.upgradeDatabase("3.6.3");
                             //TODO DON'T FORGET to update switch statement in the CacheCleanupService if you need to clear the cache
                             break;
