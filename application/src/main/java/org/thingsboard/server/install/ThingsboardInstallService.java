--- conflicted
+++ resolved
@@ -85,7 +85,6 @@
             if (isUpgrade) {
                 log.info("Starting ThingsBoard Upgrade from version {} ...", upgradeFromVersion);
 
-<<<<<<< HEAD
                 if ("2.5.0-cassandra".equals(upgradeFromVersion)) {
                     log.info("Migrating ThingsBoard entities data from cassandra to SQL database ...");
                     entitiesMigrateService.migrate();
@@ -168,7 +167,17 @@
                                 databaseTsUpgradeService.upgradeDatabase("2.5.0");
                             }
                         case "2.5.1":
-                            log.info("Upgrading ThingsBoard from version 2.5.1 to 3.0.0 ...");
+                            log.info("Upgrading ThingsBoard from version 2.5.1 to 2.5.5 ...");
+                        case "2.5.5":
+                            log.info("Upgrading ThingsBoard from version 2.5.5 to 2.6.0 ...");
+                            if (databaseTsUpgradeService != null) {
+                                databaseTsUpgradeService.upgradeDatabase("2.5.5");
+                            }
+                            databaseEntitiesUpgradeService.upgradeDatabase("2.5.5");
+
+                            dataUpdateService.updateData("2.5.5");
+                        case "2.6.0":
+                            log.info("Upgrading ThingsBoard from version 2.6.0 to 3.0.0 ...");
                         case "3.0.1":
                             log.info("Upgrading ThingsBoard from version 3.0.1 to 3.1.0 ...");
                             databaseEntitiesUpgradeService.upgradeDatabase("3.0.1");
@@ -190,117 +199,6 @@
                             throw new RuntimeException("Unable to upgrade ThingsBoard, unsupported fromVersion: " + upgradeFromVersion);
 
                     }
-=======
-                switch (upgradeFromVersion) {
-                    case "1.2.3": //NOSONAR, Need to execute gradual upgrade starting from upgradeFromVersion
-                        log.info("Upgrading ThingsBoard from version 1.2.3 to 1.3.0 ...");
-
-                        databaseEntitiesUpgradeService.upgradeDatabase("1.2.3");
-
-                    case "1.3.0":  //NOSONAR, Need to execute gradual upgrade starting from upgradeFromVersion
-                        log.info("Upgrading ThingsBoard from version 1.3.0 to 1.3.1 ...");
-
-                        databaseEntitiesUpgradeService.upgradeDatabase("1.3.0");
-
-                    case "1.3.1": //NOSONAR, Need to execute gradual upgrade starting from upgradeFromVersion
-                        log.info("Upgrading ThingsBoard from version 1.3.1 to 1.4.0 ...");
-
-                        databaseEntitiesUpgradeService.upgradeDatabase("1.3.1");
-
-                    case "1.4.0":
-                        log.info("Upgrading ThingsBoard from version 1.4.0 to 2.0.0 ...");
-
-                        databaseEntitiesUpgradeService.upgradeDatabase("1.4.0");
-
-                        dataUpdateService.updateData("1.4.0");
-
-                    case "2.0.0":
-                        log.info("Upgrading ThingsBoard from version 2.0.0 to 2.1.1 ...");
-
-                        databaseEntitiesUpgradeService.upgradeDatabase("2.0.0");
-
-                    case "2.1.1":
-                        log.info("Upgrading ThingsBoard from version 2.1.1 to 2.1.2 ...");
-
-                        databaseEntitiesUpgradeService.upgradeDatabase("2.1.1");
-                    case "2.1.3":
-                        log.info("Upgrading ThingsBoard from version 2.1.3 to 2.2.0 ...");
-
-                        databaseEntitiesUpgradeService.upgradeDatabase("2.1.3");
-
-                    case "2.3.0":
-                        log.info("Upgrading ThingsBoard from version 2.3.0 to 2.3.1 ...");
-
-                        databaseEntitiesUpgradeService.upgradeDatabase("2.3.0");
-
-                    case "2.3.1":
-                        log.info("Upgrading ThingsBoard from version 2.3.1 to 2.4.0 ...");
-
-                        databaseEntitiesUpgradeService.upgradeDatabase("2.3.1");
-
-                    case "2.4.0":
-                        log.info("Upgrading ThingsBoard from version 2.4.0 to 2.4.1 ...");
-
-                    case "2.4.1":
-                        log.info("Upgrading ThingsBoard from version 2.4.1 to 2.4.2 ...");
-
-                        databaseEntitiesUpgradeService.upgradeDatabase("2.4.1");
-                    case "2.4.2":
-                        log.info("Upgrading ThingsBoard from version 2.4.2 to 2.4.3 ...");
-
-                        databaseEntitiesUpgradeService.upgradeDatabase("2.4.2");
-
-                    case "2.4.3":
-                        log.info("Upgrading ThingsBoard from version 2.4.3 to 2.5.0 ...");
-
-                        if (databaseTsUpgradeService != null) {
-                            databaseTsUpgradeService.upgradeDatabase("2.4.3");
-                        }
-                        databaseEntitiesUpgradeService.upgradeDatabase("2.4.3");
-
-                    case "2.5.0":
-                        log.info("Upgrading ThingsBoard from version 2.5.0 to 2.5.1 ...");
-                        if (databaseTsUpgradeService != null) {
-                            databaseTsUpgradeService.upgradeDatabase("2.5.0");
-                        }
-
-                    case "2.5.4":
-                        log.info("Upgrading ThingsBoard from version 2.5.4 to 2.5.5 ...");
-                        if (databaseTsUpgradeService != null) {
-                            databaseTsUpgradeService.upgradeDatabase("2.5.4");
-                        }
-
-                    case "2.5.5":
-                        log.info("Upgrading ThingsBoard from version 2.5.5 to 2.6.0 ...");
-                        if (databaseTsUpgradeService != null) {
-                            databaseTsUpgradeService.upgradeDatabase("2.5.5");
-                        }
-                        databaseEntitiesUpgradeService.upgradeDatabase("2.5.5");
-
-                        dataUpdateService.updateData("2.5.5");
-
-                        log.info("Updating system data...");
-
-                        systemDataLoaderService.deleteSystemWidgetBundle("charts");
-                        systemDataLoaderService.deleteSystemWidgetBundle("cards");
-                        systemDataLoaderService.deleteSystemWidgetBundle("maps");
-                        systemDataLoaderService.deleteSystemWidgetBundle("analogue_gauges");
-                        systemDataLoaderService.deleteSystemWidgetBundle("digital_gauges");
-                        systemDataLoaderService.deleteSystemWidgetBundle("gpio_widgets");
-                        systemDataLoaderService.deleteSystemWidgetBundle("alarm_widgets");
-                        systemDataLoaderService.deleteSystemWidgetBundle("control_widgets");
-                        systemDataLoaderService.deleteSystemWidgetBundle("maps_v2");
-                        systemDataLoaderService.deleteSystemWidgetBundle("gateway_widgets");
-                        systemDataLoaderService.deleteSystemWidgetBundle("input_widgets");
-                        systemDataLoaderService.deleteSystemWidgetBundle("date");
-                        systemDataLoaderService.deleteSystemWidgetBundle("entity_admin_widgets");
-
-                        systemDataLoaderService.loadSystemWidgets();
-                        break;
-                    default:
-                        throw new RuntimeException("Unable to upgrade ThingsBoard, unsupported fromVersion: " + upgradeFromVersion);
-
->>>>>>> 0a7d8e86
                 }
                 log.info("Upgrade finished successfully!");
 
