--- conflicted
+++ resolved
@@ -133,12 +133,9 @@
                         case "3.6.4":
                             log.info("Upgrading ThingsBoard from version 3.6.4 to 3.7.0 ...");
                             databaseEntitiesUpgradeService.upgradeDatabase("3.6.4");
-<<<<<<< HEAD
                             dataUpdateService.updateData("3.6.4");
                             entityDatabaseSchemaService.createCustomerTitleUniqueConstraintIfNotExists();
-=======
                             systemDataLoaderService.updateDefaultNotificationConfigs(false);
->>>>>>> 7155140a
                             //TODO DON'T FORGET to update switch statement in the CacheCleanupService if you need to clear the cache
                             break;
                         default:
