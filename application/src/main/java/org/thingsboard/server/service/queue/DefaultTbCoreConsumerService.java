--- conflicted
+++ resolved
@@ -20,10 +20,7 @@
 import com.google.common.util.concurrent.MoreExecutors;
 import jakarta.annotation.PostConstruct;
 import jakarta.annotation.PreDestroy;
-<<<<<<< HEAD
 import lombok.Data;
-=======
->>>>>>> 67615427
 import lombok.Getter;
 import lombok.Setter;
 import lombok.extern.slf4j.Slf4j;
@@ -82,6 +79,7 @@
 import org.thingsboard.server.gen.transport.TransportProtos.TransportToDeviceActorMsg;
 import org.thingsboard.server.queue.TbQueueConsumer;
 import org.thingsboard.server.queue.common.TbProtoQueueMsg;
+import org.thingsboard.server.queue.common.consumer.QueueConsumerManager;
 import org.thingsboard.server.queue.discovery.PartitionService;
 import org.thingsboard.server.queue.discovery.QueueKey;
 import org.thingsboard.server.queue.discovery.event.PartitionChangeEvent;
@@ -93,7 +91,6 @@
 import org.thingsboard.server.service.ota.OtaPackageStateService;
 import org.thingsboard.server.service.profile.TbAssetProfileCache;
 import org.thingsboard.server.service.profile.TbDeviceProfileCache;
-import org.thingsboard.server.queue.common.consumer.QueueConsumerManager;
 import org.thingsboard.server.service.queue.consumer.MainQueueConsumerManager;
 import org.thingsboard.server.service.queue.processing.AbstractConsumerService;
 import org.thingsboard.server.service.queue.processing.IdMsgPair;
@@ -181,15 +178,8 @@
                                         NotificationSchedulerService notificationSchedulerService,
                                         NotificationRuleProcessor notificationRuleProcessor,
                                         TbImageService imageService) {
-<<<<<<< HEAD
-        super(actorContext, tenantProfileCache, deviceProfileCache, assetProfileCache, apiUsageStateService, partitionService, eventPublisher, jwtSettingsService);
-=======
         super(actorContext, tenantProfileCache, deviceProfileCache, assetProfileCache, apiUsageStateService, partitionService,
-                eventPublisher, tbCoreQueueFactory.createToCoreNotificationsMsgConsumer(), jwtSettingsService);
-        this.mainConsumer = tbCoreQueueFactory.createToCoreMsgConsumer();
-        this.usageStatsConsumer = tbCoreQueueFactory.createToUsageStatsServiceMsgConsumer();
-        this.firmwareStatesConsumer = tbCoreQueueFactory.createToOtaPackageStateServiceMsgConsumer();
->>>>>>> 67615427
+                eventPublisher, jwtSettingsService);
         this.stateService = stateService;
         this.localSubscriptionService = localSubscriptionService;
         this.subscriptionManagerService = subscriptionManagerService;
