--- conflicted
+++ resolved
@@ -16,16 +16,20 @@
 package org.thingsboard.server.service.firmware;
 
 import com.google.common.util.concurrent.FutureCallback;
+import lombok.RequiredArgsConstructor;
 import lombok.extern.slf4j.Slf4j;
 import org.springframework.stereotype.Service;
 import org.thingsboard.rule.engine.api.RuleEngineTelemetryService;
+import org.thingsboard.rule.engine.api.msg.DeviceAttributesEventNotificationMsg;
 import org.thingsboard.server.common.data.DataConstants;
 import org.thingsboard.server.common.data.Device;
 import org.thingsboard.server.common.data.DeviceProfile;
 import org.thingsboard.server.common.data.FirmwareInfo;
+import org.thingsboard.server.common.data.firmware.FirmwareKeyUtil;
 import org.thingsboard.server.common.data.id.DeviceId;
 import org.thingsboard.server.common.data.id.FirmwareId;
 import org.thingsboard.server.common.data.id.TenantId;
+import org.thingsboard.server.common.data.kv.AttributeKey;
 import org.thingsboard.server.common.data.kv.AttributeKvEntry;
 import org.thingsboard.server.common.data.kv.BaseAttributeKvEntry;
 import org.thingsboard.server.common.data.kv.BasicTsKvEntry;
@@ -41,50 +45,41 @@
 import org.thingsboard.server.gen.transport.TransportProtos.ToFirmwareStateServiceMsg;
 import org.thingsboard.server.queue.TbQueueProducer;
 import org.thingsboard.server.queue.common.TbProtoQueueMsg;
-import org.thingsboard.server.queue.provider.TbCoreQueueFactory;
 import org.thingsboard.server.queue.util.TbCoreComponent;
+import org.thingsboard.server.service.queue.TbClusterService;
 
 import javax.annotation.Nullable;
 import java.util.ArrayList;
-import java.util.Arrays;
 import java.util.Collections;
+import java.util.HashSet;
 import java.util.List;
+import java.util.Set;
 import java.util.UUID;
 import java.util.function.Consumer;
 
-import static org.thingsboard.server.common.data.DataConstants.FIRMWARE_CHECKSUM;
-import static org.thingsboard.server.common.data.DataConstants.FIRMWARE_CHECKSUM_ALGORITHM;
-import static org.thingsboard.server.common.data.DataConstants.FIRMWARE_SIZE;
-import static org.thingsboard.server.common.data.DataConstants.FIRMWARE_TITLE;
-import static org.thingsboard.server.common.data.DataConstants.FIRMWARE_VERSION;
-import static org.thingsboard.server.common.data.DataConstants.SOFTWARE_CHECKSUM;
-import static org.thingsboard.server.common.data.DataConstants.SOFTWARE_CHECKSUM_ALGORITHM;
-import static org.thingsboard.server.common.data.DataConstants.SOFTWARE_SIZE;
-import static org.thingsboard.server.common.data.DataConstants.SOFTWARE_TITLE;
-import static org.thingsboard.server.common.data.DataConstants.SOFTWARE_VERSION;
+import static org.thingsboard.server.common.data.firmware.FirmwareKey.CHECKSUM;
+import static org.thingsboard.server.common.data.firmware.FirmwareKey.CHECKSUM_ALGORITHM;
+import static org.thingsboard.server.common.data.firmware.FirmwareKey.SIZE;
+import static org.thingsboard.server.common.data.firmware.FirmwareKey.STATE;
+import static org.thingsboard.server.common.data.firmware.FirmwareKey.TITLE;
+import static org.thingsboard.server.common.data.firmware.FirmwareKey.TS;
+import static org.thingsboard.server.common.data.firmware.FirmwareKey.VERSION;
+import static org.thingsboard.server.common.data.firmware.FirmwareKeyUtil.getAttributeKey;
+import static org.thingsboard.server.common.data.firmware.FirmwareKeyUtil.getTargetTelemetryKey;
+import static org.thingsboard.server.common.data.firmware.FirmwareKeyUtil.getTelemetryKey;
 
 @Slf4j
 @Service
 @TbCoreComponent
+@RequiredArgsConstructor
 public class DefaultFirmwareStateService implements FirmwareStateService {
 
+    private final TbClusterService tbClusterService;
     private final FirmwareService firmwareService;
     private final DeviceService deviceService;
     private final DeviceProfileService deviceProfileService;
     private final RuleEngineTelemetryService telemetryService;
     private final TbQueueProducer<TbProtoQueueMsg<ToFirmwareStateServiceMsg>> fwStateMsgProducer;
-
-    public DefaultFirmwareStateService(FirmwareService firmwareService,
-                                       DeviceService deviceService,
-                                       DeviceProfileService deviceProfileService,
-                                       RuleEngineTelemetryService telemetryService,
-                                       TbCoreQueueFactory coreQueueFactory) {
-        this.firmwareService = firmwareService;
-        this.deviceService = deviceService;
-        this.deviceProfileService = deviceProfileService;
-        this.telemetryService = telemetryService;
-        this.fwStateMsgProducer = coreQueueFactory.createToFirmwareStateServiceMsgProducer();
-    }
 
     @Override
     public void update(Device device, Device oldDevice) {
@@ -188,25 +183,10 @@
         fwStateMsgProducer.send(tpi, new TbProtoQueueMsg<>(UUID.randomUUID(), msg), null);
 
         List<TsKvEntry> telemetry = new ArrayList<>();
-<<<<<<< HEAD
-        telemetry.add(new BasicTsKvEntry(ts, new StringDataEntry(DataConstants.TARGET_FIRMWARE_TITLE, firmware.getTitle())));
-        telemetry.add(new BasicTsKvEntry(ts, new StringDataEntry(DataConstants.TARGET_FIRMWARE_VERSION, firmware.getVersion())));
-        telemetry.add(new BasicTsKvEntry(ts, new LongDataEntry(DataConstants.TARGET_FIRMWARE_TS, ts)));
-        telemetry.add(new BasicTsKvEntry(ts, new StringDataEntry(DataConstants.FIRMWARE_STATE, FirmwareUpdateStatus.QUEUED.name())));
-=======
-        switch (firmware.getType()) {
-            case FIRMWARE:
-                telemetry.add(new BasicTsKvEntry(ts, new StringDataEntry(DataConstants.TARGET_FIRMWARE_TITLE, firmware.getTitle())));
-                telemetry.add(new BasicTsKvEntry(ts, new StringDataEntry(DataConstants.TARGET_FIRMWARE_VERSION, firmware.getVersion())));
-                telemetry.add(new BasicTsKvEntry(ts, new StringDataEntry(DataConstants.FIRMWARE_STATE, FirmwareUpdateStatus.QUEUED.name())));
-                break;
-            case SOFTWARE:
-                telemetry.add(new BasicTsKvEntry(ts, new StringDataEntry(DataConstants.TARGET_SOFTWARE_TITLE, firmware.getTitle())));
-                telemetry.add(new BasicTsKvEntry(ts, new StringDataEntry(DataConstants.TARGET_SOFTWARE_VERSION, firmware.getVersion())));
-                telemetry.add(new BasicTsKvEntry(ts, new StringDataEntry(DataConstants.SOFTWARE_STATE, FirmwareUpdateStatus.QUEUED.name())));
-                break;
-        }
->>>>>>> 83e31f42
+        telemetry.add(new BasicTsKvEntry(ts, new StringDataEntry(getTargetTelemetryKey(firmware.getType(), TITLE), firmware.getTitle())));
+        telemetry.add(new BasicTsKvEntry(ts, new StringDataEntry(getTargetTelemetryKey(firmware.getType(), VERSION), firmware.getVersion())));
+        telemetry.add(new BasicTsKvEntry(ts, new LongDataEntry(getTargetTelemetryKey(firmware.getType(), TS), ts)));
+        telemetry.add(new BasicTsKvEntry(ts, new StringDataEntry(getTelemetryKey(firmware.getType(), STATE), FirmwareUpdateStatus.QUEUED.name())));
 
         telemetryService.saveAndNotify(tenantId, deviceId, telemetry, new FutureCallback<>() {
             @Override
@@ -226,7 +206,7 @@
         TenantId tenantId = device.getTenantId();
         DeviceId deviceId = device.getId();
 
-        BasicTsKvEntry status = new BasicTsKvEntry(System.currentTimeMillis(), new StringDataEntry(DataConstants.FIRMWARE_STATE, FirmwareUpdateStatus.INITIATED.name()));
+        BasicTsKvEntry status = new BasicTsKvEntry(System.currentTimeMillis(), new StringDataEntry(getTelemetryKey(firmware.getType(), STATE), FirmwareUpdateStatus.INITIATED.name()));
 
         telemetryService.saveAndNotify(tenantId, deviceId, Collections.singletonList(status), new FutureCallback<>() {
             @Override
@@ -241,23 +221,11 @@
         });
 
         List<AttributeKvEntry> attributes = new ArrayList<>();
-
-        switch (firmware.getType()) {
-            case SOFTWARE:
-                attributes.add(new BaseAttributeKvEntry(ts, new StringDataEntry(DataConstants.FIRMWARE_TITLE, firmware.getTitle())));
-                attributes.add(new BaseAttributeKvEntry(ts, new StringDataEntry(DataConstants.FIRMWARE_VERSION, firmware.getVersion())));
-                attributes.add(new BaseAttributeKvEntry(ts, new LongDataEntry(DataConstants.FIRMWARE_SIZE, firmware.getDataSize())));
-                attributes.add(new BaseAttributeKvEntry(ts, new StringDataEntry(DataConstants.FIRMWARE_CHECKSUM_ALGORITHM, firmware.getChecksumAlgorithm())));
-                attributes.add(new BaseAttributeKvEntry(ts, new StringDataEntry(DataConstants.FIRMWARE_CHECKSUM, firmware.getChecksum())));
-                break;
-            case FIRMWARE:
-                attributes.add(new BaseAttributeKvEntry(ts, new StringDataEntry(SOFTWARE_TITLE, firmware.getTitle())));
-                attributes.add(new BaseAttributeKvEntry(ts, new StringDataEntry(SOFTWARE_VERSION, firmware.getVersion())));
-                attributes.add(new BaseAttributeKvEntry(ts, new LongDataEntry(SOFTWARE_SIZE, firmware.getDataSize())));
-                attributes.add(new BaseAttributeKvEntry(ts, new StringDataEntry(SOFTWARE_CHECKSUM_ALGORITHM, firmware.getChecksumAlgorithm())));
-                attributes.add(new BaseAttributeKvEntry(ts, new StringDataEntry(SOFTWARE_CHECKSUM, firmware.getChecksum())));
-                break;
-        }
+        attributes.add(new BaseAttributeKvEntry(ts, new StringDataEntry(getAttributeKey(firmware.getType(), TITLE), firmware.getTitle())));
+        attributes.add(new BaseAttributeKvEntry(ts, new StringDataEntry(getAttributeKey(firmware.getType(), VERSION), firmware.getVersion())));
+        attributes.add(new BaseAttributeKvEntry(ts, new LongDataEntry(getAttributeKey(firmware.getType(), SIZE), firmware.getDataSize())));
+        attributes.add(new BaseAttributeKvEntry(ts, new StringDataEntry(getAttributeKey(firmware.getType(), CHECKSUM_ALGORITHM), firmware.getChecksumAlgorithm())));
+        attributes.add(new BaseAttributeKvEntry(ts, new StringDataEntry(getAttributeKey(firmware.getType(), CHECKSUM), firmware.getChecksum())));
 
         telemetryService.saveAndNotify(tenantId, deviceId, DataConstants.SHARED_SCOPE, attributes, new FutureCallback<>() {
             @Override
@@ -273,13 +241,14 @@
     }
 
     private void remove(Device device) {
-        telemetryService.deleteAndNotify(device.getTenantId(), device.getId(), DataConstants.SHARED_SCOPE,
-                Arrays.asList(FIRMWARE_TITLE, FIRMWARE_VERSION, FIRMWARE_SIZE, FIRMWARE_CHECKSUM_ALGORITHM, FIRMWARE_CHECKSUM,
-                        SOFTWARE_TITLE, SOFTWARE_VERSION, SOFTWARE_SIZE, SOFTWARE_CHECKSUM_ALGORITHM, SOFTWARE_CHECKSUM),
+        telemetryService.deleteAndNotify(device.getTenantId(), device.getId(), DataConstants.SHARED_SCOPE, FirmwareKeyUtil.ALL_ATTRIBUTE_KEYS,
                 new FutureCallback<>() {
                     @Override
                     public void onSuccess(@Nullable Void tmp) {
                         log.trace("[{}] Success remove target firmware attributes!", device.getId());
+                        Set<AttributeKey> keysToNotify = new HashSet<>();
+                        FirmwareKeyUtil.ALL_ATTRIBUTE_KEYS.forEach(key -> keysToNotify.add(new AttributeKey(DataConstants.SHARED_SCOPE, key)));
+                        tbClusterService.pushMsgToCore(DeviceAttributesEventNotificationMsg.onDelete(device.getTenantId(), device.getId(), keysToNotify), null);
                     }
 
                     @Override
