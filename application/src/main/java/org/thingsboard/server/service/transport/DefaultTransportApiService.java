--- conflicted
+++ resolved
@@ -108,7 +108,6 @@
 import org.thingsboard.server.service.apiusage.TbApiUsageStateService;
 import org.thingsboard.server.service.executors.DbCallbackExecutorService;
 import org.thingsboard.server.service.profile.TbDeviceProfileCache;
-import org.thingsboard.server.service.resource.TbResourceService;
 
 import javax.annotation.PostConstruct;
 import javax.annotation.PreDestroy;
@@ -340,54 +339,6 @@
 
     private TransportApiResponseMsg handle(GetOrCreateDeviceFromGatewayRequestMsg requestMsg) {
         DeviceId gatewayId = new DeviceId(new UUID(requestMsg.getGatewayIdMSB(), requestMsg.getGatewayIdLSB()));
-<<<<<<< HEAD
-        ListenableFuture<Device> gatewayFuture = deviceService.findDeviceByIdAsync(TenantId.SYS_TENANT_ID, gatewayId);
-        return Futures.transform(gatewayFuture, gateway -> {
-            Lock deviceCreationLock = deviceCreationLocks.computeIfAbsent(requestMsg.getDeviceName(), id -> new ReentrantLock());
-            deviceCreationLock.lock();
-            try {
-                Device device = deviceService.findDeviceByTenantIdAndName(gateway.getTenantId(), requestMsg.getDeviceName());
-                if (device == null) {
-                    TenantId tenantId = gateway.getTenantId();
-                    device = new Device();
-                    device.setTenantId(tenantId);
-                    device.setName(requestMsg.getDeviceName());
-                    device.setType(requestMsg.getDeviceType());
-                    device.setCustomerId(gateway.getCustomerId());
-                    DeviceProfile deviceProfile = deviceProfileCache.findOrCreateDeviceProfile(gateway.getTenantId(), requestMsg.getDeviceType());
-
-                    device.setDeviceProfileId(deviceProfile.getId());
-                    ObjectNode additionalInfo = JacksonUtil.newObjectNode();
-                    additionalInfo.put(DataConstants.LAST_CONNECTED_GATEWAY, gatewayId.toString());
-                    device.setAdditionalInfo(additionalInfo);
-                    device = deviceService.saveDevice(device);
-
-                    relationService.saveRelation(TenantId.SYS_TENANT_ID, new EntityRelation(gateway.getId(), device.getId(), "Created"));
-
-                    TbMsgMetaData metaData = new TbMsgMetaData();
-                    CustomerId customerId = gateway.getCustomerId();
-                    if (customerId != null && !customerId.isNullUid()) {
-                        metaData.putValue("customerId", customerId.toString());
-                    }
-                    metaData.putValue("gatewayId", gatewayId.toString());
-
-                    DeviceId deviceId = device.getId();
-                    JsonNode entityNode = JacksonUtil.valueToTree(device);
-                    TbMsg tbMsg = TbMsg.newMsg(TbMsgType.ENTITY_CREATED, deviceId, customerId, metaData, TbMsgDataType.JSON, JacksonUtil.toString(entityNode));
-                    tbClusterService.pushMsgToRuleEngine(tenantId, deviceId, tbMsg, null);
-                } else {
-                    JsonNode deviceAdditionalInfo = device.getAdditionalInfo();
-                    if (deviceAdditionalInfo == null) {
-                        deviceAdditionalInfo = JacksonUtil.newObjectNode();
-                    }
-                    if (deviceAdditionalInfo.isObject() &&
-                            (!deviceAdditionalInfo.has(DataConstants.LAST_CONNECTED_GATEWAY)
-                                    || !gatewayId.toString().equals(deviceAdditionalInfo.get(DataConstants.LAST_CONNECTED_GATEWAY).asText()))) {
-                        ObjectNode newDeviceAdditionalInfo = (ObjectNode) deviceAdditionalInfo;
-                        newDeviceAdditionalInfo.put(DataConstants.LAST_CONNECTED_GATEWAY, gatewayId.toString());
-                        Device savedDevice = deviceService.saveDevice(device);
-                    }
-=======
         Device gateway = deviceService.findDeviceById(TenantId.SYS_TENANT_ID, gatewayId);
         Lock deviceCreationLock = deviceCreationLocks.computeIfAbsent(requestMsg.getDeviceName(), id -> new ReentrantLock());
         deviceCreationLock.lock();
@@ -406,9 +357,7 @@
                 ObjectNode additionalInfo = JacksonUtil.newObjectNode();
                 additionalInfo.put(DataConstants.LAST_CONNECTED_GATEWAY, gatewayId.toString());
                 device.setAdditionalInfo(additionalInfo);
-                Device savedDevice = deviceService.saveDevice(device);
-                tbClusterService.onDeviceUpdated(savedDevice, null);
-                device = savedDevice;
+                device = deviceService.saveDevice(device);
 
                 relationService.saveRelation(TenantId.SYS_TENANT_ID, new EntityRelation(gateway.getId(), device.getId(), "Created"));
 
@@ -427,7 +376,6 @@
                 JsonNode deviceAdditionalInfo = device.getAdditionalInfo();
                 if (deviceAdditionalInfo == null) {
                     deviceAdditionalInfo = JacksonUtil.newObjectNode();
->>>>>>> f11ee730
                 }
                 if (deviceAdditionalInfo.isObject() &&
                         (!deviceAdditionalInfo.has(DataConstants.LAST_CONNECTED_GATEWAY)
@@ -435,7 +383,6 @@
                     ObjectNode newDeviceAdditionalInfo = (ObjectNode) deviceAdditionalInfo;
                     newDeviceAdditionalInfo.put(DataConstants.LAST_CONNECTED_GATEWAY, gatewayId.toString());
                     Device savedDevice = deviceService.saveDevice(device);
-                    tbClusterService.onDeviceUpdated(savedDevice, device);
                 }
             }
             GetOrCreateDeviceFromGatewayResponseMsg.Builder builder = GetOrCreateDeviceFromGatewayResponseMsg.newBuilder()
