/**
 * Copyright © 2016-2021 The Thingsboard Authors
 *
 * Licensed under the Apache License, Version 2.0 (the "License");
 * you may not use this file except in compliance with the License.
 * You may obtain a copy of the License at
 *
 *     http://www.apache.org/licenses/LICENSE-2.0
 *
 * Unless required by applicable law or agreed to in writing, software
 * distributed under the License is distributed on an "AS IS" BASIS,
 * WITHOUT WARRANTIES OR CONDITIONS OF ANY KIND, either express or implied.
 * See the License for the specific language governing permissions and
 * limitations under the License.
 */
package org.thingsboard.server.service.install;

import lombok.extern.slf4j.Slf4j;
import org.springframework.beans.factory.annotation.Autowired;
import org.springframework.beans.factory.annotation.Value;
import org.springframework.context.annotation.Profile;
import org.springframework.stereotype.Service;
import org.thingsboard.server.common.data.EntitySubtype;
import org.thingsboard.server.common.data.Tenant;
import org.thingsboard.server.common.data.page.PageData;
import org.thingsboard.server.common.data.page.PageLink;
import org.thingsboard.server.dao.dashboard.DashboardService;
import org.thingsboard.server.dao.device.DeviceProfileService;
import org.thingsboard.server.dao.device.DeviceService;
import org.thingsboard.server.dao.tenant.TenantService;
import org.thingsboard.server.dao.usagerecord.ApiUsageStateService;
import org.thingsboard.server.service.install.sql.SqlDbHelper;

import java.nio.charset.Charset;
import java.nio.file.Files;
import java.nio.file.Path;
import java.nio.file.Paths;
import java.sql.Connection;
import java.sql.DriverManager;
import java.sql.ResultSet;
import java.sql.SQLException;
import java.sql.SQLSyntaxErrorException;
import java.sql.SQLWarning;
import java.sql.Statement;
import java.util.List;

import static org.thingsboard.server.service.install.DatabaseHelper.ADDITIONAL_INFO;
import static org.thingsboard.server.service.install.DatabaseHelper.ASSIGNED_CUSTOMERS;
import static org.thingsboard.server.service.install.DatabaseHelper.CONFIGURATION;
import static org.thingsboard.server.service.install.DatabaseHelper.CUSTOMER_ID;
import static org.thingsboard.server.service.install.DatabaseHelper.DASHBOARD;
import static org.thingsboard.server.service.install.DatabaseHelper.END_TS;
import static org.thingsboard.server.service.install.DatabaseHelper.ENTITY_ID;
import static org.thingsboard.server.service.install.DatabaseHelper.ENTITY_TYPE;
import static org.thingsboard.server.service.install.DatabaseHelper.ENTITY_VIEW;
import static org.thingsboard.server.service.install.DatabaseHelper.ENTITY_VIEWS;
import static org.thingsboard.server.service.install.DatabaseHelper.ID;
import static org.thingsboard.server.service.install.DatabaseHelper.KEYS;
import static org.thingsboard.server.service.install.DatabaseHelper.NAME;
import static org.thingsboard.server.service.install.DatabaseHelper.SEARCH_TEXT;
import static org.thingsboard.server.service.install.DatabaseHelper.START_TS;
import static org.thingsboard.server.service.install.DatabaseHelper.TENANT_ID;
import static org.thingsboard.server.service.install.DatabaseHelper.TITLE;
import static org.thingsboard.server.service.install.DatabaseHelper.TYPE;

@Service
@Profile("install")
@Slf4j
public class SqlDatabaseUpgradeService implements DatabaseEntitiesUpgradeService {

    private static final String SCHEMA_UPDATE_SQL = "schema_update.sql";

    @Value("${spring.datasource.url}")
    private String dbUrl;

    @Value("${spring.datasource.username}")
    private String dbUserName;

    @Value("${spring.datasource.password}")
    private String dbPassword;

    @Autowired
    private DashboardService dashboardService;

    @Autowired
    private InstallScripts installScripts;

    @Autowired
    private SystemDataLoaderService systemDataLoaderService;

    @Autowired
    private TenantService tenantService;

    @Autowired
    private DeviceService deviceService;

    @Autowired
    private DeviceProfileService deviceProfileService;

    @Autowired
    private ApiUsageStateService apiUsageStateService;


    @Override
    public void upgradeDatabase(String fromVersion) throws Exception {
        switch (fromVersion) {
            case "1.3.0":
                log.info("Updating schema ...");
                Path schemaUpdateFile = Paths.get(installScripts.getDataDir(), "upgrade", "1.3.1", SCHEMA_UPDATE_SQL);
                try (Connection conn = DriverManager.getConnection(dbUrl, dbUserName, dbPassword)) {
                    loadSql(schemaUpdateFile, conn);
                }
                log.info("Schema updated.");
                break;
            case "1.3.1":
                try (Connection conn = DriverManager.getConnection(dbUrl, dbUserName, dbPassword)) {

                    log.info("Dumping dashboards ...");
                    Path dashboardsDump = SqlDbHelper.dumpTableIfExists(conn, DASHBOARD,
                            new String[]{ID, TENANT_ID, CUSTOMER_ID, TITLE, SEARCH_TEXT, ASSIGNED_CUSTOMERS, CONFIGURATION},
                            new String[]{"", "", "", "", "", "", ""},
                            "tb-dashboards", true);
                    log.info("Dashboards dumped.");

                    log.info("Updating schema ...");
                    schemaUpdateFile = Paths.get(installScripts.getDataDir(), "upgrade", "1.4.0", SCHEMA_UPDATE_SQL);
                    loadSql(schemaUpdateFile, conn);
                    log.info("Schema updated.");

                    log.info("Restoring dashboards ...");
                    if (dashboardsDump != null) {
                        SqlDbHelper.loadTable(conn, DASHBOARD,
                                new String[]{ID, TENANT_ID, TITLE, SEARCH_TEXT, CONFIGURATION}, dashboardsDump, true);
                        DatabaseHelper.upgradeTo40_assignDashboards(dashboardsDump, dashboardService, true);
                        Files.deleteIfExists(dashboardsDump);
                    }
                    log.info("Dashboards restored.");
                }
                break;
            case "1.4.0":
                try (Connection conn = DriverManager.getConnection(dbUrl, dbUserName, dbPassword)) {
                    log.info("Updating schema ...");
                    schemaUpdateFile = Paths.get(installScripts.getDataDir(), "upgrade", "2.0.0", SCHEMA_UPDATE_SQL);
                    loadSql(schemaUpdateFile, conn);
                    log.info("Schema updated.");
                }
                break;
            case "2.0.0":
                try (Connection conn = DriverManager.getConnection(dbUrl, dbUserName, dbPassword)) {
                    log.info("Updating schema ...");
                    schemaUpdateFile = Paths.get(installScripts.getDataDir(), "upgrade", "2.1.1", SCHEMA_UPDATE_SQL);
                    loadSql(schemaUpdateFile, conn);
                    log.info("Schema updated.");
                }
                break;
            case "2.1.1":
                try (Connection conn = DriverManager.getConnection(dbUrl, dbUserName, dbPassword)) {

                    log.info("Dumping entity views ...");
                    Path entityViewsDump = SqlDbHelper.dumpTableIfExists(conn, ENTITY_VIEWS,
                            new String[]{ID, ENTITY_ID, ENTITY_TYPE, TENANT_ID, CUSTOMER_ID, TYPE, NAME, KEYS, START_TS, END_TS, SEARCH_TEXT, ADDITIONAL_INFO},
                            new String[]{"", "", "", "", "", "default", "", "", "0", "0", "", ""},
                            "tb-entity-views", true);
                    log.info("Entity views dumped.");

                    log.info("Updating schema ...");
                    schemaUpdateFile = Paths.get(installScripts.getDataDir(), "upgrade", "2.1.2", SCHEMA_UPDATE_SQL);
                    loadSql(schemaUpdateFile, conn);
                    log.info("Schema updated.");

                    log.info("Restoring entity views ...");
                    if (entityViewsDump != null) {
                        SqlDbHelper.loadTable(conn, ENTITY_VIEW,
                                new String[]{ID, ENTITY_ID, ENTITY_TYPE, TENANT_ID, CUSTOMER_ID, TYPE, NAME, KEYS, START_TS, END_TS, SEARCH_TEXT, ADDITIONAL_INFO}, entityViewsDump, true);
                        Files.deleteIfExists(entityViewsDump);
                    }
                    log.info("Entity views restored.");
                }
                break;
            case "2.1.3":
                try (Connection conn = DriverManager.getConnection(dbUrl, dbUserName, dbPassword)) {
                    log.info("Updating schema ...");
                    schemaUpdateFile = Paths.get(installScripts.getDataDir(), "upgrade", "2.2.0", SCHEMA_UPDATE_SQL);
                    loadSql(schemaUpdateFile, conn);
                    log.info("Schema updated.");
                }
                break;
            case "2.3.0":
                try (Connection conn = DriverManager.getConnection(dbUrl, dbUserName, dbPassword)) {
                    log.info("Updating schema ...");
                    schemaUpdateFile = Paths.get(installScripts.getDataDir(), "upgrade", "2.3.1", SCHEMA_UPDATE_SQL);
                    loadSql(schemaUpdateFile, conn);
                    log.info("Schema updated.");
                }
                break;
            case "2.3.1":
                try (Connection conn = DriverManager.getConnection(dbUrl, dbUserName, dbPassword)) {
                    log.info("Updating schema ...");
                    schemaUpdateFile = Paths.get(installScripts.getDataDir(), "upgrade", "2.4.0", SCHEMA_UPDATE_SQL);
                    loadSql(schemaUpdateFile, conn);
                    try {
                        conn.createStatement().execute("ALTER TABLE device ADD COLUMN label varchar(255)"); //NOSONAR, ignoring because method used to execute thingsboard database upgrade script
                    } catch (Exception e) {
                    }
                    log.info("Schema updated.");
                }
                break;
            case "2.4.1":
                try (Connection conn = DriverManager.getConnection(dbUrl, dbUserName, dbPassword)) {
                    log.info("Updating schema ...");
                    try {
                        conn.createStatement().execute("ALTER TABLE asset ADD COLUMN label varchar(255)"); //NOSONAR, ignoring because method used to execute thingsboard database upgrade script
                    } catch (Exception e) {
                    }
                    schemaUpdateFile = Paths.get(installScripts.getDataDir(), "upgrade", "2.4.2", SCHEMA_UPDATE_SQL);
                    loadSql(schemaUpdateFile, conn);
                    try {
                        conn.createStatement().execute("ALTER TABLE device ADD CONSTRAINT device_name_unq_key UNIQUE (tenant_id, name)"); //NOSONAR, ignoring because method used to execute thingsboard database upgrade script
                    } catch (Exception e) {
                    }
                    try {
                        conn.createStatement().execute("ALTER TABLE device_credentials ADD CONSTRAINT device_credentials_id_unq_key UNIQUE (credentials_id)"); //NOSONAR, ignoring because method used to execute thingsboard database upgrade script
                    } catch (Exception e) {
                    }
                    try {
                        conn.createStatement().execute("ALTER TABLE asset ADD CONSTRAINT asset_name_unq_key UNIQUE (tenant_id, name)"); //NOSONAR, ignoring because method used to execute thingsboard database upgrade script
                    } catch (Exception e) {
                    }
                    log.info("Schema updated.");
                }
                break;
            case "2.4.2":
                try (Connection conn = DriverManager.getConnection(dbUrl, dbUserName, dbPassword)) {
                    log.info("Updating schema ...");
                    try {
                        conn.createStatement().execute("ALTER TABLE alarm ADD COLUMN propagate_relation_types varchar"); //NOSONAR, ignoring because method used to execute thingsboard database upgrade script
                    } catch (Exception e) {
                    }
                    log.info("Schema updated.");
                }
                break;
            case "2.4.3":
                try (Connection conn = DriverManager.getConnection(dbUrl, dbUserName, dbPassword)) {
                    log.info("Updating schema ...");
                    try {
                        conn.createStatement().execute("ALTER TABLE attribute_kv ADD COLUMN json_v json;");
                    } catch (Exception e) {
                        if (e instanceof SQLSyntaxErrorException) {
                            try {
                                conn.createStatement().execute("ALTER TABLE attribute_kv ADD COLUMN json_v varchar(10000000);");
                            } catch (Exception e1) {
                            }
                        }
                    }
                    try {
                        conn.createStatement().execute("ALTER TABLE tenant ADD COLUMN isolated_tb_core boolean DEFAULT (false), ADD COLUMN isolated_tb_rule_engine boolean DEFAULT (false)");
                    } catch (Exception e) {
                    }
                    try {
                        long ts = System.currentTimeMillis();
                        conn.createStatement().execute("ALTER TABLE event ADD COLUMN ts bigint DEFAULT " + ts + ";"); //NOSONAR, ignoring because method used to execute thingsboard database upgrade script
                    } catch (Exception e) {
                    }
                    log.info("Schema updated.");
                }
                break;
            case "3.0.1":
                try (Connection conn = DriverManager.getConnection(dbUrl, dbUserName, dbPassword)) {
                    log.info("Updating schema ...");
                    if (isOldSchema(conn, 3000001)) {
                        String[] tables = new String[]{"admin_settings", "alarm", "asset", "audit_log", "attribute_kv",
                                "component_descriptor", "customer", "dashboard", "device", "device_credentials", "event",
                                "relation", "tb_user", "tenant", "user_credentials", "widget_type", "widgets_bundle",
                                "rule_chain", "rule_node", "entity_view"};
                        schemaUpdateFile = Paths.get(installScripts.getDataDir(), "upgrade", "3.0.1", "schema_update_to_uuid.sql");
                        loadSql(schemaUpdateFile, conn);

                        conn.createStatement().execute("call drop_all_idx()");

                        log.info("Optimizing alarm relations...");
                        conn.createStatement().execute("DELETE from relation WHERE relation_type_group = 'ALARM' AND relation_type <> 'ALARM_ANY';");
                        conn.createStatement().execute("DELETE from relation WHERE relation_type_group = 'ALARM' AND relation_type = 'ALARM_ANY' " +
                                "AND exists(SELECT * FROM alarm WHERE alarm.id = relation.to_id AND alarm.originator_id = relation.from_id)");
                        log.info("Alarm relations optimized.");

                        for (String table : tables) {
                            log.info("Updating table {}.", table);
                            Statement statement = conn.createStatement();
                            statement.execute("call update_" + table + "();");

                            SQLWarning warnings = statement.getWarnings();
                            if (warnings != null) {
                                log.info("{}", warnings.getMessage());
                                SQLWarning nextWarning = warnings.getNextWarning();
                                while (nextWarning != null) {
                                    log.info("{}", nextWarning.getMessage());
                                    nextWarning = nextWarning.getNextWarning();
                                }
                            }

                            conn.createStatement().execute("DROP PROCEDURE update_" + table);
                            log.info("Table {} updated.", table);
                        }
                        conn.createStatement().execute("call create_all_idx()");

                        conn.createStatement().execute("DROP PROCEDURE drop_all_idx");
                        conn.createStatement().execute("DROP PROCEDURE create_all_idx");
                        conn.createStatement().execute("DROP FUNCTION column_type_to_uuid");

                        log.info("Updating alarm relations...");
                        conn.createStatement().execute("UPDATE relation SET relation_type = 'ANY' WHERE relation_type_group = 'ALARM' AND relation_type = 'ALARM_ANY';");
                        log.info("Alarm relations updated.");

                        conn.createStatement().execute("UPDATE tb_schema_settings SET schema_version = 3001000;");

                        conn.createStatement().execute("VACUUM FULL");
                    }
                    log.info("Schema updated.");
                } catch (Exception e) {
                    log.error("Failed updating schema!!!", e);
                }
                break;
            case "3.1.0":
                try (Connection conn = DriverManager.getConnection(dbUrl, dbUserName, dbPassword)) {
                    log.info("Updating schema ...");
                    schemaUpdateFile = Paths.get(installScripts.getDataDir(), "upgrade", "3.1.0", SCHEMA_UPDATE_SQL);
                    loadSql(schemaUpdateFile, conn);
                    log.info("Schema updated.");
                }
                break;
            case "3.1.1":
                try (Connection conn = DriverManager.getConnection(dbUrl, dbUserName, dbPassword)) {
                    log.info("Updating schema ...");
                    if (isOldSchema(conn, 3001000)) {

                        try {
                            conn.createStatement().execute("ALTER TABLE device ADD COLUMN device_profile_id uuid, ADD COLUMN device_data jsonb");
                        } catch (Exception e) {
                        }

                        try {
                            conn.createStatement().execute("ALTER TABLE tenant ADD COLUMN tenant_profile_id uuid");
                        } catch (Exception e) {
                        }

                        try {
                            conn.createStatement().execute("CREATE TABLE IF NOT EXISTS rule_node_state (" +
                                    " id uuid NOT NULL CONSTRAINT rule_node_state_pkey PRIMARY KEY," +
                                    " created_time bigint NOT NULL," +
                                    " rule_node_id uuid NOT NULL," +
                                    " entity_type varchar(32) NOT NULL," +
                                    " entity_id uuid NOT NULL," +
                                    " state_data varchar(16384) NOT NULL," +
                                    " CONSTRAINT rule_node_state_unq_key UNIQUE (rule_node_id, entity_id)," +
                                    " CONSTRAINT fk_rule_node_state_node_id FOREIGN KEY (rule_node_id) REFERENCES rule_node(id) ON DELETE CASCADE)");
                        } catch (Exception e) {
                        }

                        try {
                            conn.createStatement().execute("CREATE TABLE IF NOT EXISTS api_usage_state (" +
                                    " id uuid NOT NULL CONSTRAINT usage_record_pkey PRIMARY KEY," +
                                    " created_time bigint NOT NULL," +
                                    " tenant_id uuid," +
                                    " entity_type varchar(32)," +
                                    " entity_id uuid," +
                                    " transport varchar(32)," +
                                    " db_storage varchar(32)," +
                                    " re_exec varchar(32)," +
                                    " js_exec varchar(32)," +
                                    " email_exec varchar(32)," +
                                    " sms_exec varchar(32)," +
                                    " CONSTRAINT api_usage_state_unq_key UNIQUE (tenant_id, entity_id)\n" +
                                    ");");
                        } catch (Exception e) {
                        }

                        schemaUpdateFile = Paths.get(installScripts.getDataDir(), "upgrade", "3.1.1", "schema_update_before.sql");
                        loadSql(schemaUpdateFile, conn);

                        log.info("Creating default tenant profiles...");
                        systemDataLoaderService.createDefaultTenantProfiles();

                        log.info("Updating tenant profiles...");
                        conn.createStatement().execute("call update_tenant_profiles()");

                        log.info("Creating default device profiles...");
                        PageLink pageLink = new PageLink(100);
                        PageData<Tenant> pageData;
                        do {
                            pageData = tenantService.findTenants(pageLink);
                            for (Tenant tenant : pageData.getData()) {
                                try {
                                    apiUsageStateService.createDefaultApiUsageState(tenant.getId());
                                } catch (Exception e) {
                                }
                                List<EntitySubtype> deviceTypes = deviceService.findDeviceTypesByTenantId(tenant.getId()).get();
                                try {
                                    deviceProfileService.createDefaultDeviceProfile(tenant.getId());
                                } catch (Exception e) {
                                }
                                for (EntitySubtype deviceType : deviceTypes) {
                                    try {
                                        deviceProfileService.findOrCreateDeviceProfile(tenant.getId(), deviceType.getType());
                                    } catch (Exception e) {
                                    }
                                }
                            }
                            pageLink = pageLink.nextPageLink();
                        } while (pageData.hasNext());

                        log.info("Updating device profiles...");
                        conn.createStatement().execute("call update_device_profiles()");

                        schemaUpdateFile = Paths.get(installScripts.getDataDir(), "upgrade", "3.1.1", "schema_update_after.sql");
                        loadSql(schemaUpdateFile, conn);

                        conn.createStatement().execute("UPDATE tb_schema_settings SET schema_version = 3002000;");
                    }
                    log.info("Schema updated.");
                } catch (Exception e) {
                    log.error("Failed updating schema!!!", e);
                }
                break;
            case "3.2.0":
                try (Connection conn = DriverManager.getConnection(dbUrl, dbUserName, dbPassword)) {
                    log.info("Updating schema ...");
                    try {
                        conn.createStatement().execute("CREATE INDEX IF NOT EXISTS idx_device_device_profile_id ON device(tenant_id, device_profile_id);");
                        conn.createStatement().execute("ALTER TABLE dashboard ALTER COLUMN configuration TYPE varchar;");
                        conn.createStatement().execute("UPDATE tb_schema_settings SET schema_version = 3002001;");
                    } catch (Exception e) {
                        log.error("Failed updating schema!!!", e);
                    }
                    log.info("Schema updated.");
                }
                break;
<<<<<<< HEAD
            case "3.2.2":
                try (Connection conn = DriverManager.getConnection(dbUrl, dbUserName, dbPassword)) {
                    log.info("Updating schema ...");
                    try {
                        schemaUpdateFile = Paths.get(installScripts.getDataDir(), "upgrade", "3.2.2", SCHEMA_UPDATE_SQL);
                        loadSql(schemaUpdateFile, conn);
                        try {
                            conn.createStatement().execute("ALTER TABLE rule_chain ADD COLUMN type varchar(255) DEFAULT 'CORE'"); //NOSONAR, ignoring because method used to execute thingsboard database upgrade script
                        } catch (Exception e) {}

                        conn.createStatement().execute("CREATE TABLE IF NOT EXISTS resource (" +
                                " tenant_id uuid NOT NULL," +
                                " resource_type varchar(32) NOT NULL," +
                                " resource_id varchar(255) NOT NULL," +
                                " resource_value varchar," +
                                " CONSTRAINT resource_unq_key UNIQUE (tenant_id, resource_type, resource_id)" +
                                " );");

                        conn.createStatement().execute("UPDATE tb_schema_settings SET schema_version = 3003000;");
                        installScripts.loadSystemLwm2mResources();
                    } catch (Exception e) {
                        log.error("Failed updating schema!!!", e);
                    }
                    log.info("Schema updated.");
=======
            case "3.2.1":
                try (Connection conn = DriverManager.getConnection(dbUrl, dbUserName, dbPassword)) {
                    log.info("Updating schema ...");
                    conn.createStatement().execute("CREATE INDEX IF NOT EXISTS idx_audit_log_tenant_id_and_created_time ON audit_log(tenant_id, created_time);");
                    schemaUpdateFile = Paths.get(installScripts.getDataDir(), "upgrade", "3.2.1", SCHEMA_UPDATE_SQL);
                    loadSql(schemaUpdateFile, conn);
                    conn.createStatement().execute("UPDATE tb_schema_settings SET schema_version = 3002002;");
                    log.info("Schema updated.");
                } catch (Exception e) {
                    log.error("Failed updating schema!!!", e);
>>>>>>> fa462467
                }
                break;
            default:
                throw new RuntimeException("Unable to upgrade SQL database, unsupported fromVersion: " + fromVersion);
        }
    }

    private void loadSql(Path sqlFile, Connection conn) throws Exception {
        String sql = new String(Files.readAllBytes(sqlFile), Charset.forName("UTF-8"));
        conn.createStatement().execute(sql); //NOSONAR, ignoring because method used to execute thingsboard database upgrade script
        Thread.sleep(5000);
    }

    protected boolean isOldSchema(Connection conn, long fromVersion) {
        boolean isOldSchema = true;
        try {
            Statement statement = conn.createStatement();
            statement.execute("CREATE TABLE IF NOT EXISTS tb_schema_settings ( schema_version bigint NOT NULL, CONSTRAINT tb_schema_settings_pkey PRIMARY KEY (schema_version));");
            Thread.sleep(1000);
            ResultSet resultSet = statement.executeQuery("SELECT schema_version FROM tb_schema_settings;");
            if (resultSet.next()) {
                isOldSchema = resultSet.getLong(1) <= fromVersion;
            } else {
                resultSet.close();
                statement.execute("INSERT INTO tb_schema_settings (schema_version) VALUES (" + fromVersion + ")");
            }
            statement.close();
        } catch (InterruptedException | SQLException e) {
            log.info("Failed to check current PostgreSQL schema due to: {}", e.getMessage());
        }
        return isOldSchema;
    }
}<|MERGE_RESOLUTION|>--- conflicted
+++ resolved
@@ -434,7 +434,18 @@
                     log.info("Schema updated.");
                 }
                 break;
-<<<<<<< HEAD
+            case "3.2.1":
+                try (Connection conn = DriverManager.getConnection(dbUrl, dbUserName, dbPassword)) {
+                    log.info("Updating schema ...");
+                    conn.createStatement().execute("CREATE INDEX IF NOT EXISTS idx_audit_log_tenant_id_and_created_time ON audit_log(tenant_id, created_time);");
+                    schemaUpdateFile = Paths.get(installScripts.getDataDir(), "upgrade", "3.2.1", SCHEMA_UPDATE_SQL);
+                    loadSql(schemaUpdateFile, conn);
+                    conn.createStatement().execute("UPDATE tb_schema_settings SET schema_version = 3002002;");
+                    log.info("Schema updated.");
+                } catch (Exception e) {
+                    log.error("Failed updating schema!!!", e);
+                }
+                break;
             case "3.2.2":
                 try (Connection conn = DriverManager.getConnection(dbUrl, dbUserName, dbPassword)) {
                     log.info("Updating schema ...");
@@ -443,7 +454,8 @@
                         loadSql(schemaUpdateFile, conn);
                         try {
                             conn.createStatement().execute("ALTER TABLE rule_chain ADD COLUMN type varchar(255) DEFAULT 'CORE'"); //NOSONAR, ignoring because method used to execute thingsboard database upgrade script
-                        } catch (Exception e) {}
+                        } catch (Exception e) {
+                        }
 
                         conn.createStatement().execute("CREATE TABLE IF NOT EXISTS resource (" +
                                 " tenant_id uuid NOT NULL," +
@@ -459,18 +471,6 @@
                         log.error("Failed updating schema!!!", e);
                     }
                     log.info("Schema updated.");
-=======
-            case "3.2.1":
-                try (Connection conn = DriverManager.getConnection(dbUrl, dbUserName, dbPassword)) {
-                    log.info("Updating schema ...");
-                    conn.createStatement().execute("CREATE INDEX IF NOT EXISTS idx_audit_log_tenant_id_and_created_time ON audit_log(tenant_id, created_time);");
-                    schemaUpdateFile = Paths.get(installScripts.getDataDir(), "upgrade", "3.2.1", SCHEMA_UPDATE_SQL);
-                    loadSql(schemaUpdateFile, conn);
-                    conn.createStatement().execute("UPDATE tb_schema_settings SET schema_version = 3002002;");
-                    log.info("Schema updated.");
-                } catch (Exception e) {
-                    log.error("Failed updating schema!!!", e);
->>>>>>> fa462467
                 }
                 break;
             default:
