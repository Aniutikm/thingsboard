/**
 * Copyright © 2016-2023 The Thingsboard Authors
 *
 * Licensed under the Apache License, Version 2.0 (the "License");
 * you may not use this file except in compliance with the License.
 * You may obtain a copy of the License at
 *
 *     http://www.apache.org/licenses/LICENSE-2.0
 *
 * Unless required by applicable law or agreed to in writing, software
 * distributed under the License is distributed on an "AS IS" BASIS,
 * WITHOUT WARRANTIES OR CONDITIONS OF ANY KIND, either express or implied.
 * See the License for the specific language governing permissions and
 * limitations under the License.
 */
package org.thingsboard.server.service.install.update;

import lombok.RequiredArgsConstructor;
import lombok.extern.slf4j.Slf4j;
import org.springframework.cache.Cache;
import org.springframework.cache.CacheManager;
import org.springframework.context.annotation.Profile;
import org.springframework.data.redis.core.RedisCallback;
import org.springframework.data.redis.core.RedisTemplate;
import org.springframework.stereotype.Service;

import java.util.Objects;
import java.util.Optional;

import static org.thingsboard.server.common.data.CacheConstants.ATTRIBUTES_CACHE;
import static org.thingsboard.server.common.data.CacheConstants.RESOURCE_INFO_CACHE;
import static org.thingsboard.server.common.data.CacheConstants.SECURITY_SETTINGS_CACHE;

@RequiredArgsConstructor
@Service
@Profile("install")
@Slf4j
public class DefaultCacheCleanupService implements CacheCleanupService {

    private final CacheManager cacheManager;
    private final Optional<RedisTemplate<String, Object>> redisTemplate;


    /**
     * Cleanup caches that can not deserialize anymore due to schema upgrade or data update using sql scripts.
     * Refer to SqlDatabaseUpgradeService and /data/upgrage/*.sql
     * to discover which tables were changed
     * */
    @Override
    public void clearCache(String fromVersion) throws Exception {
        switch (fromVersion) {
            case "3.0.1":
                log.info("Clear cache to upgrade from version 3.0.1 to 3.1.0 ...");
                clearAllCaches();
                //do not break to show explicit calls for next versions
            case "3.1.1":
                log.info("Clear cache to upgrade from version 3.1.1 to 3.2.0 ...");
                clearCacheByName("devices");
                clearCacheByName("deviceProfiles");
                clearCacheByName("tenantProfiles");
            case "3.2.2":
                log.info("Clear cache to upgrade from version 3.2.2 to 3.3.0 ...");
                clearCacheByName("devices");
                clearCacheByName("deviceProfiles");
                clearCacheByName("tenantProfiles");
                clearCacheByName("relations");
                break;
            case "3.3.2":
                log.info("Clear cache to upgrade from version 3.3.2 to 3.3.3 ...");
                clearAll();
                break;
            case "3.3.3":
                log.info("Clear cache to upgrade from version 3.3.3 to 3.3.4 ...");
                clearAll();
                break;
            case "3.3.4":
                log.info("Clear cache to upgrade from version 3.3.4 to 3.4.0 ...");
                clearAll();
                break;
            case "3.4.1":
                log.info("Clear cache to upgrade from version 3.4.1 to 3.4.2 ...");
                clearCacheByName("assets");
                clearCacheByName("repositorySettings");
                break;
            case "3.4.2":
                log.info("Clearing cache to upgrade from version 3.4.2 to 3.4.3 ...");
                clearCacheByName("repositorySettings");
                break;
            case "3.4.4":
                log.info("Clearing cache to upgrade from version 3.4.4 to 3.5.0");
                clearAll();
                break;
            case "3.6.1":
                log.info("Clearing cache to upgrade from version 3.6.1 to 3.6.2");
                clearCacheByName(SECURITY_SETTINGS_CACHE);
                clearCacheByName(RESOURCE_INFO_CACHE);
                break;
            case "3.6.3":
                log.info("Clearing cache to upgrade from version 3.6.3 to 3.7.0");
<<<<<<< HEAD
                clearAll();
=======
                clearCacheByName(ATTRIBUTES_CACHE);
>>>>>>> c0ccef19
                break;
            default:
                //Do nothing, since cache cleanup is optional.
        }
    }

    void clearAllCaches() {
        cacheManager.getCacheNames().forEach(this::clearCacheByName);
    }

    void clearCacheByName(final String cacheName) {
        log.info("Clearing cache [{}]", cacheName);
        Cache cache = cacheManager.getCache(cacheName);
        Objects.requireNonNull(cache, "Cache does not exist for name " + cacheName);
        cache.clear();
    }

    void clearAll() {
        if (redisTemplate.isPresent()) {
            log.info("Flushing all caches");
            redisTemplate.get().execute((RedisCallback<Object>) connection -> {
                connection.flushAll();
                return null;
            });
            return;
        }
        cacheManager.getCacheNames().forEach(this::clearCacheByName);
    }
}<|MERGE_RESOLUTION|>--- conflicted
+++ resolved
@@ -97,11 +97,7 @@
                 break;
             case "3.6.3":
                 log.info("Clearing cache to upgrade from version 3.6.3 to 3.7.0");
-<<<<<<< HEAD
                 clearAll();
-=======
-                clearCacheByName(ATTRIBUTES_CACHE);
->>>>>>> c0ccef19
                 break;
             default:
                 //Do nothing, since cache cleanup is optional.
