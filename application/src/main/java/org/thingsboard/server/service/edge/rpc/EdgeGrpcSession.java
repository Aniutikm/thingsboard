--- conflicted
+++ resolved
@@ -347,15 +347,6 @@
         ListenableFuture<Optional<AttributeKvEntry>> future =
                 ctx.getAttributesService().find(edge.getTenantId(), edge.getId(), DataConstants.SERVER_SCOPE, "queueStartTs");
         return Futures.transform(future, attributeKvEntryOpt -> {
-<<<<<<< HEAD
-            if (attributeKvEntryOpt != null && attributeKvEntryOpt.isPresent()) {
-                AttributeKvEntry attributeKvEntry = attributeKvEntryOpt.get();
-                return attributeKvEntry.getLongValue().isPresent() ? attributeKvEntry.getLongValue().get() : 0L;
-            } else {
-                return 0L;
-            }
-        });
-=======
                     if (attributeKvEntryOpt != null && attributeKvEntryOpt.isPresent()) {
                         AttributeKvEntry attributeKvEntry = attributeKvEntryOpt.get();
                         return attributeKvEntry.getLongValue().isPresent() ? attributeKvEntry.getLongValue().get() : 0L;
@@ -363,7 +354,6 @@
                         return 0L;
                     }
                 }, MoreExecutors.directExecutor());
->>>>>>> f5034b4d
     }
 
     private void onEdgeUpdated(UpdateMsgType msgType, Edge edge) {
