--- conflicted
+++ resolved
@@ -46,8 +46,6 @@
 
 import java.util.List;
 
-import static org.thingsboard.server.service.entitiy.DefaultTbNotificationEntityService.edgeTypeByActionType;
-
 @AllArgsConstructor
 @TbCoreComponent
 @Service
@@ -118,11 +116,7 @@
         try {
             Device savedDevice = checkNotNull(deviceService.assignDeviceToCustomer(tenantId, deviceId, customerId));
             notificationEntityService.notifyAssignOrUnassignEntityToCustomer(tenantId, deviceId, customerId, savedDevice,
-<<<<<<< HEAD
-                    actionType, user, true, customerId.toString(), customer.getName());
-=======
-                    actionType, EdgeEventActionType.ASSIGNED_TO_CUSTOMER, user, true, deviceId.toString(), customerId.toString(), customer.getName());
->>>>>>> dadaa524
+                    actionType, user, true, deviceId.toString(), customerId.toString(), customer.getName());
 
             return savedDevice;
         } catch (Exception e) {
@@ -142,13 +136,7 @@
             CustomerId customerId = customer.getId();
 
             notificationEntityService.notifyAssignOrUnassignEntityToCustomer(tenantId, deviceId, customerId, savedDevice,
-<<<<<<< HEAD
-                    actionType, user,
-                    true, customerId.toString(), customer.getName());
-=======
-                    actionType, edgeTypeByActionType(actionType), user,
-                    true, deviceId.toString(), customerId.toString(), customer.getName());
->>>>>>> dadaa524
+                    actionType, user, true, deviceId.toString(), customerId.toString(), customer.getName());
 
             return savedDevice;
         } catch (Exception e) {
