--- conflicted
+++ resolved
@@ -129,7 +129,6 @@
         return null;
     }
 
-<<<<<<< HEAD
     private EntityId getAlarmOriginator(TenantId tenantId, String entityName, EntityType entityType) {
         switch (entityType) {
             case DEVICE:
@@ -141,7 +140,8 @@
             default:
                 return null;
         }
-=======
+    }
+
     private String findOriginatorEntityName(TenantId tenantId, Alarm alarm) {
         String entityName = null;
         switch (alarm.getOriginator().getEntityType()) {
@@ -165,6 +165,5 @@
                 break;
         }
         return entityName;
->>>>>>> 3ab6b0e2
     }
 }