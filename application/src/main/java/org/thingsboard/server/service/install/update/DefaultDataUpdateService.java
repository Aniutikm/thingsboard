/**
 * Copyright © 2016-2022 The Thingsboard Authors
 *
 * Licensed under the Apache License, Version 2.0 (the "License");
 * you may not use this file except in compliance with the License.
 * You may obtain a copy of the License at
 *
 *     http://www.apache.org/licenses/LICENSE-2.0
 *
 * Unless required by applicable law or agreed to in writing, software
 * distributed under the License is distributed on an "AS IS" BASIS,
 * WITHOUT WARRANTIES OR CONDITIONS OF ANY KIND, either express or implied.
 * See the License for the specific language governing permissions and
 * limitations under the License.
 */
package org.thingsboard.server.service.install.update;

import com.fasterxml.jackson.databind.JsonNode;
import com.fasterxml.jackson.databind.node.ObjectNode;
import com.google.common.util.concurrent.Futures;
import com.google.common.util.concurrent.ListenableFuture;
import com.google.common.util.concurrent.MoreExecutors;
import lombok.extern.slf4j.Slf4j;
import org.springframework.beans.factory.annotation.Autowired;
import org.springframework.context.annotation.Lazy;
import org.springframework.context.annotation.Profile;
import org.springframework.stereotype.Service;
import org.thingsboard.common.util.JacksonUtil;
import org.thingsboard.rule.engine.flow.TbRuleChainInputNode;
import org.thingsboard.rule.engine.flow.TbRuleChainInputNodeConfiguration;
import org.thingsboard.rule.engine.profile.TbDeviceProfileNode;
import org.thingsboard.rule.engine.profile.TbDeviceProfileNodeConfiguration;
import org.thingsboard.server.common.data.EntityView;
import org.thingsboard.server.common.data.Tenant;
import org.thingsboard.server.common.data.TenantProfile;
import org.thingsboard.server.common.data.alarm.Alarm;
import org.thingsboard.server.common.data.alarm.AlarmInfo;
import org.thingsboard.server.common.data.alarm.AlarmQuery;
import org.thingsboard.server.common.data.alarm.AlarmSeverity;
import org.thingsboard.server.common.data.id.EntityViewId;
import org.thingsboard.server.common.data.id.RuleChainId;
import org.thingsboard.server.common.data.id.RuleNodeId;
import org.thingsboard.server.common.data.id.TenantId;
import org.thingsboard.server.common.data.kv.BaseReadTsKvQuery;
import org.thingsboard.server.common.data.kv.ReadTsKvQuery;
import org.thingsboard.server.common.data.kv.TsKvEntry;
import org.thingsboard.server.common.data.page.PageData;
import org.thingsboard.server.common.data.page.PageLink;
import org.thingsboard.server.common.data.page.TimePageLink;
import org.thingsboard.server.common.data.query.DynamicValue;
import org.thingsboard.server.common.data.query.FilterPredicateValue;
import org.thingsboard.server.common.data.queue.ProcessingStrategy;
import org.thingsboard.server.common.data.queue.ProcessingStrategyType;
import org.thingsboard.server.common.data.queue.Queue;
import org.thingsboard.server.common.data.queue.SubmitStrategy;
import org.thingsboard.server.common.data.queue.SubmitStrategyType;
import org.thingsboard.server.common.data.relation.EntityRelation;
import org.thingsboard.server.common.data.relation.RelationTypeGroup;
import org.thingsboard.server.common.data.rule.RuleChain;
import org.thingsboard.server.common.data.rule.RuleChainMetaData;
import org.thingsboard.server.common.data.rule.RuleChainType;
import org.thingsboard.server.common.data.rule.RuleNode;
import org.thingsboard.server.common.data.tenant.profile.TenantProfileQueueConfiguration;
import org.thingsboard.server.dao.DaoUtil;
import org.thingsboard.server.dao.alarm.AlarmDao;
import org.thingsboard.server.dao.audit.AuditLogDao;
import org.thingsboard.server.dao.entity.EntityService;
import org.thingsboard.server.dao.entityview.EntityViewService;
import org.thingsboard.server.dao.event.EventService;
import org.thingsboard.server.dao.model.sql.DeviceProfileEntity;
import org.thingsboard.server.dao.queue.QueueService;
import org.thingsboard.server.dao.relation.RelationService;
import org.thingsboard.server.dao.rule.RuleChainService;
import org.thingsboard.server.dao.sql.device.DeviceProfileRepository;
import org.thingsboard.server.dao.tenant.TenantProfileService;
import org.thingsboard.server.dao.tenant.TenantService;
import org.thingsboard.server.dao.timeseries.TimeseriesService;
import org.thingsboard.server.service.install.InstallScripts;
import org.thingsboard.server.service.install.SystemDataLoaderService;
import org.thingsboard.server.service.install.TbRuleEngineQueueConfigService;

import java.util.ArrayList;
import java.util.Collections;
import java.util.List;
import java.util.concurrent.ExecutionException;
import java.util.concurrent.atomic.AtomicLong;
import java.util.stream.Collectors;

import static org.thingsboard.server.common.data.StringUtils.isBlank;

@Service
@Profile("install")
@Slf4j
public class DefaultDataUpdateService implements DataUpdateService {

    @Autowired
    private TenantService tenantService;

    @Autowired
    private RelationService relationService;

    @Autowired
    private RuleChainService ruleChainService;

    @Autowired
    private InstallScripts installScripts;

    @Autowired
    private EntityViewService entityViewService;

    @Autowired
    private TimeseriesService tsService;

    @Autowired
    private EntityService entityService;

    @Autowired
    private AlarmDao alarmDao;

    @Autowired
    private DeviceProfileRepository deviceProfileRepository;

    @Autowired
    private RateLimitsUpdater rateLimitsUpdater;

    @Autowired
    private TenantProfileService tenantProfileService;

    @Lazy
    @Autowired
    private QueueService queueService;

    @Autowired
    private TbRuleEngineQueueConfigService queueConfig;

    @Autowired
    private SystemDataLoaderService systemDataLoaderService;

    @Autowired
    private EventService eventService;

    @Autowired
    private AuditLogDao auditLogDao;

    @Override
    public void updateData(String fromVersion) throws Exception {
        switch (fromVersion) {
            case "1.4.0":
                log.info("Updating data from version 1.4.0 to 2.0.0 ...");
                tenantsDefaultRuleChainUpdater.updateEntities(null);
                break;
            case "3.0.1":
                log.info("Updating data from version 3.0.1 to 3.1.0 ...");
                tenantsEntityViewsUpdater.updateEntities(null);
                break;
            case "3.1.1":
                log.info("Updating data from version 3.1.1 to 3.2.0 ...");
                tenantsRootRuleChainUpdater.updateEntities(null);
                break;
            case "3.2.2":
                log.info("Updating data from version 3.2.2 to 3.3.0 ...");
                tenantsDefaultEdgeRuleChainUpdater.updateEntities(null);
                tenantsAlarmsCustomerUpdater.updateEntities(null);
                deviceProfileEntityDynamicConditionsUpdater.updateEntities(null);
                updateOAuth2Params();
                break;
            case "3.3.2":
                log.info("Updating data from version 3.3.2 to 3.3.3 ...");
                updateNestedRuleChains();
                break;
            case "3.3.4":
                log.info("Updating data from version 3.3.4 to 3.4.0 ...");
                tenantsProfileQueueConfigurationUpdater.updateEntities();
                rateLimitsUpdater.updateEntities();
                break;
            case "3.4.0":
<<<<<<< HEAD
                log.info("Updating data from version 3.4.0 to 3.5.0 ...");
                systemDataLoaderService.createJwtAdminSettings();
=======
                boolean skipEventsMigration = getEnv("TB_SKIP_EVENTS_MIGRATION", false);
                if (!skipEventsMigration) {
                    log.info("Updating data from version 3.4.0 to 3.4.1 ...");
                    eventService.migrateEvents();
                }
                break;
            case "3.4.1":
                boolean skipAuditLogsMigration = getEnv("TB_SKIP_AUDIT_LOGS_MIGRATION", false);
                if (!skipAuditLogsMigration) {
                    log.info("Updating data from version 3.4.1 to 3.4.2 ...");
                    log.info("Starting audit logs migration. Can be skipped with TB_SKIP_AUDIT_LOGS_MIGRATION env variable set to true");
                    auditLogDao.migrateAuditLogs();
                } else {
                    log.info("Skipping audit logs migration");
                }
>>>>>>> c10e491d
                break;
            default:
                throw new RuntimeException("Unable to update data, unsupported fromVersion: " + fromVersion);
        }
    }

    private final PaginatedUpdater<String, DeviceProfileEntity> deviceProfileEntityDynamicConditionsUpdater =
            new PaginatedUpdater<>() {

                @Override
                protected String getName() {
                    return "Device Profile Entity Dynamic Conditions Updater";
                }

                @Override
                protected PageData<DeviceProfileEntity> findEntities(String id, PageLink pageLink) {
                    return DaoUtil.pageToPageData(deviceProfileRepository.findAll(DaoUtil.toPageable(pageLink)));
                }

                @Override
                protected void updateEntity(DeviceProfileEntity deviceProfile) {
                    if (convertDeviceProfileForVersion330(deviceProfile.getProfileData())) {
                        deviceProfileRepository.save(deviceProfile);
                    }
                }
            };

    boolean convertDeviceProfileForVersion330(JsonNode profileData) {
        boolean isUpdated = false;
        if (profileData.has("alarms") && !profileData.get("alarms").isNull()) {
            JsonNode alarms = profileData.get("alarms");
            for (JsonNode alarm : alarms) {
                if (alarm.has("createRules")) {
                    JsonNode createRules = alarm.get("createRules");
                    for (AlarmSeverity severity : AlarmSeverity.values()) {
                        if (createRules.has(severity.name())) {
                            JsonNode spec = createRules.get(severity.name()).get("condition").get("spec");
                            if (convertDeviceProfileAlarmRulesForVersion330(spec)) {
                                isUpdated = true;
                            }
                        }
                    }
                }
                if (alarm.has("clearRule") && !alarm.get("clearRule").isNull()) {
                    JsonNode spec = alarm.get("clearRule").get("condition").get("spec");
                    if (convertDeviceProfileAlarmRulesForVersion330(spec)) {
                        isUpdated = true;
                    }
                }
            }
        }
        return isUpdated;
    }

    private final PaginatedUpdater<String, Tenant> tenantsDefaultRuleChainUpdater =
            new PaginatedUpdater<>() {

                @Override
                protected String getName() {
                    return "Tenants default rule chain updater";
                }

                @Override
                protected boolean forceReportTotal() {
                    return true;
                }

                @Override
                protected PageData<Tenant> findEntities(String region, PageLink pageLink) {
                    return tenantService.findTenants(pageLink);
                }

                @Override
                protected void updateEntity(Tenant tenant) {
                    try {
                        RuleChain ruleChain = ruleChainService.getRootTenantRuleChain(tenant.getId());
                        if (ruleChain == null) {
                            installScripts.createDefaultRuleChains(tenant.getId());
                        }
                    } catch (Exception e) {
                        log.error("Unable to update Tenant", e);
                    }
                }
            };

    private void updateNestedRuleChains() {
        try {
            var packSize = 1024;
            var updated = 0;
            boolean hasNext = true;
            while (hasNext) {
                List<EntityRelation> relations = relationService.findRuleNodeToRuleChainRelations(TenantId.SYS_TENANT_ID, RuleChainType.CORE, packSize);
                hasNext = relations.size() == packSize;
                for (EntityRelation relation : relations) {
                    try {
                        RuleNodeId sourceNodeId = new RuleNodeId(relation.getFrom().getId());
                        RuleNode sourceNode = ruleChainService.findRuleNodeById(TenantId.SYS_TENANT_ID, sourceNodeId);
                        if (sourceNode == null) {
                            log.info("Skip processing of relation for non existing source rule node: [{}]", sourceNodeId);
                            relationService.deleteRelation(TenantId.SYS_TENANT_ID, relation);
                            continue;
                        }
                        RuleChainId sourceRuleChainId = sourceNode.getRuleChainId();
                        RuleChainId targetRuleChainId = new RuleChainId(relation.getTo().getId());
                        RuleChain targetRuleChain = ruleChainService.findRuleChainById(TenantId.SYS_TENANT_ID, targetRuleChainId);
                        if (targetRuleChain == null) {
                            log.info("Skip processing of relation for non existing target rule chain: [{}]", targetRuleChainId);
                            relationService.deleteRelation(TenantId.SYS_TENANT_ID, relation);
                            continue;
                        }
                        TenantId tenantId = targetRuleChain.getTenantId();
                        RuleNode targetNode = new RuleNode();
                        targetNode.setName(targetRuleChain.getName());
                        targetNode.setRuleChainId(sourceRuleChainId);
                        targetNode.setType(TbRuleChainInputNode.class.getName());
                        TbRuleChainInputNodeConfiguration configuration = new TbRuleChainInputNodeConfiguration();
                        configuration.setRuleChainId(targetRuleChain.getId().toString());
                        targetNode.setConfiguration(JacksonUtil.valueToTree(configuration));
                        targetNode.setAdditionalInfo(relation.getAdditionalInfo());
                        targetNode.setDebugMode(false);
                        targetNode = ruleChainService.saveRuleNode(tenantId, targetNode);

                        EntityRelation sourceRuleChainToRuleNode = new EntityRelation();
                        sourceRuleChainToRuleNode.setFrom(sourceRuleChainId);
                        sourceRuleChainToRuleNode.setTo(targetNode.getId());
                        sourceRuleChainToRuleNode.setType(EntityRelation.CONTAINS_TYPE);
                        sourceRuleChainToRuleNode.setTypeGroup(RelationTypeGroup.RULE_CHAIN);
                        relationService.saveRelation(tenantId, sourceRuleChainToRuleNode);

                        EntityRelation sourceRuleNodeToTargetRuleNode = new EntityRelation();
                        sourceRuleNodeToTargetRuleNode.setFrom(sourceNode.getId());
                        sourceRuleNodeToTargetRuleNode.setTo(targetNode.getId());
                        sourceRuleNodeToTargetRuleNode.setType(relation.getType());
                        sourceRuleNodeToTargetRuleNode.setTypeGroup(RelationTypeGroup.RULE_NODE);
                        sourceRuleNodeToTargetRuleNode.setAdditionalInfo(relation.getAdditionalInfo());
                        relationService.saveRelation(tenantId, sourceRuleNodeToTargetRuleNode);

                        //Delete old relation
                        relationService.deleteRelation(tenantId, relation);
                        updated++;
                    } catch (Exception e) {
                        log.info("Failed to update RuleNodeToRuleChainRelation: {}", relation, e);
                    }
                }
                if (updated > 0) {
                    log.info("RuleNodeToRuleChainRelations: {} entities updated so far...", updated);
                }
            }
        } catch (Exception e) {
            log.error("Unable to update Tenant", e);
        }
    }

    private final PaginatedUpdater<String, Tenant> tenantsDefaultEdgeRuleChainUpdater =
            new PaginatedUpdater<>() {

                @Override
                protected String getName() {
                    return "Tenants default edge rule chain updater";
                }

                @Override
                protected boolean forceReportTotal() {
                    return true;
                }

                @Override
                protected PageData<Tenant> findEntities(String region, PageLink pageLink) {
                    return tenantService.findTenants(pageLink);
                }

                @Override
                protected void updateEntity(Tenant tenant) {
                    try {
                        RuleChain defaultEdgeRuleChain = ruleChainService.getEdgeTemplateRootRuleChain(tenant.getId());
                        if (defaultEdgeRuleChain == null) {
                            installScripts.createDefaultEdgeRuleChains(tenant.getId());
                        }
                    } catch (Exception e) {
                        log.error("Unable to update Tenant", e);
                    }
                }
            };

    private final PaginatedUpdater<String, Tenant> tenantsRootRuleChainUpdater =
            new PaginatedUpdater<>() {

                @Override
                protected String getName() {
                    return "Tenants root rule chain updater";
                }

                @Override
                protected boolean forceReportTotal() {
                    return true;
                }

                @Override
                protected PageData<Tenant> findEntities(String region, PageLink pageLink) {
                    return tenantService.findTenants(pageLink);
                }

                @Override
                protected void updateEntity(Tenant tenant) {
                    try {
                        RuleChain ruleChain = ruleChainService.getRootTenantRuleChain(tenant.getId());
                        if (ruleChain == null) {
                            installScripts.createDefaultRuleChains(tenant.getId());
                        } else {
                            RuleChainMetaData md = ruleChainService.loadRuleChainMetaData(tenant.getId(), ruleChain.getId());
                            int oldIdx = md.getFirstNodeIndex();
                            int newIdx = md.getNodes().size();

                            if (md.getNodes().size() < oldIdx) {
                                // Skip invalid rule chains
                                return;
                            }

                            RuleNode oldFirstNode = md.getNodes().get(oldIdx);
                            if (oldFirstNode.getType().equals(TbDeviceProfileNode.class.getName())) {
                                // No need to update the rule node twice.
                                return;
                            }

                            RuleNode ruleNode = new RuleNode();
                            ruleNode.setRuleChainId(ruleChain.getId());
                            ruleNode.setName("Device Profile Node");
                            ruleNode.setType(TbDeviceProfileNode.class.getName());
                            ruleNode.setDebugMode(false);
                            TbDeviceProfileNodeConfiguration ruleNodeConfiguration = new TbDeviceProfileNodeConfiguration().defaultConfiguration();
                            ruleNode.setConfiguration(JacksonUtil.valueToTree(ruleNodeConfiguration));
                            ObjectNode additionalInfo = JacksonUtil.newObjectNode();
                            additionalInfo.put("description", "Process incoming messages from devices with the alarm rules defined in the device profile. Dispatch all incoming messages with \"Success\" relation type.");
                            additionalInfo.put("layoutX", 204);
                            additionalInfo.put("layoutY", 240);
                            ruleNode.setAdditionalInfo(additionalInfo);

                            md.getNodes().add(ruleNode);
                            md.setFirstNodeIndex(newIdx);
                            md.addConnectionInfo(newIdx, oldIdx, "Success");
                            ruleChainService.saveRuleChainMetaData(tenant.getId(), md);
                        }
                    } catch (Exception e) {
                        log.error("[{}] Unable to update Tenant: {}", tenant.getId(), tenant.getName(), e);
                    }
                }
            };

    private final PaginatedUpdater<String, Tenant> tenantsEntityViewsUpdater =
            new PaginatedUpdater<>() {

                @Override
                protected String getName() {
                    return "Tenants entity views updater";
                }

                @Override
                protected boolean forceReportTotal() {
                    return true;
                }

                @Override
                protected PageData<Tenant> findEntities(String region, PageLink pageLink) {
                    return tenantService.findTenants(pageLink);
                }

                @Override
                protected void updateEntity(Tenant tenant) {
                    updateTenantEntityViews(tenant.getId());
                }
            };

    private void updateTenantEntityViews(TenantId tenantId) {
        PageLink pageLink = new PageLink(100);
        PageData<EntityView> pageData = entityViewService.findEntityViewByTenantId(tenantId, pageLink);
        boolean hasNext = true;
        while (hasNext) {
            List<ListenableFuture<List<Void>>> updateFutures = new ArrayList<>();
            for (EntityView entityView : pageData.getData()) {
                updateFutures.add(updateEntityViewLatestTelemetry(entityView));
            }

            try {
                Futures.allAsList(updateFutures).get();
            } catch (InterruptedException | ExecutionException e) {
                log.error("Failed to copy latest telemetry to entity view", e);
            }

            if (pageData.hasNext()) {
                pageLink = pageLink.nextPageLink();
                pageData = entityViewService.findEntityViewByTenantId(tenantId, pageLink);
            } else {
                hasNext = false;
            }
        }
    }

    private ListenableFuture<List<Void>> updateEntityViewLatestTelemetry(EntityView entityView) {
        EntityViewId entityId = entityView.getId();
        List<String> keys = entityView.getKeys() != null && entityView.getKeys().getTimeseries() != null ?
                entityView.getKeys().getTimeseries() : Collections.emptyList();
        long startTs = entityView.getStartTimeMs();
        long endTs = entityView.getEndTimeMs() == 0 ? Long.MAX_VALUE : entityView.getEndTimeMs();
        ListenableFuture<List<String>> keysFuture;
        if (keys.isEmpty()) {
            keysFuture = Futures.transform(tsService.findAllLatest(TenantId.SYS_TENANT_ID,
                    entityView.getEntityId()), latest -> latest.stream().map(TsKvEntry::getKey).collect(Collectors.toList()), MoreExecutors.directExecutor());
        } else {
            keysFuture = Futures.immediateFuture(keys);
        }
        ListenableFuture<List<TsKvEntry>> latestFuture = Futures.transformAsync(keysFuture, fetchKeys -> {
            List<ReadTsKvQuery> queries = fetchKeys.stream().filter(key -> !isBlank(key)).map(key -> new BaseReadTsKvQuery(key, startTs, endTs, 1, "DESC")).collect(Collectors.toList());
            if (!queries.isEmpty()) {
                return tsService.findAll(TenantId.SYS_TENANT_ID, entityView.getEntityId(), queries);
            } else {
                return Futures.immediateFuture(null);
            }
        }, MoreExecutors.directExecutor());
        return Futures.transformAsync(latestFuture, latestValues -> {
            if (latestValues != null && !latestValues.isEmpty()) {
                ListenableFuture<List<Void>> saveFuture = tsService.saveLatest(TenantId.SYS_TENANT_ID, entityId, latestValues);
                return saveFuture;
            }
            return Futures.immediateFuture(null);
        }, MoreExecutors.directExecutor());
    }

    private final PaginatedUpdater<String, Tenant> tenantsAlarmsCustomerUpdater =
            new PaginatedUpdater<>() {

                final AtomicLong processed = new AtomicLong();

                @Override
                protected String getName() {
                    return "Tenants alarms customer updater";
                }

                @Override
                protected boolean forceReportTotal() {
                    return true;
                }

                @Override
                protected PageData<Tenant> findEntities(String region, PageLink pageLink) {
                    return tenantService.findTenants(pageLink);
                }

                @Override
                protected void updateEntity(Tenant tenant) {
                    updateTenantAlarmsCustomer(tenant.getId(), getName(), processed);
                }
            };

    private void updateTenantAlarmsCustomer(TenantId tenantId, String name, AtomicLong processed) {
        AlarmQuery alarmQuery = new AlarmQuery(null, new TimePageLink(1000), null, null, false);
        PageData<AlarmInfo> alarms = alarmDao.findAlarms(tenantId, alarmQuery);
        boolean hasNext = true;
        while (hasNext) {
            for (Alarm alarm : alarms.getData()) {
                if (alarm.getCustomerId() == null && alarm.getOriginator() != null) {
                    alarm.setCustomerId(entityService.fetchEntityCustomerId(tenantId, alarm.getOriginator()));
                    alarmDao.save(tenantId, alarm);
                }
                if (processed.incrementAndGet() % 1000 == 0) {
                    log.info("{}: {} alarms processed so far...", name, processed);
                }
            }
            if (alarms.hasNext()) {
                alarmQuery.setPageLink(alarmQuery.getPageLink().nextPageLink());
                alarms = alarmDao.findAlarms(tenantId, alarmQuery);
            } else {
                hasNext = false;
            }
        }
    }

    boolean convertDeviceProfileAlarmRulesForVersion330(JsonNode spec) {
        if (spec != null) {
            if (spec.has("type") && spec.get("type").asText().equals("DURATION")) {
                if (spec.has("value")) {
                    long value = spec.get("value").asLong();
                    var predicate = new FilterPredicateValue<>(
                            value, null, new DynamicValue<>(null, null, false)
                    );
                    ((ObjectNode) spec).remove("value");
                    ((ObjectNode) spec).putPOJO("predicate", predicate);
                    return true;
                }
            } else if (spec.has("type") && spec.get("type").asText().equals("REPEATING")) {
                if (spec.has("count")) {
                    int count = spec.get("count").asInt();
                    var predicate = new FilterPredicateValue<>(
                            count, null, new DynamicValue<>(null, null, false)
                    );
                    ((ObjectNode) spec).remove("count");
                    ((ObjectNode) spec).putPOJO("predicate", predicate);
                    return true;
                }
            }
        }
        return false;
    }

    private void updateOAuth2Params() {
        log.warn("CAUTION: Update of Oauth2 parameters from 3.2.2 to 3.3.0 available only in ThingsBoard versions 3.3.0/3.3.1");
    }

    private final PaginatedUpdater<String, TenantProfile> tenantsProfileQueueConfigurationUpdater =
            new PaginatedUpdater<>() {

                @Override
                protected String getName() {
                    return "Tenant profiles queue configuration updater";
                }

                @Override
                protected boolean forceReportTotal() {
                    return true;
                }

                @Override
                protected PageData<TenantProfile> findEntities(String id, PageLink pageLink) {
                    return tenantProfileService.findTenantProfiles(TenantId.SYS_TENANT_ID, pageLink);
                }

                @Override
                protected void updateEntity(TenantProfile tenantProfile) {
                    updateTenantProfileQueueConfiguration(tenantProfile);
                }
            };

    private void updateTenantProfileQueueConfiguration(TenantProfile profile) {
        try {
            List<TenantProfileQueueConfiguration> queueConfiguration = profile.getProfileData().getQueueConfiguration();
            if (profile.isIsolatedTbRuleEngine() && (queueConfiguration == null || queueConfiguration.isEmpty())) {
                TenantProfileQueueConfiguration mainQueueConfig = getMainQueueConfiguration();
                profile.getProfileData().setQueueConfiguration(Collections.singletonList((mainQueueConfig)));
                tenantProfileService.saveTenantProfile(TenantId.SYS_TENANT_ID, profile);
                List<TenantId> isolatedTenants = tenantService.findTenantIdsByTenantProfileId(profile.getId());
                isolatedTenants.forEach(tenantId -> {
                    queueService.saveQueue(new Queue(tenantId, mainQueueConfig));
                });
            }
        } catch (Exception e) {
            log.error("Failed to update tenant profile queue configuration name=[" + profile.getName() + "], id=[" + profile.getId().getId() + "]", e);
        }
    }

    private TenantProfileQueueConfiguration getMainQueueConfiguration() {
        TenantProfileQueueConfiguration mainQueueConfiguration = new TenantProfileQueueConfiguration();
        mainQueueConfiguration.setName("Main");
        mainQueueConfiguration.setTopic("tb_rule_engine.main");
        mainQueueConfiguration.setPollInterval(25);
        mainQueueConfiguration.setPartitions(10);
        mainQueueConfiguration.setConsumerPerPartition(true);
        mainQueueConfiguration.setPackProcessingTimeout(2000);
        SubmitStrategy mainQueueSubmitStrategy = new SubmitStrategy();
        mainQueueSubmitStrategy.setType(SubmitStrategyType.BURST);
        mainQueueSubmitStrategy.setBatchSize(1000);
        mainQueueConfiguration.setSubmitStrategy(mainQueueSubmitStrategy);
        ProcessingStrategy mainQueueProcessingStrategy = new ProcessingStrategy();
        mainQueueProcessingStrategy.setType(ProcessingStrategyType.SKIP_ALL_FAILURES);
        mainQueueProcessingStrategy.setRetries(3);
        mainQueueProcessingStrategy.setFailurePercentage(0);
        mainQueueProcessingStrategy.setPauseBetweenRetries(3);
        mainQueueProcessingStrategy.setMaxPauseBetweenRetries(3);
        mainQueueConfiguration.setProcessingStrategy(mainQueueProcessingStrategy);
        return mainQueueConfiguration;
    }

    private boolean getEnv(String name, boolean defaultValue) {
        String env = System.getenv(name);
        if (env == null) {
            return defaultValue;
        } else {
            return Boolean.parseBoolean(env);
        }
    }

}<|MERGE_RESOLUTION|>--- conflicted
+++ resolved
@@ -174,10 +174,6 @@
                 rateLimitsUpdater.updateEntities();
                 break;
             case "3.4.0":
-<<<<<<< HEAD
-                log.info("Updating data from version 3.4.0 to 3.5.0 ...");
-                systemDataLoaderService.createJwtAdminSettings();
-=======
                 boolean skipEventsMigration = getEnv("TB_SKIP_EVENTS_MIGRATION", false);
                 if (!skipEventsMigration) {
                     log.info("Updating data from version 3.4.0 to 3.4.1 ...");
@@ -193,7 +189,10 @@
                 } else {
                     log.info("Skipping audit logs migration");
                 }
->>>>>>> c10e491d
+                break;
+            case "3.4.0":
+                log.info("Updating data from version 3.4.0 to 3.5.0 ...");
+                systemDataLoaderService.createJwtAdminSettings();
                 break;
             default:
                 throw new RuntimeException("Unable to update data, unsupported fromVersion: " + fromVersion);
