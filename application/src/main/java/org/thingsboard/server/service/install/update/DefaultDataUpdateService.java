--- conflicted
+++ resolved
@@ -25,11 +25,9 @@
 import org.springframework.context.annotation.Profile;
 import org.springframework.stereotype.Service;
 import org.thingsboard.common.util.JacksonUtil;
-<<<<<<< HEAD
-=======
+import org.thingsboard.common.util.JacksonUtil;
 import org.thingsboard.rule.engine.flow.TbRuleChainInputNode;
 import org.thingsboard.rule.engine.flow.TbRuleChainInputNodeConfiguration;
->>>>>>> 1f0d6ad9
 import org.thingsboard.rule.engine.profile.TbDeviceProfileNode;
 import org.thingsboard.rule.engine.profile.TbDeviceProfileNodeConfiguration;
 import org.thingsboard.server.common.data.EntityView;
@@ -113,14 +111,13 @@
     private AlarmDao alarmDao;
 
     @Autowired
-<<<<<<< HEAD
+    private DeviceProfileRepository deviceProfileRepository;
+
+    @Autowired
+    private OAuth2Service oAuth2Service;
+
+    @Autowired
     private RateLimitsUpdater rateLimitsUpdater;
-=======
-    private DeviceProfileRepository deviceProfileRepository;
-
-    @Autowired
-    private OAuth2Service oAuth2Service;
->>>>>>> 1f0d6ad9
 
     @Override
     public void updateData(String fromVersion) throws Exception {
@@ -141,16 +138,13 @@
                 log.info("Updating data from version 3.2.2 to 3.3.0 ...");
                 tenantsDefaultEdgeRuleChainUpdater.updateEntities(null);
                 tenantsAlarmsCustomerUpdater.updateEntities(null);
-<<<<<<< HEAD
-                rateLimitsUpdater.updateEntities(null);
-=======
                 deviceProfileEntityDynamicConditionsUpdater.updateEntities(null);
                 updateOAuth2Params();
+                rateLimitsUpdater.updateEntities(null);
                 break;
             case "3.3.2":
                 log.info("Updating data from version 3.3.2 to 3.3.3 ...");
                 updateNestedRuleChains();
->>>>>>> 1f0d6ad9
                 break;
             default:
                 throw new RuntimeException("Unable to update data, unsupported fromVersion: " + fromVersion);
