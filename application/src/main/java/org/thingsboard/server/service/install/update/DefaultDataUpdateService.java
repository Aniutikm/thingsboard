/**
 * Copyright © 2016-2022 The Thingsboard Authors
 *
 * Licensed under the Apache License, Version 2.0 (the "License");
 * you may not use this file except in compliance with the License.
 * You may obtain a copy of the License at
 *
 *     http://www.apache.org/licenses/LICENSE-2.0
 *
 * Unless required by applicable law or agreed to in writing, software
 * distributed under the License is distributed on an "AS IS" BASIS,
 * WITHOUT WARRANTIES OR CONDITIONS OF ANY KIND, either express or implied.
 * See the License for the specific language governing permissions and
 * limitations under the License.
 */
package org.thingsboard.server.service.install.update;

import com.fasterxml.jackson.databind.JsonNode;
import com.fasterxml.jackson.databind.node.ObjectNode;
import com.google.common.util.concurrent.Futures;
import com.google.common.util.concurrent.ListenableFuture;
import com.google.common.util.concurrent.MoreExecutors;
import lombok.extern.slf4j.Slf4j;
import org.springframework.beans.factory.annotation.Autowired;
import org.springframework.context.annotation.Lazy;
import org.springframework.context.annotation.Profile;
import org.springframework.stereotype.Service;
import org.thingsboard.common.util.JacksonUtil;
import org.thingsboard.rule.engine.flow.TbRuleChainInputNode;
import org.thingsboard.rule.engine.flow.TbRuleChainInputNodeConfiguration;
import org.thingsboard.rule.engine.profile.TbDeviceProfileNode;
import org.thingsboard.rule.engine.profile.TbDeviceProfileNodeConfiguration;
import org.thingsboard.server.common.data.EntityView;
import org.thingsboard.server.common.data.Tenant;
import org.thingsboard.server.common.data.TenantProfile;
import org.thingsboard.server.common.data.alarm.Alarm;
import org.thingsboard.server.common.data.alarm.AlarmInfo;
import org.thingsboard.server.common.data.alarm.AlarmQuery;
import org.thingsboard.server.common.data.alarm.AlarmSeverity;
import org.thingsboard.server.common.data.id.EntityViewId;
import org.thingsboard.server.common.data.id.RuleChainId;
import org.thingsboard.server.common.data.id.RuleNodeId;
import org.thingsboard.server.common.data.id.TenantId;
import org.thingsboard.server.common.data.kv.BaseReadTsKvQuery;
import org.thingsboard.server.common.data.kv.ReadTsKvQuery;
import org.thingsboard.server.common.data.kv.TsKvEntry;
import org.thingsboard.server.common.data.page.PageData;
import org.thingsboard.server.common.data.page.PageLink;
import org.thingsboard.server.common.data.page.TimePageLink;
import org.thingsboard.server.common.data.query.DynamicValue;
import org.thingsboard.server.common.data.query.FilterPredicateValue;
import org.thingsboard.server.common.data.queue.ProcessingStrategy;
import org.thingsboard.server.common.data.queue.ProcessingStrategyType;
import org.thingsboard.server.common.data.queue.Queue;
import org.thingsboard.server.common.data.queue.SubmitStrategy;
import org.thingsboard.server.common.data.queue.SubmitStrategyType;
import org.thingsboard.server.common.data.relation.EntityRelation;
import org.thingsboard.server.common.data.relation.RelationTypeGroup;
import org.thingsboard.server.common.data.rule.RuleChain;
import org.thingsboard.server.common.data.rule.RuleChainMetaData;
import org.thingsboard.server.common.data.rule.RuleChainType;
import org.thingsboard.server.common.data.rule.RuleNode;
import org.thingsboard.server.common.data.tenant.profile.TenantProfileQueueConfiguration;
import org.thingsboard.server.dao.DaoUtil;
import org.thingsboard.server.dao.alarm.AlarmDao;
import org.thingsboard.server.dao.audit.AuditLogDao;
import org.thingsboard.server.dao.edge.EdgeEventDao;
import org.thingsboard.server.dao.entity.EntityService;
import org.thingsboard.server.dao.entityview.EntityViewService;
import org.thingsboard.server.dao.event.EventService;
import org.thingsboard.server.dao.model.sql.DeviceProfileEntity;
import org.thingsboard.server.dao.queue.QueueService;
import org.thingsboard.server.dao.relation.RelationService;
import org.thingsboard.server.dao.rule.RuleChainService;
import org.thingsboard.server.dao.sql.device.DeviceProfileRepository;
import org.thingsboard.server.dao.tenant.TenantProfileService;
import org.thingsboard.server.dao.tenant.TenantService;
import org.thingsboard.server.dao.timeseries.TimeseriesService;
import org.thingsboard.server.service.install.InstallScripts;
import org.thingsboard.server.service.install.SystemDataLoaderService;
import org.thingsboard.server.service.install.TbRuleEngineQueueConfigService;

import java.util.ArrayList;
import java.util.Collections;
import java.util.List;
import java.util.concurrent.ExecutionException;
import java.util.concurrent.atomic.AtomicLong;
import java.util.stream.Collectors;

import static org.thingsboard.server.common.data.StringUtils.isBlank;

@Service
@Profile("install")
@Slf4j
public class DefaultDataUpdateService implements DataUpdateService {

    @Autowired
    private TenantService tenantService;

    @Autowired
    private RelationService relationService;

    @Autowired
    private RuleChainService ruleChainService;

    @Autowired
    private InstallScripts installScripts;

    @Autowired
    private EntityViewService entityViewService;

    @Autowired
    private TimeseriesService tsService;

    @Autowired
    private EntityService entityService;

    @Autowired
    private AlarmDao alarmDao;

    @Autowired
    private DeviceProfileRepository deviceProfileRepository;

    @Autowired
    private RateLimitsUpdater rateLimitsUpdater;

    @Autowired
    private TenantProfileService tenantProfileService;

    @Lazy
    @Autowired
    private QueueService queueService;

    @Autowired
    private TbRuleEngineQueueConfigService queueConfig;

    @Autowired
    private SystemDataLoaderService systemDataLoaderService;

    @Autowired
    private EventService eventService;

    @Autowired
    private AuditLogDao auditLogDao;

    @Autowired
    private EdgeEventDao edgeEventDao;

    @Override
    public void updateData(String fromVersion) throws Exception {
        switch (fromVersion) {
            case "1.4.0":
                log.info("Updating data from version 1.4.0 to 2.0.0 ...");
                tenantsDefaultRuleChainUpdater.updateEntities(null);
                break;
            case "3.0.1":
                log.info("Updating data from version 3.0.1 to 3.1.0 ...");
                tenantsEntityViewsUpdater.updateEntities(null);
                break;
            case "3.1.1":
                log.info("Updating data from version 3.1.1 to 3.2.0 ...");
                tenantsRootRuleChainUpdater.updateEntities(null);
                break;
            case "3.2.2":
                log.info("Updating data from version 3.2.2 to 3.3.0 ...");
                tenantsDefaultEdgeRuleChainUpdater.updateEntities(null);
                tenantsAlarmsCustomerUpdater.updateEntities(null);
                deviceProfileEntityDynamicConditionsUpdater.updateEntities(null);
                updateOAuth2Params();
                break;
            case "3.3.2":
                log.info("Updating data from version 3.3.2 to 3.3.3 ...");
                updateNestedRuleChains();
                break;
            case "3.3.4":
                log.info("Updating data from version 3.3.4 to 3.4.0 ...");
                tenantsProfileQueueConfigurationUpdater.updateEntities();
                rateLimitsUpdater.updateEntities();
                break;
            case "3.4.0":
                boolean skipEventsMigration = getEnv("TB_SKIP_EVENTS_MIGRATION", false);
                if (!skipEventsMigration) {
                    log.info("Updating data from version 3.4.0 to 3.4.1 ...");
                    eventService.migrateEvents();
                }
                break;
            case "3.4.1":
<<<<<<< HEAD
                systemDataLoaderService.createJwtAdminSettings();
=======
                log.info("Updating data from version 3.4.1 to 3.4.2 ...");
>>>>>>> 0da4624a
                boolean skipAuditLogsMigration = getEnv("TB_SKIP_AUDIT_LOGS_MIGRATION", false);
                if (!skipAuditLogsMigration) {
                    log.info("Starting audit logs migration. Can be skipped with TB_SKIP_AUDIT_LOGS_MIGRATION env variable set to true");
                    auditLogDao.migrateAuditLogs();
                } else {
                    log.info("Skipping audit logs migration");
                }
                boolean skipEdgeEventsMigration = getEnv("TB_SKIP_EDGE_EVENTS_MIGRATION", false);
                if (!skipEdgeEventsMigration) {
                    log.info("Starting edge events migration. Can be skipped with TB_SKIP_EDGE_EVENTS_MIGRATION env variable set to true");
                    edgeEventDao.migrateEdgeEvents();
                } else {
                    log.info("Skipping edge events migration");
                }
                break;
            default:
                throw new RuntimeException("Unable to update data, unsupported fromVersion: " + fromVersion);
        }
    }

    private final PaginatedUpdater<String, DeviceProfileEntity> deviceProfileEntityDynamicConditionsUpdater =
            new PaginatedUpdater<>() {

                @Override
                protected String getName() {
                    return "Device Profile Entity Dynamic Conditions Updater";
                }

                @Override
                protected PageData<DeviceProfileEntity> findEntities(String id, PageLink pageLink) {
                    return DaoUtil.pageToPageData(deviceProfileRepository.findAll(DaoUtil.toPageable(pageLink)));
                }

                @Override
                protected void updateEntity(DeviceProfileEntity deviceProfile) {
                    if (convertDeviceProfileForVersion330(deviceProfile.getProfileData())) {
                        deviceProfileRepository.save(deviceProfile);
                    }
                }
            };

    boolean convertDeviceProfileForVersion330(JsonNode profileData) {
        boolean isUpdated = false;
        if (profileData.has("alarms") && !profileData.get("alarms").isNull()) {
            JsonNode alarms = profileData.get("alarms");
            for (JsonNode alarm : alarms) {
                if (alarm.has("createRules")) {
                    JsonNode createRules = alarm.get("createRules");
                    for (AlarmSeverity severity : AlarmSeverity.values()) {
                        if (createRules.has(severity.name())) {
                            JsonNode spec = createRules.get(severity.name()).get("condition").get("spec");
                            if (convertDeviceProfileAlarmRulesForVersion330(spec)) {
                                isUpdated = true;
                            }
                        }
                    }
                }
                if (alarm.has("clearRule") && !alarm.get("clearRule").isNull()) {
                    JsonNode spec = alarm.get("clearRule").get("condition").get("spec");
                    if (convertDeviceProfileAlarmRulesForVersion330(spec)) {
                        isUpdated = true;
                    }
                }
            }
        }
        return isUpdated;
    }

    private final PaginatedUpdater<String, Tenant> tenantsDefaultRuleChainUpdater =
            new PaginatedUpdater<>() {

                @Override
                protected String getName() {
                    return "Tenants default rule chain updater";
                }

                @Override
                protected boolean forceReportTotal() {
                    return true;
                }

                @Override
                protected PageData<Tenant> findEntities(String region, PageLink pageLink) {
                    return tenantService.findTenants(pageLink);
                }

                @Override
                protected void updateEntity(Tenant tenant) {
                    try {
                        RuleChain ruleChain = ruleChainService.getRootTenantRuleChain(tenant.getId());
                        if (ruleChain == null) {
                            installScripts.createDefaultRuleChains(tenant.getId());
                        }
                    } catch (Exception e) {
                        log.error("Unable to update Tenant", e);
                    }
                }
            };

    private void updateNestedRuleChains() {
        try {
            var packSize = 1024;
            var updated = 0;
            boolean hasNext = true;
            while (hasNext) {
                List<EntityRelation> relations = relationService.findRuleNodeToRuleChainRelations(TenantId.SYS_TENANT_ID, RuleChainType.CORE, packSize);
                hasNext = relations.size() == packSize;
                for (EntityRelation relation : relations) {
                    try {
                        RuleNodeId sourceNodeId = new RuleNodeId(relation.getFrom().getId());
                        RuleNode sourceNode = ruleChainService.findRuleNodeById(TenantId.SYS_TENANT_ID, sourceNodeId);
                        if (sourceNode == null) {
                            log.info("Skip processing of relation for non existing source rule node: [{}]", sourceNodeId);
                            relationService.deleteRelation(TenantId.SYS_TENANT_ID, relation);
                            continue;
                        }
                        RuleChainId sourceRuleChainId = sourceNode.getRuleChainId();
                        RuleChainId targetRuleChainId = new RuleChainId(relation.getTo().getId());
                        RuleChain targetRuleChain = ruleChainService.findRuleChainById(TenantId.SYS_TENANT_ID, targetRuleChainId);
                        if (targetRuleChain == null) {
                            log.info("Skip processing of relation for non existing target rule chain: [{}]", targetRuleChainId);
                            relationService.deleteRelation(TenantId.SYS_TENANT_ID, relation);
                            continue;
                        }
                        TenantId tenantId = targetRuleChain.getTenantId();
                        RuleNode targetNode = new RuleNode();
                        targetNode.setName(targetRuleChain.getName());
                        targetNode.setRuleChainId(sourceRuleChainId);
                        targetNode.setType(TbRuleChainInputNode.class.getName());
                        TbRuleChainInputNodeConfiguration configuration = new TbRuleChainInputNodeConfiguration();
                        configuration.setRuleChainId(targetRuleChain.getId().toString());
                        targetNode.setConfiguration(JacksonUtil.valueToTree(configuration));
                        targetNode.setAdditionalInfo(relation.getAdditionalInfo());
                        targetNode.setDebugMode(false);
                        targetNode = ruleChainService.saveRuleNode(tenantId, targetNode);

                        EntityRelation sourceRuleChainToRuleNode = new EntityRelation();
                        sourceRuleChainToRuleNode.setFrom(sourceRuleChainId);
                        sourceRuleChainToRuleNode.setTo(targetNode.getId());
                        sourceRuleChainToRuleNode.setType(EntityRelation.CONTAINS_TYPE);
                        sourceRuleChainToRuleNode.setTypeGroup(RelationTypeGroup.RULE_CHAIN);
                        relationService.saveRelation(tenantId, sourceRuleChainToRuleNode);

                        EntityRelation sourceRuleNodeToTargetRuleNode = new EntityRelation();
                        sourceRuleNodeToTargetRuleNode.setFrom(sourceNode.getId());
                        sourceRuleNodeToTargetRuleNode.setTo(targetNode.getId());
                        sourceRuleNodeToTargetRuleNode.setType(relation.getType());
                        sourceRuleNodeToTargetRuleNode.setTypeGroup(RelationTypeGroup.RULE_NODE);
                        sourceRuleNodeToTargetRuleNode.setAdditionalInfo(relation.getAdditionalInfo());
                        relationService.saveRelation(tenantId, sourceRuleNodeToTargetRuleNode);

                        //Delete old relation
                        relationService.deleteRelation(tenantId, relation);
                        updated++;
                    } catch (Exception e) {
                        log.info("Failed to update RuleNodeToRuleChainRelation: {}", relation, e);
                    }
                }
                if (updated > 0) {
                    log.info("RuleNodeToRuleChainRelations: {} entities updated so far...", updated);
                }
            }
        } catch (Exception e) {
            log.error("Unable to update Tenant", e);
        }
    }

    private final PaginatedUpdater<String, Tenant> tenantsDefaultEdgeRuleChainUpdater =
            new PaginatedUpdater<>() {

                @Override
                protected String getName() {
                    return "Tenants default edge rule chain updater";
                }

                @Override
                protected boolean forceReportTotal() {
                    return true;
                }

                @Override
                protected PageData<Tenant> findEntities(String region, PageLink pageLink) {
                    return tenantService.findTenants(pageLink);
                }

                @Override
                protected void updateEntity(Tenant tenant) {
                    try {
                        RuleChain defaultEdgeRuleChain = ruleChainService.getEdgeTemplateRootRuleChain(tenant.getId());
                        if (defaultEdgeRuleChain == null) {
                            installScripts.createDefaultEdgeRuleChains(tenant.getId());
                        }
                    } catch (Exception e) {
                        log.error("Unable to update Tenant", e);
                    }
                }
            };

    private final PaginatedUpdater<String, Tenant> tenantsRootRuleChainUpdater =
            new PaginatedUpdater<>() {

                @Override
                protected String getName() {
                    return "Tenants root rule chain updater";
                }

                @Override
                protected boolean forceReportTotal() {
                    return true;
                }

                @Override
                protected PageData<Tenant> findEntities(String region, PageLink pageLink) {
                    return tenantService.findTenants(pageLink);
                }

                @Override
                protected void updateEntity(Tenant tenant) {
                    try {
                        RuleChain ruleChain = ruleChainService.getRootTenantRuleChain(tenant.getId());
                        if (ruleChain == null) {
                            installScripts.createDefaultRuleChains(tenant.getId());
                        } else {
                            RuleChainMetaData md = ruleChainService.loadRuleChainMetaData(tenant.getId(), ruleChain.getId());
                            int oldIdx = md.getFirstNodeIndex();
                            int newIdx = md.getNodes().size();

                            if (md.getNodes().size() < oldIdx) {
                                // Skip invalid rule chains
                                return;
                            }

                            RuleNode oldFirstNode = md.getNodes().get(oldIdx);
                            if (oldFirstNode.getType().equals(TbDeviceProfileNode.class.getName())) {
                                // No need to update the rule node twice.
                                return;
                            }

                            RuleNode ruleNode = new RuleNode();
                            ruleNode.setRuleChainId(ruleChain.getId());
                            ruleNode.setName("Device Profile Node");
                            ruleNode.setType(TbDeviceProfileNode.class.getName());
                            ruleNode.setDebugMode(false);
                            TbDeviceProfileNodeConfiguration ruleNodeConfiguration = new TbDeviceProfileNodeConfiguration().defaultConfiguration();
                            ruleNode.setConfiguration(JacksonUtil.valueToTree(ruleNodeConfiguration));
                            ObjectNode additionalInfo = JacksonUtil.newObjectNode();
                            additionalInfo.put("description", "Process incoming messages from devices with the alarm rules defined in the device profile. Dispatch all incoming messages with \"Success\" relation type.");
                            additionalInfo.put("layoutX", 204);
                            additionalInfo.put("layoutY", 240);
                            ruleNode.setAdditionalInfo(additionalInfo);

                            md.getNodes().add(ruleNode);
                            md.setFirstNodeIndex(newIdx);
                            md.addConnectionInfo(newIdx, oldIdx, "Success");
                            ruleChainService.saveRuleChainMetaData(tenant.getId(), md);
                        }
                    } catch (Exception e) {
                        log.error("[{}] Unable to update Tenant: {}", tenant.getId(), tenant.getName(), e);
                    }
                }
            };

    private final PaginatedUpdater<String, Tenant> tenantsEntityViewsUpdater =
            new PaginatedUpdater<>() {

                @Override
                protected String getName() {
                    return "Tenants entity views updater";
                }

                @Override
                protected boolean forceReportTotal() {
                    return true;
                }

                @Override
                protected PageData<Tenant> findEntities(String region, PageLink pageLink) {
                    return tenantService.findTenants(pageLink);
                }

                @Override
                protected void updateEntity(Tenant tenant) {
                    updateTenantEntityViews(tenant.getId());
                }
            };

    private void updateTenantEntityViews(TenantId tenantId) {
        PageLink pageLink = new PageLink(100);
        PageData<EntityView> pageData = entityViewService.findEntityViewByTenantId(tenantId, pageLink);
        boolean hasNext = true;
        while (hasNext) {
            List<ListenableFuture<List<Void>>> updateFutures = new ArrayList<>();
            for (EntityView entityView : pageData.getData()) {
                updateFutures.add(updateEntityViewLatestTelemetry(entityView));
            }

            try {
                Futures.allAsList(updateFutures).get();
            } catch (InterruptedException | ExecutionException e) {
                log.error("Failed to copy latest telemetry to entity view", e);
            }

            if (pageData.hasNext()) {
                pageLink = pageLink.nextPageLink();
                pageData = entityViewService.findEntityViewByTenantId(tenantId, pageLink);
            } else {
                hasNext = false;
            }
        }
    }

    private ListenableFuture<List<Void>> updateEntityViewLatestTelemetry(EntityView entityView) {
        EntityViewId entityId = entityView.getId();
        List<String> keys = entityView.getKeys() != null && entityView.getKeys().getTimeseries() != null ?
                entityView.getKeys().getTimeseries() : Collections.emptyList();
        long startTs = entityView.getStartTimeMs();
        long endTs = entityView.getEndTimeMs() == 0 ? Long.MAX_VALUE : entityView.getEndTimeMs();
        ListenableFuture<List<String>> keysFuture;
        if (keys.isEmpty()) {
            keysFuture = Futures.transform(tsService.findAllLatest(TenantId.SYS_TENANT_ID,
                    entityView.getEntityId()), latest -> latest.stream().map(TsKvEntry::getKey).collect(Collectors.toList()), MoreExecutors.directExecutor());
        } else {
            keysFuture = Futures.immediateFuture(keys);
        }
        ListenableFuture<List<TsKvEntry>> latestFuture = Futures.transformAsync(keysFuture, fetchKeys -> {
            List<ReadTsKvQuery> queries = fetchKeys.stream().filter(key -> !isBlank(key)).map(key -> new BaseReadTsKvQuery(key, startTs, endTs, 1, "DESC")).collect(Collectors.toList());
            if (!queries.isEmpty()) {
                return tsService.findAll(TenantId.SYS_TENANT_ID, entityView.getEntityId(), queries);
            } else {
                return Futures.immediateFuture(null);
            }
        }, MoreExecutors.directExecutor());
        return Futures.transformAsync(latestFuture, latestValues -> {
            if (latestValues != null && !latestValues.isEmpty()) {
                ListenableFuture<List<Void>> saveFuture = tsService.saveLatest(TenantId.SYS_TENANT_ID, entityId, latestValues);
                return saveFuture;
            }
            return Futures.immediateFuture(null);
        }, MoreExecutors.directExecutor());
    }

    private final PaginatedUpdater<String, Tenant> tenantsAlarmsCustomerUpdater =
            new PaginatedUpdater<>() {

                final AtomicLong processed = new AtomicLong();

                @Override
                protected String getName() {
                    return "Tenants alarms customer updater";
                }

                @Override
                protected boolean forceReportTotal() {
                    return true;
                }

                @Override
                protected PageData<Tenant> findEntities(String region, PageLink pageLink) {
                    return tenantService.findTenants(pageLink);
                }

                @Override
                protected void updateEntity(Tenant tenant) {
                    updateTenantAlarmsCustomer(tenant.getId(), getName(), processed);
                }
            };

    private void updateTenantAlarmsCustomer(TenantId tenantId, String name, AtomicLong processed) {
        AlarmQuery alarmQuery = new AlarmQuery(null, new TimePageLink(1000), null, null, false);
        PageData<AlarmInfo> alarms = alarmDao.findAlarms(tenantId, alarmQuery);
        boolean hasNext = true;
        while (hasNext) {
            for (Alarm alarm : alarms.getData()) {
                if (alarm.getCustomerId() == null && alarm.getOriginator() != null) {
                    alarm.setCustomerId(entityService.fetchEntityCustomerId(tenantId, alarm.getOriginator()));
                    alarmDao.save(tenantId, alarm);
                }
                if (processed.incrementAndGet() % 1000 == 0) {
                    log.info("{}: {} alarms processed so far...", name, processed);
                }
            }
            if (alarms.hasNext()) {
                alarmQuery.setPageLink(alarmQuery.getPageLink().nextPageLink());
                alarms = alarmDao.findAlarms(tenantId, alarmQuery);
            } else {
                hasNext = false;
            }
        }
    }

    boolean convertDeviceProfileAlarmRulesForVersion330(JsonNode spec) {
        if (spec != null) {
            if (spec.has("type") && spec.get("type").asText().equals("DURATION")) {
                if (spec.has("value")) {
                    long value = spec.get("value").asLong();
                    var predicate = new FilterPredicateValue<>(
                            value, null, new DynamicValue<>(null, null, false)
                    );
                    ((ObjectNode) spec).remove("value");
                    ((ObjectNode) spec).putPOJO("predicate", predicate);
                    return true;
                }
            } else if (spec.has("type") && spec.get("type").asText().equals("REPEATING")) {
                if (spec.has("count")) {
                    int count = spec.get("count").asInt();
                    var predicate = new FilterPredicateValue<>(
                            count, null, new DynamicValue<>(null, null, false)
                    );
                    ((ObjectNode) spec).remove("count");
                    ((ObjectNode) spec).putPOJO("predicate", predicate);
                    return true;
                }
            }
        }
        return false;
    }

    private void updateOAuth2Params() {
        log.warn("CAUTION: Update of Oauth2 parameters from 3.2.2 to 3.3.0 available only in ThingsBoard versions 3.3.0/3.3.1");
    }

    private final PaginatedUpdater<String, TenantProfile> tenantsProfileQueueConfigurationUpdater =
            new PaginatedUpdater<>() {

                @Override
                protected String getName() {
                    return "Tenant profiles queue configuration updater";
                }

                @Override
                protected boolean forceReportTotal() {
                    return true;
                }

                @Override
                protected PageData<TenantProfile> findEntities(String id, PageLink pageLink) {
                    return tenantProfileService.findTenantProfiles(TenantId.SYS_TENANT_ID, pageLink);
                }

                @Override
                protected void updateEntity(TenantProfile tenantProfile) {
                    updateTenantProfileQueueConfiguration(tenantProfile);
                }
            };

    private void updateTenantProfileQueueConfiguration(TenantProfile profile) {
        try {
            List<TenantProfileQueueConfiguration> queueConfiguration = profile.getProfileData().getQueueConfiguration();
            if (profile.isIsolatedTbRuleEngine() && (queueConfiguration == null || queueConfiguration.isEmpty())) {
                TenantProfileQueueConfiguration mainQueueConfig = getMainQueueConfiguration();
                profile.getProfileData().setQueueConfiguration(Collections.singletonList((mainQueueConfig)));
                tenantProfileService.saveTenantProfile(TenantId.SYS_TENANT_ID, profile);
                List<TenantId> isolatedTenants = tenantService.findTenantIdsByTenantProfileId(profile.getId());
                isolatedTenants.forEach(tenantId -> {
                    queueService.saveQueue(new Queue(tenantId, mainQueueConfig));
                });
            }
        } catch (Exception e) {
            log.error("Failed to update tenant profile queue configuration name=[" + profile.getName() + "], id=[" + profile.getId().getId() + "]", e);
        }
    }

    private TenantProfileQueueConfiguration getMainQueueConfiguration() {
        TenantProfileQueueConfiguration mainQueueConfiguration = new TenantProfileQueueConfiguration();
        mainQueueConfiguration.setName("Main");
        mainQueueConfiguration.setTopic("tb_rule_engine.main");
        mainQueueConfiguration.setPollInterval(25);
        mainQueueConfiguration.setPartitions(10);
        mainQueueConfiguration.setConsumerPerPartition(true);
        mainQueueConfiguration.setPackProcessingTimeout(2000);
        SubmitStrategy mainQueueSubmitStrategy = new SubmitStrategy();
        mainQueueSubmitStrategy.setType(SubmitStrategyType.BURST);
        mainQueueSubmitStrategy.setBatchSize(1000);
        mainQueueConfiguration.setSubmitStrategy(mainQueueSubmitStrategy);
        ProcessingStrategy mainQueueProcessingStrategy = new ProcessingStrategy();
        mainQueueProcessingStrategy.setType(ProcessingStrategyType.SKIP_ALL_FAILURES);
        mainQueueProcessingStrategy.setRetries(3);
        mainQueueProcessingStrategy.setFailurePercentage(0);
        mainQueueProcessingStrategy.setPauseBetweenRetries(3);
        mainQueueProcessingStrategy.setMaxPauseBetweenRetries(3);
        mainQueueConfiguration.setProcessingStrategy(mainQueueProcessingStrategy);
        return mainQueueConfiguration;
    }

    private boolean getEnv(String name, boolean defaultValue) {
        String env = System.getenv(name);
        if (env == null) {
            return defaultValue;
        } else {
            return Boolean.parseBoolean(env);
        }
    }

}<|MERGE_RESOLUTION|>--- conflicted
+++ resolved
@@ -185,11 +185,8 @@
                 }
                 break;
             case "3.4.1":
-<<<<<<< HEAD
+                log.info("Updating data from version 3.4.1 to 3.4.2 ...");
                 systemDataLoaderService.createJwtAdminSettings();
-=======
-                log.info("Updating data from version 3.4.1 to 3.4.2 ...");
->>>>>>> 0da4624a
                 boolean skipAuditLogsMigration = getEnv("TB_SKIP_AUDIT_LOGS_MIGRATION", false);
                 if (!skipAuditLogsMigration) {
                     log.info("Starting audit logs migration. Can be skipped with TB_SKIP_AUDIT_LOGS_MIGRATION env variable set to true");
