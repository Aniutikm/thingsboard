/**
 * Copyright © 2016-2022 The Thingsboard Authors
 *
 * Licensed under the Apache License, Version 2.0 (the "License");
 * you may not use this file except in compliance with the License.
 * You may obtain a copy of the License at
 *
 *     http://www.apache.org/licenses/LICENSE-2.0
 *
 * Unless required by applicable law or agreed to in writing, software
 * distributed under the License is distributed on an "AS IS" BASIS,
 * WITHOUT WARRANTIES OR CONDITIONS OF ANY KIND, either express or implied.
 * See the License for the specific language governing permissions and
 * limitations under the License.
 */
package org.thingsboard.server.service.sync.ie.exporting.impl;

import lombok.RequiredArgsConstructor;
import org.springframework.stereotype.Service;
import org.thingsboard.server.common.data.Device;
import org.thingsboard.server.common.data.EntityType;
import org.thingsboard.server.common.data.id.DeviceId;
import org.thingsboard.server.common.data.id.TenantId;
import org.thingsboard.server.common.data.sync.ie.EntityExportSettings;
import org.thingsboard.server.dao.device.DeviceCredentialsService;
import org.thingsboard.server.queue.util.TbCoreComponent;
import org.thingsboard.server.common.data.sync.ie.DeviceExportData;
import org.thingsboard.server.service.sync.vc.data.EntitiesExportCtx;

import java.util.Set;

@Service
@TbCoreComponent
@RequiredArgsConstructor
public class DeviceExportService extends BaseEntityExportService<DeviceId, Device, DeviceExportData> {

    private final DeviceCredentialsService deviceCredentialsService;

    @Override
<<<<<<< HEAD
    protected void setRelatedEntities(EntitiesExportCtx<?> ctx, Device device, DeviceExportData exportData) {
        if (ctx.getSettings().isExportCredentials()) {
            exportData.setCredentials(deviceCredentialsService.findDeviceCredentialsByDeviceId(ctx.getTenantId(), device.getId()));
=======
    protected void setRelatedEntities(TenantId tenantId, Device device, DeviceExportData exportData, EntityExportSettings settings) {
        device.setCustomerId(getExternalIdOrElseInternal(device.getCustomerId()));
        device.setDeviceProfileId(getExternalIdOrElseInternal(device.getDeviceProfileId()));
        if (settings.isExportCredentials()) {
            exportData.setCredentials(deviceCredentialsService.findDeviceCredentialsByDeviceId(tenantId, device.getId()));
>>>>>>> 5df2ca53
        }
    }

    @Override
    protected DeviceExportData newExportData() {
        return new DeviceExportData();
    }

    @Override
    public Set<EntityType> getSupportedEntityTypes() {
        return Set.of(EntityType.DEVICE);
    }

}<|MERGE_RESOLUTION|>--- conflicted
+++ resolved
@@ -37,17 +37,11 @@
     private final DeviceCredentialsService deviceCredentialsService;
 
     @Override
-<<<<<<< HEAD
     protected void setRelatedEntities(EntitiesExportCtx<?> ctx, Device device, DeviceExportData exportData) {
+        device.setCustomerId(getExternalIdOrElseInternal(device.getCustomerId()));
+        device.setDeviceProfileId(getExternalIdOrElseInternal(device.getDeviceProfileId()));
         if (ctx.getSettings().isExportCredentials()) {
             exportData.setCredentials(deviceCredentialsService.findDeviceCredentialsByDeviceId(ctx.getTenantId(), device.getId()));
-=======
-    protected void setRelatedEntities(TenantId tenantId, Device device, DeviceExportData exportData, EntityExportSettings settings) {
-        device.setCustomerId(getExternalIdOrElseInternal(device.getCustomerId()));
-        device.setDeviceProfileId(getExternalIdOrElseInternal(device.getDeviceProfileId()));
-        if (settings.isExportCredentials()) {
-            exportData.setCredentials(deviceCredentialsService.findDeviceCredentialsByDeviceId(tenantId, device.getId()));
->>>>>>> 5df2ca53
         }
     }
 
