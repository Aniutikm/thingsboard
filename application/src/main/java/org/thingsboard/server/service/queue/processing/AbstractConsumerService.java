--- conflicted
+++ resolved
@@ -73,28 +73,11 @@
     protected final ApplicationEventPublisher eventPublisher;
     protected final JwtSettingsService jwtSettingsService;
 
-<<<<<<< HEAD
     protected BasicQueueConsumerManager<TbProtoQueueMsg<N>> nfConsumer;
 
     protected ExecutorService consumersExecutor;
     protected ExecutorService mgmtExecutor;
     protected ScheduledExecutorService scheduler;
-
-    public AbstractConsumerService(ActorSystemContext actorContext, DataDecodingEncodingService encodingService,
-                                   TbTenantProfileCache tenantProfileCache, TbDeviceProfileCache deviceProfileCache,
-                                   TbAssetProfileCache assetProfileCache, TbApiUsageStateService apiUsageStateService,
-                                   PartitionService partitionService, ApplicationEventPublisher eventPublisher,
-                                   JwtSettingsService jwtSettingsService) {
-        this.actorContext = actorContext;
-        this.encodingService = encodingService;
-        this.tenantProfileCache = tenantProfileCache;
-        this.deviceProfileCache = deviceProfileCache;
-        this.assetProfileCache = assetProfileCache;
-        this.apiUsageStateService = apiUsageStateService;
-        this.partitionService = partitionService;
-        this.eventPublisher = eventPublisher;
-        this.jwtSettingsService = jwtSettingsService;
-    }
 
     public void init(String prefix) {
         this.consumersExecutor = Executors.newCachedThreadPool(ThingsBoardThreadFactory.forName(prefix + "-consumer"));
@@ -109,10 +92,6 @@
                 .consumerCreator(this::createNotificationsConsumer)
                 .consumerExecutor(consumersExecutor)
                 .build();
-=======
-    public void init(String nfConsumerThreadName) {
-        this.notificationsConsumerExecutor = Executors.newSingleThreadExecutor(ThingsBoardThreadFactory.forName(nfConsumerThreadName));
->>>>>>> 442f2a58
     }
 
     @AfterStartUp(order = AfterStartUp.REGULAR_SERVICE)
