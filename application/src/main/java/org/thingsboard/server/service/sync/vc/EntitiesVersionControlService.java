--- conflicted
+++ resolved
@@ -40,21 +40,13 @@
 
     ListenableFuture<VersionCreationResult> saveEntitiesVersion(SecurityUser user, VersionCreateRequest request) throws Exception;
 
-    ListenableFuture<List<EntityVersion>> listEntityVersions(TenantId tenantId, String branch, EntityId externalId) throws Exception;
+    ListenableFuture<PageData<EntityVersion>> listEntityVersions(TenantId tenantId, String branch, EntityId externalId, PageLink pageLink) throws Exception;
 
-<<<<<<< HEAD
-    ListenableFuture<List<EntityVersion>> listEntityTypeVersions(TenantId tenantId, String branch, EntityType entityType) throws Exception;
+    ListenableFuture<PageData<EntityVersion>> listEntityTypeVersions(TenantId tenantId, String branch, EntityType entityType, PageLink pageLink) throws Exception;
 
-    ListenableFuture<List<EntityVersion>> listVersions(TenantId tenantId, String branch) throws Exception;
+    ListenableFuture<PageData<EntityVersion>> listVersions(TenantId tenantId, String branch, PageLink pageLink) throws Exception;
 
     ListenableFuture<List<VersionedEntityInfo>> listEntitiesAtVersion(TenantId tenantId, String branch, String versionId, EntityType entityType) throws Exception;
-=======
-    PageData<EntityVersion> listEntityVersions(TenantId tenantId, String branch, EntityId externalId, PageLink pageLink) throws Exception;
-
-    PageData<EntityVersion> listEntityTypeVersions(TenantId tenantId, String branch, EntityType entityType, PageLink pageLink) throws Exception;
-
-    PageData<EntityVersion> listVersions(TenantId tenantId, String branch, PageLink pageLink) throws Exception;
->>>>>>> 26d766e9
 
     ListenableFuture<List<VersionedEntityInfo>> listAllEntitiesAtVersion(TenantId tenantId, String branch, String versionId) throws Exception;
 
