--- conflicted
+++ resolved
@@ -34,10 +34,7 @@
 import org.thingsboard.server.common.data.audit.ActionType;
 import org.thingsboard.server.common.data.exception.ThingsboardErrorCode;
 import org.thingsboard.server.common.data.exception.ThingsboardException;
-<<<<<<< HEAD
-=======
 import org.thingsboard.server.common.data.id.AlarmId;
->>>>>>> cc441b41
 import org.thingsboard.server.common.data.id.TenantId;
 import org.thingsboard.server.common.data.id.UserId;
 import org.thingsboard.server.common.data.page.PageData;
@@ -108,26 +105,9 @@
         }
         AlarmInfo alarmInfo = result.getAlarm();
         if (result.isModified()) {
-<<<<<<< HEAD
-            AlarmComment alarmComment = AlarmComment.builder()
-                    .alarmId(alarm.getId())
-                    .type(AlarmCommentType.SYSTEM)
-                    .comment(JacksonUtil.newObjectNode().put("text", String.format("Alarm was acknowledged by user %s",
-                                    (user.getFirstName() == null || user.getLastName() == null) ? user.getName() : user.getFirstName() + " " + user.getLastName()))
-                            .put("userId", user.getId().toString())
-                            .put("subtype", "ACK"))
-                    .build();
-            try {
-                alarmCommentService.saveAlarmComment(alarm, alarmComment, user);
-            } catch (ThingsboardException e) {
-                log.error("Failed to save alarm comment", e);
-            }
-            logEntityActionService.logEntityAction(alarm.getTenantId(), alarm.getOriginator(), alarmInfo,
-=======
             String systemComment = String.format("Alarm was acknowledged by user %s", user.getTitle());
             addSystemAlarmComment(alarmInfo, user, "ACK", systemComment);
-            notificationEntityService.logEntityAction(alarm.getTenantId(), alarm.getOriginator(), alarmInfo,
->>>>>>> cc441b41
+            logEntityActionService.logEntityAction(alarm.getTenantId(), alarm.getOriginator(), alarmInfo,
                     alarmInfo.getCustomerId(), ActionType.ALARM_ACK, user);
         } else {
             throw new ThingsboardException("Alarm was already acknowledged!", ThingsboardErrorCode.BAD_REQUEST_PARAMS);
@@ -148,26 +128,9 @@
         }
         AlarmInfo alarmInfo = result.getAlarm();
         if (result.isCleared()) {
-<<<<<<< HEAD
-            AlarmComment alarmComment = AlarmComment.builder()
-                    .alarmId(alarm.getId())
-                    .type(AlarmCommentType.SYSTEM)
-                    .comment(JacksonUtil.newObjectNode().put("text", String.format("Alarm was cleared by user %s",
-                                    (user.getFirstName() == null || user.getLastName() == null) ? user.getName() : user.getFirstName() + " " + user.getLastName()))
-                            .put("userId", user.getId().toString())
-                            .put("subtype", "CLEAR"))
-                    .build();
-            try {
-                alarmCommentService.saveAlarmComment(alarm, alarmComment, user);
-            } catch (ThingsboardException e) {
-                log.error("Failed to save alarm comment", e);
-            }
-            logEntityActionService.logEntityAction(alarm.getTenantId(), alarm.getOriginator(), alarmInfo,
-=======
             String systemComment = String.format("Alarm was cleared by user %s", user.getTitle());
             addSystemAlarmComment(alarmInfo, user, "CLEAR", systemComment);
-            notificationEntityService.logEntityAction(alarm.getTenantId(), alarm.getOriginator(), alarmInfo,
->>>>>>> cc441b41
+            logEntityActionService.logEntityAction(alarm.getTenantId(), alarm.getOriginator(), alarmInfo,
                     alarmInfo.getCustomerId(), ActionType.ALARM_CLEAR, user);
         } else {
             throw new ThingsboardException("Alarm was already cleared!", ThingsboardErrorCode.BAD_REQUEST_PARAMS);
@@ -184,28 +147,9 @@
         AlarmInfo alarmInfo = result.getAlarm();
         if (result.isModified()) {
             AlarmAssignee assignee = alarmInfo.getAssignee();
-<<<<<<< HEAD
-            AlarmComment alarmComment = AlarmComment.builder()
-                    .alarmId(alarm.getId())
-                    .type(AlarmCommentType.SYSTEM)
-                    .comment(JacksonUtil.newObjectNode().put("text", String.format("Alarm was assigned by user %s to user %s",
-                                    (user.getFirstName() == null || user.getLastName() == null) ? user.getName() : user.getFirstName() + " " + user.getLastName(),
-                                    (assignee.getFirstName() == null || assignee.getLastName() == null) ? assignee.getEmail() : assignee.getFirstName() + " " + assignee.getLastName()))
-                            .put("userId", user.getId().toString())
-                            .put("assigneeId", assignee.getId().toString())
-                            .put("subtype", "ASSIGN"))
-                    .build();
-            try {
-                alarmCommentService.saveAlarmComment(alarm, alarmComment, user);
-            } catch (ThingsboardException e) {
-                log.error("Failed to save alarm comment", e);
-            }
-            logEntityActionService.logEntityAction(alarm.getTenantId(), alarm.getOriginator(), alarmInfo,
-=======
             String systemComment = String.format("Alarm was assigned by user %s to user %s", user.getTitle(), assignee.getTitle());
             addSystemAlarmComment(alarmInfo, user, "ASSIGN", systemComment, assignee.getId());
-            notificationEntityService.logEntityAction(alarm.getTenantId(), alarm.getOriginator(), alarmInfo,
->>>>>>> cc441b41
+            logEntityActionService.logEntityAction(alarm.getTenantId(), alarm.getOriginator(), alarmInfo,
                     alarmInfo.getCustomerId(), ActionType.ALARM_ASSIGNED, user);
         } else {
             throw new ThingsboardException("Alarm was already assigned to this user!", ThingsboardErrorCode.BAD_REQUEST_PARAMS);
@@ -221,26 +165,9 @@
         }
         AlarmInfo alarmInfo = result.getAlarm();
         if (result.isModified()) {
-<<<<<<< HEAD
-            AlarmComment alarmComment = AlarmComment.builder()
-                    .alarmId(alarm.getId())
-                    .type(AlarmCommentType.SYSTEM)
-                    .comment(JacksonUtil.newObjectNode().put("text", String.format("Alarm was unassigned by user %s",
-                                    (user.getFirstName() == null || user.getLastName() == null) ? user.getName() : user.getFirstName() + " " + user.getLastName()))
-                            .put("userId", user.getId().toString())
-                            .put("subtype", "ASSIGN"))
-                    .build();
-            try {
-                alarmCommentService.saveAlarmComment(alarm, alarmComment, user);
-            } catch (ThingsboardException e) {
-                log.error("Failed to save alarm comment", e);
-            }
-            logEntityActionService.logEntityAction(alarm.getTenantId(), alarm.getOriginator(), alarmInfo,
-=======
             String systemComment = String.format("Alarm was unassigned by user %s", user.getTitle());
             addSystemAlarmComment(alarmInfo, user, "ASSIGN", systemComment);
-            notificationEntityService.logEntityAction(alarm.getTenantId(), alarm.getOriginator(), alarmInfo,
->>>>>>> cc441b41
+            logEntityActionService.logEntityAction(alarm.getTenantId(), alarm.getOriginator(), alarmInfo,
                     alarmInfo.getCustomerId(), ActionType.ALARM_UNASSIGNED, user);
         } else {
             throw new ThingsboardException("Alarm was already unassigned!", ThingsboardErrorCode.BAD_REQUEST_PARAMS);
@@ -249,34 +176,6 @@
     }
 
     @Override
-<<<<<<< HEAD
-    public void unassignUserAlarms(TenantId tenantId, User user, long unassignTs) {
-        AlarmQueryV2 alarmQuery = AlarmQueryV2.builder().assigneeId(user.getId()).pageLink(new TimePageLink(Integer.MAX_VALUE)).build();
-        try {
-            List<AlarmInfo> alarms = alarmService.findAlarmsV2(tenantId, alarmQuery).get(30, TimeUnit.SECONDS).getData();
-            for (AlarmInfo alarm : alarms) {
-                AlarmApiCallResult result = alarmSubscriptionService.unassignAlarm(tenantId, alarm.getId(), getOrDefault(unassignTs));
-                if (!result.isSuccessful()) {
-                    continue;
-                }
-                if (result.isModified()) {
-                    AlarmComment alarmComment = AlarmComment.builder()
-                            .alarmId(alarm.getId())
-                            .type(AlarmCommentType.SYSTEM)
-                            .comment(JacksonUtil.newObjectNode().put("text", String.format("Alarm was unassigned because user %s - was deleted",
-                                            (user.getFirstName() == null || user.getLastName() == null) ? user.getName() : user.getFirstName() + " " + user.getLastName()))
-                                    .put("userId", user.getId().toString())
-                                    .put("subtype", "ASSIGN"))
-                            .build();
-                    try {
-                        alarmCommentService.saveAlarmComment(alarm, alarmComment, user);
-                    } catch (ThingsboardException e) {
-                        log.error("Failed to save alarm comment", e);
-                    }
-                    logEntityActionService.logEntityAction(alarm.getTenantId(), alarm.getOriginator(), result.getAlarm(),
-                            alarm.getCustomerId(), ActionType.ALARM_UNASSIGNED, user);
-                }
-=======
     public List<AlarmId> unassignDeletedUserAlarms(TenantId tenantId, User user, long unassignTs) {
         List<AlarmId> totalAlarmIds = new ArrayList<>();
         PageLink pageLink = new PageLink(100, 0, null, new SortOrder("id", SortOrder.Direction.ASC));
@@ -285,7 +184,6 @@
             List<AlarmId> alarmIds = pageData.getData();
             if (alarmIds.isEmpty()) {
                 break;
->>>>>>> cc441b41
             }
             processAlarmsUnassignment(tenantId, user, alarmIds, unassignTs);
             totalAlarmIds.addAll(alarmIds);
@@ -317,7 +215,7 @@
             if (result.isModified()) {
                 String comment = String.format("Alarm was unassigned because user %s - was deleted", user.getTitle());
                 addSystemAlarmComment(result.getAlarm(), null, "ASSIGN", comment);
-                notificationEntityService.logEntityAction(result.getAlarm().getTenantId(), result.getAlarm().getOriginator(), result.getAlarm(), result.getAlarm().getCustomerId(), ActionType.ALARM_UNASSIGNED, null);
+                logEntityActionService.logEntityAction(result.getAlarm().getTenantId(), result.getAlarm().getOriginator(), result.getAlarm(), result.getAlarm().getCustomerId(), ActionType.ALARM_UNASSIGNED, null);
             }
         }
     }
