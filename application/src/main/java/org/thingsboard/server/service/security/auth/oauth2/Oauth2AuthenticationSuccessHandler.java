--- conflicted
+++ resolved
@@ -32,12 +32,8 @@
 import org.thingsboard.server.common.data.oauth2.OAuth2Registration;
 import org.thingsboard.server.dao.oauth2.OAuth2Service;
 import org.thingsboard.server.queue.util.TbCoreComponent;
-<<<<<<< HEAD
 import org.thingsboard.server.service.security.model.JwtTokenPair;
-=======
-import org.thingsboard.server.service.security.auth.jwt.RefreshTokenRepository;
 import org.thingsboard.server.service.security.auth.rest.RestAuthenticationDetails;
->>>>>>> 4d271ff7
 import org.thingsboard.server.service.security.model.SecurityUser;
 import org.thingsboard.server.service.security.model.token.JwtTokenFactory;
 import org.thingsboard.server.service.security.system.SystemSecurityService;
@@ -111,12 +107,8 @@
             JwtTokenPair tokenPair = tokenFactory.createTokenPair(securityUser);
 
             clearAuthenticationAttributes(request, response);
-<<<<<<< HEAD
             getRedirectStrategy().sendRedirect(request, response, baseUrl + "/?accessToken=" + tokenPair.getToken() + "&refreshToken=" + tokenPair.getRefreshToken());
-=======
-            getRedirectStrategy().sendRedirect(request, response, baseUrl + "/?accessToken=" + accessToken.getToken() + "&refreshToken=" + refreshToken.getToken());
             systemSecurityService.logLoginAction(securityUser, new RestAuthenticationDetails(request), ActionType.LOGIN, registration.getName(), null);
->>>>>>> 4d271ff7
         } catch (Exception e) {
             log.debug("Error occurred during processing authentication success result. " +
                     "request [{}], response [{}], authentication [{}]", request, response, authentication, e);
