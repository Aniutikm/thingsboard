--- conflicted
+++ resolved
@@ -17,7 +17,6 @@
 
 import lombok.RequiredArgsConstructor;
 import lombok.extern.slf4j.Slf4j;
-import org.springframework.beans.factory.annotation.Autowired;
 import org.springframework.stereotype.Service;
 import org.thingsboard.common.util.JacksonUtil;
 import org.thingsboard.rule.engine.flow.TbRuleChainInputNode;
@@ -47,10 +46,10 @@
 import org.thingsboard.server.dao.rule.RuleChainService;
 import org.thingsboard.server.queue.util.TbCoreComponent;
 import org.thingsboard.server.service.entitiy.AbstractTbEntityService;
-<<<<<<< HEAD
 import org.thingsboard.server.service.install.InstallScripts;
-
-import java.io.IOException;
+import org.thingsboard.server.service.sync.vc.EntitiesVersionControlService;
+
+import java.util.ArrayList;
 import java.util.Collections;
 import java.util.Comparator;
 import java.util.HashMap;
@@ -59,12 +58,7 @@
 import java.util.Map;
 import java.util.Set;
 import java.util.TreeSet;
-=======
-import org.thingsboard.server.service.security.model.SecurityUser;
-import org.thingsboard.server.service.sync.vc.EntitiesVersionControlService;
-
-import java.util.*;
->>>>>>> a83f99cf
+import java.util.UUID;
 import java.util.stream.Collectors;
 
 @RequiredArgsConstructor
@@ -177,17 +171,13 @@
     }
 
     @Override
-    public RuleChain save(RuleChain ruleChain, User user) throws ThingsboardException {
+    public RuleChain save(RuleChain ruleChain, User user) throws Exception {
         TenantId tenantId = ruleChain.getTenantId();
         ActionType actionType = ruleChain.getId() == null ? ActionType.ADDED : ActionType.UPDATED;
-        RuleChain savedRuleChain = checkNotNull(ruleChainService.saveRuleChain(ruleChain));
-        try {
-<<<<<<< HEAD
-=======
+        try {
             RuleChain savedRuleChain = checkNotNull(ruleChainService.saveRuleChain(ruleChain));
             vcService.autoCommit(user, savedRuleChain.getId());
 
->>>>>>> a83f99cf
             if (RuleChainType.CORE.equals(savedRuleChain.getType())) {
                 tbClusterService.broadcastEntityStateChangeEvent(tenantId, savedRuleChain.getId(),
                         actionType.equals(ActionType.ADDED) ? ComponentLifecycleEvent.CREATED : ComponentLifecycleEvent.UPDATED);
@@ -236,7 +226,7 @@
     }
 
     @Override
-    public RuleChain saveDefaultByName(TenantId tenantId, DefaultRuleChainCreateRequest request, User user) throws IOException {
+    public RuleChain saveDefaultByName(TenantId tenantId, DefaultRuleChainCreateRequest request, User user) throws Exception {
         try {
             RuleChain savedRuleChain = installScripts.createDefaultRuleChain(tenantId, request.getName());
             vcService.autoCommit(user, savedRuleChain.getId());
@@ -283,7 +273,7 @@
 
     @Override
     public RuleChainMetaData saveRuleChainMetaData(TenantId tenantId, RuleChain ruleChain, RuleChainMetaData ruleChainMetaData,
-                                                   boolean updateRelated, User user) throws ThingsboardException {
+                                                   boolean updateRelated, User user) throws Exception {
         RuleChainId ruleChainId = ruleChain.getId();
         RuleChainId ruleChainMetaDataId = ruleChainMetaData.getRuleChainId();
         try {
