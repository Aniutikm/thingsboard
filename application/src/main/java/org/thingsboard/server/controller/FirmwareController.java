--- conflicted
+++ resolved
@@ -150,17 +150,11 @@
             firmware.setChecksum(checksum);
             firmware.setFileName(file.getOriginalFilename());
             firmware.setContentType(file.getContentType());
-<<<<<<< HEAD
             firmware.setData(data);
             firmware.setDataSize((long) data.capacity());
-            return firmwareService.saveFirmware(firmware);
-=======
-            firmware.setData(ByteBuffer.wrap(data));
-            firmware.setDataSize((long) data.length);
             Firmware savedFirmware = firmwareService.saveFirmware(firmware);
             logEntityAction(savedFirmware.getId(), savedFirmware, null, ActionType.UPDATED, null);
             return savedFirmware;
->>>>>>> 3b74a806
         } catch (Exception e) {
             logEntityAction(emptyId(EntityType.FIRMWARE), null, null, ActionType.UPDATED, e, strFirmwareId);
             throw handleException(e);
