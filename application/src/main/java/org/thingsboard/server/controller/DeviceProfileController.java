--- conflicted
+++ resolved
@@ -164,15 +164,11 @@
                     null,
                     created ? ActionType.ADDED : ActionType.UPDATED, null);
 
-<<<<<<< HEAD
             if (isFirmwareChanged) {
                 firmwareStateService.update(savedDeviceProfile);
             }
-=======
             sendEntityNotificationMsg(getTenantId(), savedDeviceProfile.getId(),
                     deviceProfile.getId() == null ? EdgeEventActionType.ADDED : EdgeEventActionType.UPDATED);
->>>>>>> 9900cc3d
-
             return savedDeviceProfile;
         } catch (Exception e) {
             logEntityAction(emptyId(EntityType.DEVICE_PROFILE), deviceProfile,
