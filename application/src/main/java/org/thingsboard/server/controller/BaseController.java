/**
 * Copyright © 2016-2021 The Thingsboard Authors
 *
 * Licensed under the Apache License, Version 2.0 (the "License");
 * you may not use this file except in compliance with the License.
 * You may obtain a copy of the License at
 *
 *     http://www.apache.org/licenses/LICENSE-2.0
 *
 * Unless required by applicable law or agreed to in writing, software
 * distributed under the License is distributed on an "AS IS" BASIS,
 * WITHOUT WARRANTIES OR CONDITIONS OF ANY KIND, either express or implied.
 * See the License for the specific language governing permissions and
 * limitations under the License.
 */
package org.thingsboard.server.controller;

import com.fasterxml.jackson.core.JsonProcessingException;
import com.fasterxml.jackson.databind.ObjectMapper;
import com.fasterxml.jackson.databind.node.ObjectNode;
import lombok.Getter;
import lombok.extern.slf4j.Slf4j;
import org.apache.commons.lang3.StringUtils;
import org.springframework.beans.factory.annotation.Autowired;
import org.springframework.beans.factory.annotation.Value;
import org.springframework.http.MediaType;
import org.springframework.security.core.Authentication;
import org.springframework.security.core.context.SecurityContextHolder;
import org.springframework.web.bind.annotation.ExceptionHandler;
import org.thingsboard.server.cluster.TbClusterService;
import org.thingsboard.server.common.data.Customer;
import org.thingsboard.server.common.data.Dashboard;
import org.thingsboard.server.common.data.DashboardInfo;
import org.thingsboard.server.common.data.Device;
import org.thingsboard.server.common.data.DeviceInfo;
import org.thingsboard.server.common.data.DeviceProfile;
import org.thingsboard.server.common.data.EntityType;
import org.thingsboard.server.common.data.EntityView;
import org.thingsboard.server.common.data.EntityViewInfo;
import org.thingsboard.server.common.data.HasName;
import org.thingsboard.server.common.data.HasTenantId;
import org.thingsboard.server.common.data.OtaPackage;
import org.thingsboard.server.common.data.OtaPackageInfo;
import org.thingsboard.server.common.data.TbResource;
import org.thingsboard.server.common.data.TbResourceInfo;
import org.thingsboard.server.common.data.Tenant;
import org.thingsboard.server.common.data.TenantInfo;
import org.thingsboard.server.common.data.TenantProfile;
import org.thingsboard.server.common.data.User;
import org.thingsboard.server.common.data.alarm.Alarm;
import org.thingsboard.server.common.data.alarm.AlarmInfo;
import org.thingsboard.server.common.data.asset.Asset;
import org.thingsboard.server.common.data.asset.AssetInfo;
import org.thingsboard.server.common.data.audit.ActionType;
import org.thingsboard.server.common.data.edge.Edge;
import org.thingsboard.server.common.data.edge.EdgeEventActionType;
import org.thingsboard.server.common.data.edge.EdgeEventType;
import org.thingsboard.server.common.data.edge.EdgeInfo;
import org.thingsboard.server.common.data.exception.ThingsboardErrorCode;
import org.thingsboard.server.common.data.exception.ThingsboardException;
import org.thingsboard.server.common.data.id.AlarmId;
import org.thingsboard.server.common.data.id.AssetId;
import org.thingsboard.server.common.data.id.CustomerId;
import org.thingsboard.server.common.data.id.DashboardId;
import org.thingsboard.server.common.data.id.DeviceId;
import org.thingsboard.server.common.data.id.DeviceProfileId;
import org.thingsboard.server.common.data.id.EdgeId;
import org.thingsboard.server.common.data.id.EntityId;
import org.thingsboard.server.common.data.id.EntityIdFactory;
import org.thingsboard.server.common.data.id.EntityViewId;
import org.thingsboard.server.common.data.id.OtaPackageId;
import org.thingsboard.server.common.data.id.RpcId;
import org.thingsboard.server.common.data.id.RuleChainId;
import org.thingsboard.server.common.data.id.RuleNodeId;
import org.thingsboard.server.common.data.id.TbResourceId;
import org.thingsboard.server.common.data.id.TenantId;
import org.thingsboard.server.common.data.id.TenantProfileId;
import org.thingsboard.server.common.data.id.UserId;
import org.thingsboard.server.common.data.id.WidgetTypeId;
import org.thingsboard.server.common.data.id.WidgetsBundleId;
import org.thingsboard.server.common.data.page.PageDataIterableByTenantIdEntityId;
import org.thingsboard.server.common.data.page.PageLink;
import org.thingsboard.server.common.data.page.SortOrder;
import org.thingsboard.server.common.data.page.TimePageLink;
import org.thingsboard.server.common.data.plugin.ComponentDescriptor;
import org.thingsboard.server.common.data.plugin.ComponentType;
import org.thingsboard.server.common.data.relation.EntityRelation;
import org.thingsboard.server.common.data.rpc.Rpc;
import org.thingsboard.server.common.data.rule.RuleChain;
import org.thingsboard.server.common.data.rule.RuleChainType;
import org.thingsboard.server.common.data.rule.RuleNode;
import org.thingsboard.server.common.data.widget.WidgetTypeDetails;
import org.thingsboard.server.common.data.widget.WidgetsBundle;
import org.thingsboard.server.dao.asset.AssetService;
import org.thingsboard.server.dao.attributes.AttributesService;
import org.thingsboard.server.dao.audit.AuditLogService;
import org.thingsboard.server.dao.customer.CustomerService;
import org.thingsboard.server.dao.dashboard.DashboardService;
import org.thingsboard.server.dao.device.ClaimDevicesService;
import org.thingsboard.server.dao.device.DeviceCredentialsService;
import org.thingsboard.server.dao.device.DeviceProfileService;
import org.thingsboard.server.dao.device.DeviceService;
import org.thingsboard.server.dao.edge.EdgeService;
import org.thingsboard.server.dao.entityview.EntityViewService;
import org.thingsboard.server.dao.exception.DataValidationException;
import org.thingsboard.server.dao.exception.IncorrectParameterException;
import org.thingsboard.server.dao.model.ModelConstants;
import org.thingsboard.server.dao.oauth2.OAuth2ConfigTemplateService;
import org.thingsboard.server.dao.oauth2.OAuth2Service;
import org.thingsboard.server.dao.ota.OtaPackageService;
import org.thingsboard.server.dao.relation.RelationService;
import org.thingsboard.server.dao.rpc.RpcService;
import org.thingsboard.server.dao.rule.RuleChainService;
import org.thingsboard.server.dao.tenant.TbTenantProfileCache;
import org.thingsboard.server.dao.tenant.TenantProfileService;
import org.thingsboard.server.dao.tenant.TenantService;
import org.thingsboard.server.dao.user.UserService;
import org.thingsboard.server.dao.widget.WidgetTypeService;
import org.thingsboard.server.dao.widget.WidgetsBundleService;
import org.thingsboard.server.exception.ThingsboardErrorResponseHandler;
import org.thingsboard.server.queue.discovery.PartitionService;
import org.thingsboard.server.queue.provider.TbQueueProducerProvider;
import org.thingsboard.server.queue.util.TbCoreComponent;
import org.thingsboard.server.service.action.EntityActionService;
import org.thingsboard.server.service.component.ComponentDiscoveryService;
import org.thingsboard.server.service.edge.EdgeLicenseService;
import org.thingsboard.server.service.edge.EdgeNotificationService;
import org.thingsboard.server.service.edge.rpc.EdgeRpcService;
import org.thingsboard.server.service.lwm2m.LwM2MServerSecurityInfoRepository;
import org.thingsboard.server.service.ota.OtaPackageStateService;
import org.thingsboard.server.service.profile.TbDeviceProfileCache;
import org.thingsboard.server.service.resource.TbResourceService;
import org.thingsboard.server.service.security.model.SecurityUser;
import org.thingsboard.server.service.security.permission.AccessControlService;
import org.thingsboard.server.service.security.permission.Operation;
import org.thingsboard.server.service.security.permission.Resource;
import org.thingsboard.server.service.state.DeviceStateService;
import org.thingsboard.server.service.telemetry.AlarmSubscriptionService;
import org.thingsboard.server.service.telemetry.TelemetrySubscriptionService;

import javax.mail.MessagingException;
import javax.servlet.http.HttpServletResponse;
import java.util.ArrayList;
import java.util.Collections;
import java.util.List;
import java.util.Optional;
import java.util.Set;
import java.util.UUID;

import static org.thingsboard.server.dao.service.Validator.validateId;

@Slf4j
@TbCoreComponent
public abstract class BaseController {

    /*Swagger UI description*/

    public static final String CUSTOMER_ID = "customerId";
    public static final String TENANT_ID = "tenantId";
    public static final String ENTITY_ID = "entityId";
    public static final String ENTITY_TYPE = "entityType";

    public static final String PAGE_DATA_PARAMETERS = "You can specify parameters to filter the results. " +
            "The result is wrapped with PageData object that allows you to iterate over result set using pagination. " +
            "See the 'Model' tab of the Response Class for more details. ";
    public static final String DASHBOARD_ID_PARAM_DESCRIPTION = "A string value representing the device id. For example, '784f394c-42b6-435a-983c-b7beff2784f9'";
    public static final String DEVICE_ID_PARAM_DESCRIPTION = "A string value representing the device id. For example, '784f394c-42b6-435a-983c-b7beff2784f9'";
    public static final String DEVICE_PROFILE_ID_DESCRIPTION = "A string value representing the device profile id. For example, '784f394c-42b6-435a-983c-b7beff2784f9'";
    public static final String TENANT_ID_PARAM_DESCRIPTION = "A string value representing the tenant id. For example, '784f394c-42b6-435a-983c-b7beff2784f9'";
    public static final String EDGE_ID_PARAM_DESCRIPTION = "A string value representing the edge id. For example, '784f394c-42b6-435a-983c-b7beff2784f9'";
    public static final String CUSTOMER_ID_PARAM_DESCRIPTION = "A string value representing the customer id. For example, '784f394c-42b6-435a-983c-b7beff2784f9'";
    public static final String ASSET_ID_PARAM_DESCRIPTION = "A string value representing the asset id. For example, '784f394c-42b6-435a-983c-b7beff2784f9'";
    public static final String ALARM_ID_PARAM_DESCRIPTION = "A string value representing the alarm id. For example, '784f394c-42b6-435a-983c-b7beff2784f9'";
    public static final String ENTITY_ID_PARAM_DESCRIPTION = "A string value representing the entity id. For example, '784f394c-42b6-435a-983c-b7beff2784f9'";
    public static final String ENTITY_TYPE_DESCRIPTION = "A string value representing the entity type. For example, 'DEVICE'";

    protected final String PAGE_SIZE_DESCRIPTION = "Maximum amount of entities in a one page";
    protected final String PAGE_NUMBER_DESCRIPTION = "Sequence number of page starting from 0";
    protected final String DEVICE_TYPE_DESCRIPTION = "Device type as the name of the device profile";
    protected final String ASSET_TYPE_DESCRIPTION = "Asset type";

    protected final String ASSET_TEXT_SEARCH_DESCRIPTION = "The case insensitive 'startsWith' filter based on the asset name.";
    protected final String DASHBOARD_TEXT_SEARCH_DESCRIPTION = "The case insensitive 'startsWith' filter based on the dashboard title.";
    protected final String DEVICE_TEXT_SEARCH_DESCRIPTION = "The case insensitive 'startsWith' filter based on the device name.";
    protected final String CUSTOMER_TEXT_SEARCH_DESCRIPTION = "The case insensitive 'startsWith' filter based on the customer title.";
    protected final String EVENT_TEXT_SEARCH_DESCRIPTION = "The value is not used in searching.";
    protected final String SORT_PROPERTY_DESCRIPTION = "Property of entity to sort by";
    protected final String DASHBOARD_SORT_PROPERTY_ALLOWABLE_VALUES = "createdTime, title";
    protected final String CUSTOMER_SORT_PROPERTY_ALLOWABLE_VALUES = "createdTime, title, email, country, city";
    protected final String DEVICE_SORT_PROPERTY_ALLOWABLE_VALUES = "createdTime, name, deviceProfileName, label, customerTitle";
    protected final String ASSET_SORT_PROPERTY_ALLOWABLE_VALUES = "createdTime, name, type, label, customerTitle";
    protected final String ALARM_SORT_PROPERTY_ALLOWABLE_VALUES = "createdTime, startTs, endTs, type, ackTs, clearTs, severity, status";
    protected final String EVENT_SORT_PROPERTY_ALLOWABLE_VALUES = "createdTime, id";
    protected final String SORT_ORDER_DESCRIPTION = "Sort order. ASC (ASCENDING) or DESC (DESCENDING)";
    protected final String SORT_ORDER_ALLOWABLE_VALUES = "ASC, DESC";
    protected final String DEVICE_INFO_DESCRIPTION = "Device Info is an extension of the default Device object that contains information about the assigned customer name and device profile name. ";
    protected final String ASSET_INFO_DESCRIPTION = "Asset Info is an extension of the default Asset object that contains information about the assigned customer name. ";
    protected final String ALARM_INFO_DESCRIPTION = "Alarm Info is an extension of the default Alarm object that also contains name of the alarm originator.";
    protected final String RELATION_INFO_DESCRIPTION = "Relation Info is an extension of the default Relation object that contains information about the 'from' and 'to' entity names. ";

<<<<<<< HEAD
    protected final String DEVICE_NAME_DESCRIPTION = "A string value representing the Device name.";
    protected final String ASSET_NAME_DESCRIPTION = "A string value representing the Asset name.";

    protected final String EVENT_START_TIME_DESCRIPTION = "Timestamp. Events with creation time before it won't be queried.";
    protected final String EVENT_END_TIME_DESCRIPTION = "Timestamp. Events with creation time after it won't be queried.";
    protected static final String RELATION_TYPE_PARAM_DESCRIPTION = "A string value representing relation type between entities. For example, 'Contains', 'Manages'. It can be any string value.";
    protected static final String RELATION_TYPE_GROUP_PARAM_DESCRIPTION = "A string value representing relation type group. For example, 'COMMON'";
=======
    protected static final String ENTITY_TYPE_DESCRIPTION = "A string value representing the entity type. For example, 'DEVICE'";
    protected static final String ENTITY_ID_DESCRIPTION = "A string value representing the entity id. For example, '784f394c-42b6-435a-983c-b7beff2784f9'";
>>>>>>> b032b5ac

    public static final String INCORRECT_TENANT_ID = "Incorrect tenantId ";
    protected static final String DEFAULT_DASHBOARD = "defaultDashboardId";
    protected static final String HOME_DASHBOARD = "homeDashboardId";

    private static final int DEFAULT_PAGE_SIZE = 1000;

    private static final ObjectMapper json = new ObjectMapper();

    @Autowired
    private ThingsboardErrorResponseHandler errorResponseHandler;

    @Autowired
    protected AccessControlService accessControlService;

    @Autowired
    protected TenantService tenantService;

    @Autowired
    protected TenantProfileService tenantProfileService;

    @Autowired
    protected CustomerService customerService;

    @Autowired
    protected UserService userService;

    @Autowired
    protected DeviceService deviceService;

    @Autowired
    protected DeviceProfileService deviceProfileService;

    @Autowired
    protected AssetService assetService;

    @Autowired
    protected AlarmSubscriptionService alarmService;

    @Autowired
    protected DeviceCredentialsService deviceCredentialsService;

    @Autowired
    protected WidgetsBundleService widgetsBundleService;

    @Autowired
    protected WidgetTypeService widgetTypeService;

    @Autowired
    protected DashboardService dashboardService;

    @Autowired
    protected OAuth2Service oAuth2Service;

    @Autowired
    protected OAuth2ConfigTemplateService oAuth2ConfigTemplateService;

    @Autowired
    protected ComponentDiscoveryService componentDescriptorService;

    @Autowired
    protected RuleChainService ruleChainService;

    @Autowired
    protected TbClusterService tbClusterService;

    @Autowired
    protected RelationService relationService;

    @Autowired
    protected AuditLogService auditLogService;

    @Autowired
    protected DeviceStateService deviceStateService;

    @Autowired
    protected EntityViewService entityViewService;

    @Autowired
    protected TelemetrySubscriptionService tsSubService;

    @Autowired
    protected AttributesService attributesService;

    @Autowired
    protected ClaimDevicesService claimDevicesService;

    @Autowired
    protected PartitionService partitionService;

    @Autowired
    protected TbResourceService resourceService;

    @Autowired
    protected OtaPackageService otaPackageService;

    @Autowired
    protected OtaPackageStateService otaPackageStateService;

    @Autowired
    protected RpcService rpcService;

    @Autowired
    protected TbQueueProducerProvider producerProvider;

    @Autowired
    protected TbTenantProfileCache tenantProfileCache;

    @Autowired
    protected TbDeviceProfileCache deviceProfileCache;

    @Autowired
    protected LwM2MServerSecurityInfoRepository lwM2MServerSecurityInfoRepository;

    @Autowired(required = false)
    protected EdgeService edgeService;

    @Autowired(required = false)
    protected EdgeNotificationService edgeNotificationService;

    @Autowired(required = false)
    protected EdgeRpcService edgeGrpcService;

    @Autowired(required = false)
    protected EdgeLicenseService edgeLicenseService;

    @Autowired
    protected EntityActionService entityActionService;

    @Value("${server.log_controller_error_stack_trace}")
    @Getter
    private boolean logControllerErrorStackTrace;

    @Value("${edges.enabled}")
    @Getter
    protected boolean edgesEnabled;

    @ExceptionHandler(ThingsboardException.class)
    public void handleThingsboardException(ThingsboardException ex, HttpServletResponse response) {
        errorResponseHandler.handle(ex, response);
    }

    ThingsboardException handleException(Exception exception) {
        return handleException(exception, true);
    }

    private ThingsboardException handleException(Exception exception, boolean logException) {
        if (logException && logControllerErrorStackTrace) {
            log.error("Error [{}]", exception.getMessage(), exception);
        }

        String cause = "";
        if (exception.getCause() != null) {
            cause = exception.getCause().getClass().getCanonicalName();
        }

        if (exception instanceof ThingsboardException) {
            return (ThingsboardException) exception;
        } else if (exception instanceof IllegalArgumentException || exception instanceof IncorrectParameterException
                || exception instanceof DataValidationException || cause.contains("IncorrectParameterException")) {
            return new ThingsboardException(exception.getMessage(), ThingsboardErrorCode.BAD_REQUEST_PARAMS);
        } else if (exception instanceof MessagingException) {
            return new ThingsboardException("Unable to send mail: " + exception.getMessage(), ThingsboardErrorCode.GENERAL);
        } else {
            return new ThingsboardException(exception.getMessage(), ThingsboardErrorCode.GENERAL);
        }
    }

    <T> T checkNotNull(T reference) throws ThingsboardException {
        if (reference == null) {
            throw new ThingsboardException("Requested item wasn't found!", ThingsboardErrorCode.ITEM_NOT_FOUND);
        }
        return reference;
    }

    <T> T checkNotNull(Optional<T> reference) throws ThingsboardException {
        if (reference.isPresent()) {
            return reference.get();
        } else {
            throw new ThingsboardException("Requested item wasn't found!", ThingsboardErrorCode.ITEM_NOT_FOUND);
        }
    }

    void checkParameter(String name, String param) throws ThingsboardException {
        if (StringUtils.isEmpty(param)) {
            throw new ThingsboardException("Parameter '" + name + "' can't be empty!", ThingsboardErrorCode.BAD_REQUEST_PARAMS);
        }
    }

    void checkArrayParameter(String name, String[] params) throws ThingsboardException {
        if (params == null || params.length == 0) {
            throw new ThingsboardException("Parameter '" + name + "' can't be empty!", ThingsboardErrorCode.BAD_REQUEST_PARAMS);
        } else {
            for (String param : params) {
                checkParameter(name, param);
            }
        }
    }

    UUID toUUID(String id) {
        return UUID.fromString(id);
    }

    PageLink createPageLink(int pageSize, int page, String textSearch, String sortProperty, String sortOrder) throws ThingsboardException {
        if (!StringUtils.isEmpty(sortProperty)) {
            SortOrder.Direction direction = SortOrder.Direction.ASC;
            if (!StringUtils.isEmpty(sortOrder)) {
                try {
                    direction = SortOrder.Direction.valueOf(sortOrder.toUpperCase());
                } catch (IllegalArgumentException e) {
                    throw new ThingsboardException("Unsupported sort order '" + sortOrder + "'! Only 'ASC' or 'DESC' types are allowed.", ThingsboardErrorCode.BAD_REQUEST_PARAMS);
                }
            }
            SortOrder sort = new SortOrder(sortProperty, direction);
            return new PageLink(pageSize, page, textSearch, sort);
        } else {
            return new PageLink(pageSize, page, textSearch);
        }
    }

    TimePageLink createTimePageLink(int pageSize, int page, String textSearch,
                                    String sortProperty, String sortOrder, Long startTime, Long endTime) throws ThingsboardException {
        PageLink pageLink = this.createPageLink(pageSize, page, textSearch, sortProperty, sortOrder);
        return new TimePageLink(pageLink, startTime, endTime);
    }

    protected SecurityUser getCurrentUser() throws ThingsboardException {
        Authentication authentication = SecurityContextHolder.getContext().getAuthentication();
        if (authentication != null && authentication.getPrincipal() instanceof SecurityUser) {
            return (SecurityUser) authentication.getPrincipal();
        } else {
            throw new ThingsboardException("You aren't authorized to perform this operation!", ThingsboardErrorCode.AUTHENTICATION);
        }
    }

    Tenant checkTenantId(TenantId tenantId, Operation operation) throws ThingsboardException {
        try {
            validateId(tenantId, INCORRECT_TENANT_ID + tenantId);
            Tenant tenant = tenantService.findTenantById(tenantId);
            checkNotNull(tenant);
            accessControlService.checkPermission(getCurrentUser(), Resource.TENANT, operation, tenantId, tenant);
            return tenant;
        } catch (Exception e) {
            throw handleException(e, false);
        }
    }

    TenantInfo checkTenantInfoId(TenantId tenantId, Operation operation) throws ThingsboardException {
        try {
            validateId(tenantId, INCORRECT_TENANT_ID + tenantId);
            TenantInfo tenant = tenantService.findTenantInfoById(tenantId);
            checkNotNull(tenant);
            accessControlService.checkPermission(getCurrentUser(), Resource.TENANT, operation, tenantId, tenant);
            return tenant;
        } catch (Exception e) {
            throw handleException(e, false);
        }
    }

    TenantProfile checkTenantProfileId(TenantProfileId tenantProfileId, Operation operation) throws ThingsboardException {
        try {
            validateId(tenantProfileId, "Incorrect tenantProfileId " + tenantProfileId);
            TenantProfile tenantProfile = tenantProfileService.findTenantProfileById(getTenantId(), tenantProfileId);
            checkNotNull(tenantProfile);
            accessControlService.checkPermission(getCurrentUser(), Resource.TENANT_PROFILE, operation);
            return tenantProfile;
        } catch (Exception e) {
            throw handleException(e, false);
        }
    }

    protected TenantId getTenantId() throws ThingsboardException {
        return getCurrentUser().getTenantId();
    }

    Customer checkCustomerId(CustomerId customerId, Operation operation) throws ThingsboardException {
        try {
            validateId(customerId, "Incorrect customerId " + customerId);
            Customer customer = customerService.findCustomerById(getTenantId(), customerId);
            checkNotNull(customer);
            accessControlService.checkPermission(getCurrentUser(), Resource.CUSTOMER, operation, customerId, customer);
            return customer;
        } catch (Exception e) {
            throw handleException(e, false);
        }
    }

    User checkUserId(UserId userId, Operation operation) throws ThingsboardException {
        try {
            validateId(userId, "Incorrect userId " + userId);
            User user = userService.findUserById(getCurrentUser().getTenantId(), userId);
            checkNotNull(user);
            accessControlService.checkPermission(getCurrentUser(), Resource.USER, operation, userId, user);
            return user;
        } catch (Exception e) {
            throw handleException(e, false);
        }
    }

    protected <I extends EntityId, T extends HasTenantId> void checkEntity(I entityId, T entity, Resource resource) throws ThingsboardException {
        if (entityId == null) {
            accessControlService
                    .checkPermission(getCurrentUser(), resource, Operation.CREATE, null, entity);
        } else {
            checkEntityId(entityId, Operation.WRITE);
        }
    }

    protected void checkEntityId(EntityId entityId, Operation operation) throws ThingsboardException {
        try {
            checkNotNull(entityId);
            validateId(entityId.getId(), "Incorrect entityId " + entityId);
            switch (entityId.getEntityType()) {
                case ALARM:
                    checkAlarmId(new AlarmId(entityId.getId()), operation);
                    return;
                case DEVICE:
                    checkDeviceId(new DeviceId(entityId.getId()), operation);
                    return;
                case DEVICE_PROFILE:
                    checkDeviceProfileId(new DeviceProfileId(entityId.getId()), operation);
                    return;
                case CUSTOMER:
                    checkCustomerId(new CustomerId(entityId.getId()), operation);
                    return;
                case TENANT:
                    checkTenantId(new TenantId(entityId.getId()), operation);
                    return;
                case TENANT_PROFILE:
                    checkTenantProfileId(new TenantProfileId(entityId.getId()), operation);
                    return;
                case RULE_CHAIN:
                    checkRuleChain(new RuleChainId(entityId.getId()), operation);
                    return;
                case RULE_NODE:
                    checkRuleNode(new RuleNodeId(entityId.getId()), operation);
                    return;
                case ASSET:
                    checkAssetId(new AssetId(entityId.getId()), operation);
                    return;
                case DASHBOARD:
                    checkDashboardId(new DashboardId(entityId.getId()), operation);
                    return;
                case USER:
                    checkUserId(new UserId(entityId.getId()), operation);
                    return;
                case ENTITY_VIEW:
                    checkEntityViewId(new EntityViewId(entityId.getId()), operation);
                    return;
                case EDGE:
                    checkEdgeId(new EdgeId(entityId.getId()), operation);
                    return;
                case WIDGETS_BUNDLE:
                    checkWidgetsBundleId(new WidgetsBundleId(entityId.getId()), operation);
                    return;
                case WIDGET_TYPE:
                    checkWidgetTypeId(new WidgetTypeId(entityId.getId()), operation);
                    return;
                case TB_RESOURCE:
                    checkResourceId(new TbResourceId(entityId.getId()), operation);
                    return;
                case OTA_PACKAGE:
                    checkOtaPackageId(new OtaPackageId(entityId.getId()), operation);
                    return;
                default:
                    throw new IllegalArgumentException("Unsupported entity type: " + entityId.getEntityType());
            }
        } catch (Exception e) {
            throw handleException(e, false);
        }
    }

    Device checkDeviceId(DeviceId deviceId, Operation operation) throws ThingsboardException {
        try {
            validateId(deviceId, "Incorrect deviceId " + deviceId);
            Device device = deviceService.findDeviceById(getCurrentUser().getTenantId(), deviceId);
            checkNotNull(device);
            accessControlService.checkPermission(getCurrentUser(), Resource.DEVICE, operation, deviceId, device);
            return device;
        } catch (Exception e) {
            throw handleException(e, false);
        }
    }

    DeviceInfo checkDeviceInfoId(DeviceId deviceId, Operation operation) throws ThingsboardException {
        try {
            validateId(deviceId, "Incorrect deviceId " + deviceId);
            DeviceInfo device = deviceService.findDeviceInfoById(getCurrentUser().getTenantId(), deviceId);
            checkNotNull(device);
            accessControlService.checkPermission(getCurrentUser(), Resource.DEVICE, operation, deviceId, device);
            return device;
        } catch (Exception e) {
            throw handleException(e, false);
        }
    }

    DeviceProfile checkDeviceProfileId(DeviceProfileId deviceProfileId, Operation operation) throws ThingsboardException {
        try {
            validateId(deviceProfileId, "Incorrect deviceProfileId " + deviceProfileId);
            DeviceProfile deviceProfile = deviceProfileService.findDeviceProfileById(getCurrentUser().getTenantId(), deviceProfileId);
            checkNotNull(deviceProfile);
            accessControlService.checkPermission(getCurrentUser(), Resource.DEVICE_PROFILE, operation, deviceProfileId, deviceProfile);
            return deviceProfile;
        } catch (Exception e) {
            throw handleException(e, false);
        }
    }

    protected EntityView checkEntityViewId(EntityViewId entityViewId, Operation operation) throws ThingsboardException {
        try {
            validateId(entityViewId, "Incorrect entityViewId " + entityViewId);
            EntityView entityView = entityViewService.findEntityViewById(getCurrentUser().getTenantId(), entityViewId);
            checkNotNull(entityView);
            accessControlService.checkPermission(getCurrentUser(), Resource.ENTITY_VIEW, operation, entityViewId, entityView);
            return entityView;
        } catch (Exception e) {
            throw handleException(e, false);
        }
    }

    EntityViewInfo checkEntityViewInfoId(EntityViewId entityViewId, Operation operation) throws ThingsboardException {
        try {
            validateId(entityViewId, "Incorrect entityViewId " + entityViewId);
            EntityViewInfo entityView = entityViewService.findEntityViewInfoById(getCurrentUser().getTenantId(), entityViewId);
            checkNotNull(entityView);
            accessControlService.checkPermission(getCurrentUser(), Resource.ENTITY_VIEW, operation, entityViewId, entityView);
            return entityView;
        } catch (Exception e) {
            throw handleException(e, false);
        }
    }

    Asset checkAssetId(AssetId assetId, Operation operation) throws ThingsboardException {
        try {
            validateId(assetId, "Incorrect assetId " + assetId);
            Asset asset = assetService.findAssetById(getCurrentUser().getTenantId(), assetId);
            checkNotNull(asset);
            accessControlService.checkPermission(getCurrentUser(), Resource.ASSET, operation, assetId, asset);
            return asset;
        } catch (Exception e) {
            throw handleException(e, false);
        }
    }

    AssetInfo checkAssetInfoId(AssetId assetId, Operation operation) throws ThingsboardException {
        try {
            validateId(assetId, "Incorrect assetId " + assetId);
            AssetInfo asset = assetService.findAssetInfoById(getCurrentUser().getTenantId(), assetId);
            checkNotNull(asset);
            accessControlService.checkPermission(getCurrentUser(), Resource.ASSET, operation, assetId, asset);
            return asset;
        } catch (Exception e) {
            throw handleException(e, false);
        }
    }

    Alarm checkAlarmId(AlarmId alarmId, Operation operation) throws ThingsboardException {
        try {
            validateId(alarmId, "Incorrect alarmId " + alarmId);
            Alarm alarm = alarmService.findAlarmByIdAsync(getCurrentUser().getTenantId(), alarmId).get();
            checkNotNull(alarm);
            accessControlService.checkPermission(getCurrentUser(), Resource.ALARM, operation, alarmId, alarm);
            return alarm;
        } catch (Exception e) {
            throw handleException(e, false);
        }
    }

    AlarmInfo checkAlarmInfoId(AlarmId alarmId, Operation operation) throws ThingsboardException {
        try {
            validateId(alarmId, "Incorrect alarmId " + alarmId);
            AlarmInfo alarmInfo = alarmService.findAlarmInfoByIdAsync(getCurrentUser().getTenantId(), alarmId).get();
            checkNotNull(alarmInfo);
            accessControlService.checkPermission(getCurrentUser(), Resource.ALARM, operation, alarmId, alarmInfo);
            return alarmInfo;
        } catch (Exception e) {
            throw handleException(e, false);
        }
    }

    WidgetsBundle checkWidgetsBundleId(WidgetsBundleId widgetsBundleId, Operation operation) throws ThingsboardException {
        try {
            validateId(widgetsBundleId, "Incorrect widgetsBundleId " + widgetsBundleId);
            WidgetsBundle widgetsBundle = widgetsBundleService.findWidgetsBundleById(getCurrentUser().getTenantId(), widgetsBundleId);
            checkNotNull(widgetsBundle);
            accessControlService.checkPermission(getCurrentUser(), Resource.WIDGETS_BUNDLE, operation, widgetsBundleId, widgetsBundle);
            return widgetsBundle;
        } catch (Exception e) {
            throw handleException(e, false);
        }
    }

    WidgetTypeDetails checkWidgetTypeId(WidgetTypeId widgetTypeId, Operation operation) throws ThingsboardException {
        try {
            validateId(widgetTypeId, "Incorrect widgetTypeId " + widgetTypeId);
            WidgetTypeDetails widgetTypeDetails = widgetTypeService.findWidgetTypeDetailsById(getCurrentUser().getTenantId(), widgetTypeId);
            checkNotNull(widgetTypeDetails);
            accessControlService.checkPermission(getCurrentUser(), Resource.WIDGET_TYPE, operation, widgetTypeId, widgetTypeDetails);
            return widgetTypeDetails;
        } catch (Exception e) {
            throw handleException(e, false);
        }
    }

    Dashboard checkDashboardId(DashboardId dashboardId, Operation operation) throws ThingsboardException {
        try {
            validateId(dashboardId, "Incorrect dashboardId " + dashboardId);
            Dashboard dashboard = dashboardService.findDashboardById(getCurrentUser().getTenantId(), dashboardId);
            checkNotNull(dashboard);
            accessControlService.checkPermission(getCurrentUser(), Resource.DASHBOARD, operation, dashboardId, dashboard);
            return dashboard;
        } catch (Exception e) {
            throw handleException(e, false);
        }
    }

    Edge checkEdgeId(EdgeId edgeId, Operation operation) throws ThingsboardException {
        try {
            validateId(edgeId, "Incorrect edgeId " + edgeId);
            Edge edge = edgeService.findEdgeById(getTenantId(), edgeId);
            checkNotNull(edge);
            accessControlService.checkPermission(getCurrentUser(), Resource.EDGE, operation, edgeId, edge);
            return edge;
        } catch (Exception e) {
            throw handleException(e, false);
        }
    }

    EdgeInfo checkEdgeInfoId(EdgeId edgeId, Operation operation) throws ThingsboardException {
        try {
            validateId(edgeId, "Incorrect edgeId " + edgeId);
            EdgeInfo edge = edgeService.findEdgeInfoById(getCurrentUser().getTenantId(), edgeId);
            checkNotNull(edge);
            accessControlService.checkPermission(getCurrentUser(), Resource.EDGE, operation, edgeId, edge);
            return edge;
        } catch (Exception e) {
            throw handleException(e, false);
        }
    }

    DashboardInfo checkDashboardInfoId(DashboardId dashboardId, Operation operation) throws ThingsboardException {
        try {
            validateId(dashboardId, "Incorrect dashboardId " + dashboardId);
            DashboardInfo dashboardInfo = dashboardService.findDashboardInfoById(getCurrentUser().getTenantId(), dashboardId);
            checkNotNull(dashboardInfo);
            accessControlService.checkPermission(getCurrentUser(), Resource.DASHBOARD, operation, dashboardId, dashboardInfo);
            return dashboardInfo;
        } catch (Exception e) {
            throw handleException(e, false);
        }
    }

    ComponentDescriptor checkComponentDescriptorByClazz(String clazz) throws ThingsboardException {
        try {
            log.debug("[{}] Lookup component descriptor", clazz);
            return checkNotNull(componentDescriptorService.getComponent(clazz));
        } catch (Exception e) {
            throw handleException(e, false);
        }
    }

    List<ComponentDescriptor> checkComponentDescriptorsByType(ComponentType type, RuleChainType ruleChainType) throws ThingsboardException {
        try {
            log.debug("[{}] Lookup component descriptors", type);
            return componentDescriptorService.getComponents(type, ruleChainType);
        } catch (Exception e) {
            throw handleException(e, false);
        }
    }

    List<ComponentDescriptor> checkComponentDescriptorsByTypes(Set<ComponentType> types, RuleChainType ruleChainType) throws ThingsboardException {
        try {
            log.debug("[{}] Lookup component descriptors", types);
            return componentDescriptorService.getComponents(types, ruleChainType);
        } catch (Exception e) {
            throw handleException(e, false);
        }
    }

    protected RuleChain checkRuleChain(RuleChainId ruleChainId, Operation operation) throws ThingsboardException {
        validateId(ruleChainId, "Incorrect ruleChainId " + ruleChainId);
        RuleChain ruleChain = ruleChainService.findRuleChainById(getCurrentUser().getTenantId(), ruleChainId);
        checkNotNull(ruleChain);
        accessControlService.checkPermission(getCurrentUser(), Resource.RULE_CHAIN, operation, ruleChainId, ruleChain);
        return ruleChain;
    }

    protected RuleNode checkRuleNode(RuleNodeId ruleNodeId, Operation operation) throws ThingsboardException {
        validateId(ruleNodeId, "Incorrect ruleNodeId " + ruleNodeId);
        RuleNode ruleNode = ruleChainService.findRuleNodeById(getTenantId(), ruleNodeId);
        checkNotNull(ruleNode);
        checkRuleChain(ruleNode.getRuleChainId(), operation);
        return ruleNode;
    }

    TbResource checkResourceId(TbResourceId resourceId, Operation operation) throws ThingsboardException {
        try {
            validateId(resourceId, "Incorrect resourceId " + resourceId);
            TbResource resource = resourceService.findResourceById(getCurrentUser().getTenantId(), resourceId);
            checkNotNull(resource);
            accessControlService.checkPermission(getCurrentUser(), Resource.TB_RESOURCE, operation, resourceId, resource);
            return resource;
        } catch (Exception e) {
            throw handleException(e, false);
        }
    }

    TbResourceInfo checkResourceInfoId(TbResourceId resourceId, Operation operation) throws ThingsboardException {
        try {
            validateId(resourceId, "Incorrect resourceId " + resourceId);
            TbResourceInfo resourceInfo = resourceService.findResourceInfoById(getCurrentUser().getTenantId(), resourceId);
            checkNotNull(resourceInfo);
            accessControlService.checkPermission(getCurrentUser(), Resource.TB_RESOURCE, operation, resourceId, resourceInfo);
            return resourceInfo;
        } catch (Exception e) {
            throw handleException(e, false);
        }
    }

    OtaPackage checkOtaPackageId(OtaPackageId otaPackageId, Operation operation) throws ThingsboardException {
        try {
            validateId(otaPackageId, "Incorrect otaPackageId " + otaPackageId);
            OtaPackage otaPackage = otaPackageService.findOtaPackageById(getCurrentUser().getTenantId(), otaPackageId);
            checkNotNull(otaPackage);
            accessControlService.checkPermission(getCurrentUser(), Resource.OTA_PACKAGE, operation, otaPackageId, otaPackage);
            return otaPackage;
        } catch (Exception e) {
            throw handleException(e, false);
        }
    }

    OtaPackageInfo checkOtaPackageInfoId(OtaPackageId otaPackageId, Operation operation) throws ThingsboardException {
        try {
            validateId(otaPackageId, "Incorrect otaPackageId " + otaPackageId);
            OtaPackageInfo otaPackageIn = otaPackageService.findOtaPackageInfoById(getCurrentUser().getTenantId(), otaPackageId);
            checkNotNull(otaPackageIn);
            accessControlService.checkPermission(getCurrentUser(), Resource.OTA_PACKAGE, operation, otaPackageId, otaPackageIn);
            return otaPackageIn;
        } catch (Exception e) {
            throw handleException(e, false);
        }
    }

    Rpc checkRpcId(RpcId rpcId, Operation operation) throws ThingsboardException {
        try {
            validateId(rpcId, "Incorrect rpcId " + rpcId);
            Rpc rpc = rpcService.findById(getCurrentUser().getTenantId(), rpcId);
            checkNotNull(rpc);
            accessControlService.checkPermission(getCurrentUser(), Resource.RPC, operation, rpcId, rpc);
            return rpc;
        } catch (Exception e) {
            throw handleException(e, false);
        }
    }

    @SuppressWarnings("unchecked")
    protected <I extends EntityId> I emptyId(EntityType entityType) {
        return (I) EntityIdFactory.getByTypeAndUuid(entityType, ModelConstants.NULL_UUID);
    }

    protected <E extends HasName, I extends EntityId> void logEntityAction(I entityId, E entity, CustomerId customerId,
                                                                           ActionType actionType, Exception e, Object... additionalInfo) throws ThingsboardException {
        logEntityAction(getCurrentUser(), entityId, entity, customerId, actionType, e, additionalInfo);
    }

    protected <E extends HasName, I extends EntityId> void logEntityAction(User user, I entityId, E entity, CustomerId customerId,
                                                                           ActionType actionType, Exception e, Object... additionalInfo) throws ThingsboardException {
        entityActionService.logEntityAction(user, entityId, entity, customerId, actionType, e, additionalInfo);
    }


    public static Exception toException(Throwable error) {
        return error != null ? (Exception.class.isInstance(error) ? (Exception) error : new Exception(error)) : null;
    }

    protected <E extends HasName> String entityToStr(E entity) {
        try {
            return json.writeValueAsString(json.valueToTree(entity));
        } catch (JsonProcessingException e) {
            log.warn("[{}] Failed to convert entity to string!", entity, e);
        }
        return null;
    }

    protected void sendRelationNotificationMsg(TenantId tenantId, EntityRelation relation, EdgeEventActionType action) {
        try {
            if (!relation.getFrom().getEntityType().equals(EntityType.EDGE) &&
                    !relation.getTo().getEntityType().equals(EntityType.EDGE)) {
                sendNotificationMsgToEdgeService(tenantId, null, null, json.writeValueAsString(relation), EdgeEventType.RELATION, action);
            }
        } catch (Exception e) {
            log.warn("Failed to push relation to core: {}", relation, e);
        }
    }

    protected void sendDeleteNotificationMsg(TenantId tenantId, EntityId entityId, List<EdgeId> edgeIds) {
        sendDeleteNotificationMsg(tenantId, entityId, edgeIds, null);
    }

    protected void sendDeleteNotificationMsg(TenantId tenantId, EntityId entityId, List<EdgeId> edgeIds, String body) {
        if (edgeIds != null && !edgeIds.isEmpty()) {
            for (EdgeId edgeId : edgeIds) {
                sendNotificationMsgToEdgeService(tenantId, edgeId, entityId, body, null, EdgeEventActionType.DELETED);
            }
        }
    }

    protected void sendAlarmDeleteNotificationMsg(TenantId tenantId, EntityId entityId, List<EdgeId> edgeIds, Alarm alarm) {
        try {
            sendDeleteNotificationMsg(tenantId, entityId, edgeIds, json.writeValueAsString(alarm));
        } catch (Exception e) {
            log.warn("Failed to push delete alarm msg to core: {}", alarm, e);
        }
    }

    protected void sendEntityAssignToCustomerNotificationMsg(TenantId tenantId, EntityId entityId, CustomerId customerId, EdgeEventActionType action) {
        try {
            sendNotificationMsgToEdgeService(tenantId, null, entityId, json.writeValueAsString(customerId), null, action);
        } catch (Exception e) {
            log.warn("Failed to push assign/unassign to/from customer to core: {}", customerId, e);
        }
    }

    protected void sendEntityNotificationMsg(TenantId tenantId, EntityId entityId, EdgeEventActionType action) {
        sendNotificationMsgToEdgeService(tenantId, null, entityId, null, null, action);
    }

    protected void sendEntityAssignToEdgeNotificationMsg(TenantId tenantId, EdgeId edgeId, EntityId entityId, EdgeEventActionType action) {
        sendNotificationMsgToEdgeService(tenantId, edgeId, entityId, null, null, action);
    }

    private void sendNotificationMsgToEdgeService(TenantId tenantId, EdgeId edgeId, EntityId entityId, String body, EdgeEventType type, EdgeEventActionType action) {
        tbClusterService.sendNotificationMsgToEdgeService(tenantId, edgeId, entityId, body, type, action);
    }

    protected List<EdgeId> findRelatedEdgeIds(TenantId tenantId, EntityId entityId) {
        if (!edgesEnabled) {
            return null;
        }
        if (EntityType.EDGE.equals(entityId.getEntityType())) {
            return Collections.singletonList(new EdgeId(entityId.getId()));
        }
        PageDataIterableByTenantIdEntityId<EdgeId> relatedEdgeIdsIterator =
                new PageDataIterableByTenantIdEntityId<>(edgeService::findRelatedEdgeIdsByEntityId, tenantId, entityId, DEFAULT_PAGE_SIZE);
        List<EdgeId> result = new ArrayList<>();
        for (EdgeId edgeId : relatedEdgeIdsIterator) {
            result.add(edgeId);
        }
        return result;
    }

    protected void processDashboardIdFromAdditionalInfo(ObjectNode additionalInfo, String requiredFields) throws ThingsboardException {
        String dashboardId = additionalInfo.has(requiredFields) ? additionalInfo.get(requiredFields).asText() : null;
        if (dashboardId != null && !dashboardId.equals("null")) {
            if (dashboardService.findDashboardById(getTenantId(), new DashboardId(UUID.fromString(dashboardId))) == null) {
                additionalInfo.remove(requiredFields);
            }
        }
    }

    protected MediaType parseMediaType(String contentType) {
        try {
            return MediaType.parseMediaType(contentType);
        } catch (Exception e) {
            return MediaType.APPLICATION_OCTET_STREAM;
        }
    }
}<|MERGE_RESOLUTION|>--- conflicted
+++ resolved
@@ -172,7 +172,7 @@
     public static final String ASSET_ID_PARAM_DESCRIPTION = "A string value representing the asset id. For example, '784f394c-42b6-435a-983c-b7beff2784f9'";
     public static final String ALARM_ID_PARAM_DESCRIPTION = "A string value representing the alarm id. For example, '784f394c-42b6-435a-983c-b7beff2784f9'";
     public static final String ENTITY_ID_PARAM_DESCRIPTION = "A string value representing the entity id. For example, '784f394c-42b6-435a-983c-b7beff2784f9'";
-    public static final String ENTITY_TYPE_DESCRIPTION = "A string value representing the entity type. For example, 'DEVICE'";
+    public static final String ENTITY_TYPE_PARAM_DESCRIPTION = "A string value representing the entity type. For example, 'DEVICE'";
 
     protected final String PAGE_SIZE_DESCRIPTION = "Maximum amount of entities in a one page";
     protected final String PAGE_NUMBER_DESCRIPTION = "Sequence number of page starting from 0";
@@ -198,7 +198,6 @@
     protected final String ALARM_INFO_DESCRIPTION = "Alarm Info is an extension of the default Alarm object that also contains name of the alarm originator.";
     protected final String RELATION_INFO_DESCRIPTION = "Relation Info is an extension of the default Relation object that contains information about the 'from' and 'to' entity names. ";
 
-<<<<<<< HEAD
     protected final String DEVICE_NAME_DESCRIPTION = "A string value representing the Device name.";
     protected final String ASSET_NAME_DESCRIPTION = "A string value representing the Asset name.";
 
@@ -206,10 +205,6 @@
     protected final String EVENT_END_TIME_DESCRIPTION = "Timestamp. Events with creation time after it won't be queried.";
     protected static final String RELATION_TYPE_PARAM_DESCRIPTION = "A string value representing relation type between entities. For example, 'Contains', 'Manages'. It can be any string value.";
     protected static final String RELATION_TYPE_GROUP_PARAM_DESCRIPTION = "A string value representing relation type group. For example, 'COMMON'";
-=======
-    protected static final String ENTITY_TYPE_DESCRIPTION = "A string value representing the entity type. For example, 'DEVICE'";
-    protected static final String ENTITY_ID_DESCRIPTION = "A string value representing the entity id. For example, '784f394c-42b6-435a-983c-b7beff2784f9'";
->>>>>>> b032b5ac
 
     public static final String INCORRECT_TENANT_ID = "Incorrect tenantId ";
     protected static final String DEFAULT_DASHBOARD = "defaultDashboardId";
