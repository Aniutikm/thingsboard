/**
 * Copyright © 2016-2021 The Thingsboard Authors
 *
 * Licensed under the Apache License, Version 2.0 (the "License");
 * you may not use this file except in compliance with the License.
 * You may obtain a copy of the License at
 *
 *     http://www.apache.org/licenses/LICENSE-2.0
 *
 * Unless required by applicable law or agreed to in writing, software
 * distributed under the License is distributed on an "AS IS" BASIS,
 * WITHOUT WARRANTIES OR CONDITIONS OF ANY KIND, either express or implied.
 * See the License for the specific language governing permissions and
 * limitations under the License.
 */
package org.thingsboard.server.controller;

import com.fasterxml.jackson.core.JsonProcessingException;
import com.fasterxml.jackson.databind.ObjectMapper;
import com.fasterxml.jackson.databind.node.ObjectNode;
import lombok.Getter;
import lombok.extern.slf4j.Slf4j;
import org.apache.commons.lang3.StringUtils;
import org.springframework.beans.factory.annotation.Autowired;
import org.springframework.beans.factory.annotation.Value;
import org.springframework.http.MediaType;
import org.springframework.security.core.Authentication;
import org.springframework.security.core.context.SecurityContextHolder;
import org.springframework.web.bind.annotation.ExceptionHandler;
import org.thingsboard.server.cluster.TbClusterService;
import org.thingsboard.server.common.data.Customer;
import org.thingsboard.server.common.data.Dashboard;
import org.thingsboard.server.common.data.DashboardInfo;
import org.thingsboard.server.common.data.Device;
import org.thingsboard.server.common.data.DeviceInfo;
import org.thingsboard.server.common.data.DeviceProfile;
import org.thingsboard.server.common.data.EntityType;
import org.thingsboard.server.common.data.EntityView;
import org.thingsboard.server.common.data.EntityViewInfo;
import org.thingsboard.server.common.data.HasName;
import org.thingsboard.server.common.data.HasTenantId;
import org.thingsboard.server.common.data.OtaPackage;
import org.thingsboard.server.common.data.OtaPackageInfo;
import org.thingsboard.server.common.data.TbResource;
import org.thingsboard.server.common.data.TbResourceInfo;
import org.thingsboard.server.common.data.Tenant;
import org.thingsboard.server.common.data.TenantInfo;
import org.thingsboard.server.common.data.TenantProfile;
import org.thingsboard.server.common.data.User;
import org.thingsboard.server.common.data.alarm.Alarm;
import org.thingsboard.server.common.data.alarm.AlarmInfo;
import org.thingsboard.server.common.data.asset.Asset;
import org.thingsboard.server.common.data.asset.AssetInfo;
import org.thingsboard.server.common.data.audit.ActionType;
import org.thingsboard.server.common.data.edge.Edge;
import org.thingsboard.server.common.data.edge.EdgeEventActionType;
import org.thingsboard.server.common.data.edge.EdgeEventType;
import org.thingsboard.server.common.data.edge.EdgeInfo;
import org.thingsboard.server.common.data.exception.ThingsboardErrorCode;
import org.thingsboard.server.common.data.exception.ThingsboardException;
import org.thingsboard.server.common.data.id.AlarmId;
import org.thingsboard.server.common.data.id.AssetId;
import org.thingsboard.server.common.data.id.CustomerId;
import org.thingsboard.server.common.data.id.DashboardId;
import org.thingsboard.server.common.data.id.DeviceId;
import org.thingsboard.server.common.data.id.DeviceProfileId;
import org.thingsboard.server.common.data.id.EdgeId;
import org.thingsboard.server.common.data.id.EntityId;
import org.thingsboard.server.common.data.id.EntityIdFactory;
import org.thingsboard.server.common.data.id.EntityViewId;
import org.thingsboard.server.common.data.id.OtaPackageId;
import org.thingsboard.server.common.data.id.RpcId;
import org.thingsboard.server.common.data.id.RuleChainId;
import org.thingsboard.server.common.data.id.RuleNodeId;
import org.thingsboard.server.common.data.id.TbResourceId;
import org.thingsboard.server.common.data.id.TenantId;
import org.thingsboard.server.common.data.id.TenantProfileId;
import org.thingsboard.server.common.data.id.UserId;
import org.thingsboard.server.common.data.id.WidgetTypeId;
import org.thingsboard.server.common.data.id.WidgetsBundleId;
import org.thingsboard.server.common.data.page.PageDataIterableByTenantIdEntityId;
import org.thingsboard.server.common.data.page.PageLink;
import org.thingsboard.server.common.data.page.SortOrder;
import org.thingsboard.server.common.data.page.TimePageLink;
import org.thingsboard.server.common.data.plugin.ComponentDescriptor;
import org.thingsboard.server.common.data.plugin.ComponentType;
import org.thingsboard.server.common.data.relation.EntityRelation;
import org.thingsboard.server.common.data.rpc.Rpc;
import org.thingsboard.server.common.data.rule.RuleChain;
import org.thingsboard.server.common.data.rule.RuleChainType;
import org.thingsboard.server.common.data.rule.RuleNode;
import org.thingsboard.server.common.data.widget.WidgetTypeDetails;
import org.thingsboard.server.common.data.widget.WidgetsBundle;
import org.thingsboard.server.dao.asset.AssetService;
import org.thingsboard.server.dao.attributes.AttributesService;
import org.thingsboard.server.dao.audit.AuditLogService;
import org.thingsboard.server.dao.customer.CustomerService;
import org.thingsboard.server.dao.dashboard.DashboardService;
import org.thingsboard.server.dao.device.ClaimDevicesService;
import org.thingsboard.server.dao.device.DeviceCredentialsService;
import org.thingsboard.server.dao.device.DeviceProfileService;
import org.thingsboard.server.dao.device.DeviceService;
import org.thingsboard.server.dao.edge.EdgeService;
import org.thingsboard.server.dao.entityview.EntityViewService;
import org.thingsboard.server.dao.exception.DataValidationException;
import org.thingsboard.server.dao.exception.IncorrectParameterException;
import org.thingsboard.server.dao.model.ModelConstants;
import org.thingsboard.server.dao.oauth2.OAuth2ConfigTemplateService;
import org.thingsboard.server.dao.oauth2.OAuth2Service;
import org.thingsboard.server.dao.ota.OtaPackageService;
import org.thingsboard.server.dao.relation.RelationService;
import org.thingsboard.server.dao.rpc.RpcService;
import org.thingsboard.server.dao.rule.RuleChainService;
import org.thingsboard.server.dao.tenant.TbTenantProfileCache;
import org.thingsboard.server.dao.tenant.TenantProfileService;
import org.thingsboard.server.dao.tenant.TenantService;
import org.thingsboard.server.dao.user.UserService;
import org.thingsboard.server.dao.widget.WidgetTypeService;
import org.thingsboard.server.dao.widget.WidgetsBundleService;
import org.thingsboard.server.exception.ThingsboardErrorResponseHandler;
import org.thingsboard.server.queue.discovery.PartitionService;
import org.thingsboard.server.queue.provider.TbQueueProducerProvider;
import org.thingsboard.server.queue.util.TbCoreComponent;
import org.thingsboard.server.service.action.EntityActionService;
import org.thingsboard.server.service.component.ComponentDiscoveryService;
import org.thingsboard.server.service.edge.EdgeLicenseService;
import org.thingsboard.server.service.edge.EdgeNotificationService;
import org.thingsboard.server.service.edge.rpc.EdgeRpcService;
import org.thingsboard.server.service.lwm2m.LwM2MServerSecurityInfoRepository;
import org.thingsboard.server.service.ota.OtaPackageStateService;
import org.thingsboard.server.service.profile.TbDeviceProfileCache;
import org.thingsboard.server.service.resource.TbResourceService;
import org.thingsboard.server.service.security.model.SecurityUser;
import org.thingsboard.server.service.security.permission.AccessControlService;
import org.thingsboard.server.service.security.permission.Operation;
import org.thingsboard.server.service.security.permission.Resource;
import org.thingsboard.server.service.state.DeviceStateService;
import org.thingsboard.server.service.telemetry.AlarmSubscriptionService;
import org.thingsboard.server.service.telemetry.TelemetrySubscriptionService;

import javax.mail.MessagingException;
import javax.servlet.http.HttpServletResponse;
import java.util.ArrayList;
import java.util.Collections;
import java.util.List;
import java.util.Optional;
import java.util.Set;
import java.util.UUID;

import static org.thingsboard.server.dao.service.Validator.validateId;

@Slf4j
@TbCoreComponent
public abstract class BaseController {

    /*Swagger UI description*/

    public static final String CUSTOMER_ID = "customerId";
    public static final String TENANT_ID = "tenantId";

    public static final String PAGE_DATA_PARAMETERS = "You can specify parameters to filter the results. " +
            "The result is wrapped with PageData object that allows you to iterate over result set using pagination. " +
            "See the 'Model' tab of the Response Class for more details. ";
    public static final String DASHBOARD_ID_PARAM_DESCRIPTION = "A string value representing the device id. For example, '784f394c-42b6-435a-983c-b7beff2784f9'";
    public static final String DEVICE_ID_PARAM_DESCRIPTION = "A string value representing the device id. For example, '784f394c-42b6-435a-983c-b7beff2784f9'";
    public static final String DEVICE_PROFILE_ID_DESCRIPTION = "A string value representing the device profile id. For example, '784f394c-42b6-435a-983c-b7beff2784f9'";
    public static final String TENANT_ID_PARAM_DESCRIPTION = "A string value representing the tenant id. For example, '784f394c-42b6-435a-983c-b7beff2784f9'";
    public static final String EDGE_ID_PARAM_DESCRIPTION = "A string value representing the edge id. For example, '784f394c-42b6-435a-983c-b7beff2784f9'";
    public static final String CUSTOMER_ID_PARAM_DESCRIPTION = "A string value representing the customer id. For example, '784f394c-42b6-435a-983c-b7beff2784f9'";
    public static final String ASSET_ID_PARAM_DESCRIPTION = "A string value representing the asset id. For example, '784f394c-42b6-435a-983c-b7beff2784f9'";
<<<<<<< HEAD
    public static final String ALARM_ID_PARAM_DESCRIPTION = "A string value representing the alarm id. For example, '784f394c-42b6-435a-983c-b7beff2784f9'";
=======

    protected static final String ENTITY_ID_PARAM_DESCRIPTION = "A string value representing the entity id. For example, '784f394c-42b6-435a-983c-b7beff2784f9'";
    protected static final String ENTITY_TYPE_DESCRIPTION = "A string value representing the entity type. For example, 'DEVICE'";
>>>>>>> d1974e9b

    protected final String PAGE_SIZE_DESCRIPTION = "Maximum amount of entities in a one page";
    protected final String PAGE_NUMBER_DESCRIPTION = "Sequence number of page starting from 0";
    protected final String DEVICE_TYPE_DESCRIPTION = "Device type as the name of the device profile";
    protected final String ASSET_TYPE_DESCRIPTION = "Asset type";

    protected final String ASSET_TEXT_SEARCH_DESCRIPTION = "The case insensitive 'startsWith' filter based on the asset name.";
    protected final String DASHBOARD_TEXT_SEARCH_DESCRIPTION = "The case insensitive 'startsWith' filter based on the dashboard title.";
    protected final String DEVICE_TEXT_SEARCH_DESCRIPTION = "The case insensitive 'startsWith' filter based on the device name.";
    protected final String CUSTOMER_TEXT_SEARCH_DESCRIPTION = "The case insensitive 'startsWith' filter based on the customer title.";
    protected final String EVENT_TEXT_SEARCH_DESCRIPTION = "The value is not used in searching.";
    protected final String SORT_PROPERTY_DESCRIPTION = "Property of entity to sort by";
    protected final String DASHBOARD_SORT_PROPERTY_ALLOWABLE_VALUES = "createdTime, title";
    protected final String CUSTOMER_SORT_PROPERTY_ALLOWABLE_VALUES = "createdTime, title, email, country, city";
    protected final String DEVICE_SORT_PROPERTY_ALLOWABLE_VALUES = "createdTime, name, deviceProfileName, label, customerTitle";
    protected final String ASSET_SORT_PROPERTY_ALLOWABLE_VALUES = "createdTime, name, type, label, customerTitle";
<<<<<<< HEAD
    protected final String ALARM_SORT_PROPERTY_ALLOWABLE_VALUES = "createdTime, startTs, endTs, type, ackTs, clearTs, severity, status";
=======
    protected final String EVENT_SORT_PROPERTY_ALLOWABLE_VALUES = "createdTime, id";
>>>>>>> d1974e9b
    protected final String SORT_ORDER_DESCRIPTION = "Sort order. ASC (ASCENDING) or DESC (DESCENDING)";
    protected final String SORT_ORDER_ALLOWABLE_VALUES = "ASC, DESC";
    protected final String DEVICE_INFO_DESCRIPTION = "Device Info is an extension of the default Device object that contains information about the assigned customer name and device profile name. ";
    protected final String ASSET_INFO_DESCRIPTION = "Asset Info is an extension of the default Asset object that contains information about the assigned customer name. ";
    protected final String ALARM_INFO_DESCRIPTION = "Alarm Info is an extension of the default Alarm object that also contains name of the alarm originator.";


    protected final String DEVICE_NAME_DESCRIPTION = "A string value representing the Device name.";
    protected final String ASSET_NAME_DESCRIPTION = "A string value representing the Asset name.";

<<<<<<< HEAD
    protected static final String ENTITY_TYPE_DESCRIPTION = "A string value representing the entity type. For example, 'DEVICE'";
    protected static final String ENTITY_ID_DESCRIPTION = "A string value representing the entity id. For example, '784f394c-42b6-435a-983c-b7beff2784f9'";
=======
    protected final String EVENT_START_TIME_DESCRIPTION = "Timestamp. Events with creation time before it won't be queried.";
    protected final String EVENT_END_TIME_DESCRIPTION = "Timestamp. Events with creation time after it won't be queried.";
>>>>>>> d1974e9b

    public static final String INCORRECT_TENANT_ID = "Incorrect tenantId ";
    protected static final String DEFAULT_DASHBOARD = "defaultDashboardId";
    protected static final String HOME_DASHBOARD = "homeDashboardId";

    private static final int DEFAULT_PAGE_SIZE = 1000;

    private static final ObjectMapper json = new ObjectMapper();

    @Autowired
    private ThingsboardErrorResponseHandler errorResponseHandler;

    @Autowired
    protected AccessControlService accessControlService;

    @Autowired
    protected TenantService tenantService;

    @Autowired
    protected TenantProfileService tenantProfileService;

    @Autowired
    protected CustomerService customerService;

    @Autowired
    protected UserService userService;

    @Autowired
    protected DeviceService deviceService;

    @Autowired
    protected DeviceProfileService deviceProfileService;

    @Autowired
    protected AssetService assetService;

    @Autowired
    protected AlarmSubscriptionService alarmService;

    @Autowired
    protected DeviceCredentialsService deviceCredentialsService;

    @Autowired
    protected WidgetsBundleService widgetsBundleService;

    @Autowired
    protected WidgetTypeService widgetTypeService;

    @Autowired
    protected DashboardService dashboardService;

    @Autowired
    protected OAuth2Service oAuth2Service;

    @Autowired
    protected OAuth2ConfigTemplateService oAuth2ConfigTemplateService;

    @Autowired
    protected ComponentDiscoveryService componentDescriptorService;

    @Autowired
    protected RuleChainService ruleChainService;

    @Autowired
    protected TbClusterService tbClusterService;

    @Autowired
    protected RelationService relationService;

    @Autowired
    protected AuditLogService auditLogService;

    @Autowired
    protected DeviceStateService deviceStateService;

    @Autowired
    protected EntityViewService entityViewService;

    @Autowired
    protected TelemetrySubscriptionService tsSubService;

    @Autowired
    protected AttributesService attributesService;

    @Autowired
    protected ClaimDevicesService claimDevicesService;

    @Autowired
    protected PartitionService partitionService;

    @Autowired
    protected TbResourceService resourceService;

    @Autowired
    protected OtaPackageService otaPackageService;

    @Autowired
    protected OtaPackageStateService otaPackageStateService;

    @Autowired
    protected RpcService rpcService;

    @Autowired
    protected TbQueueProducerProvider producerProvider;

    @Autowired
    protected TbTenantProfileCache tenantProfileCache;

    @Autowired
    protected TbDeviceProfileCache deviceProfileCache;

    @Autowired
    protected LwM2MServerSecurityInfoRepository lwM2MServerSecurityInfoRepository;

    @Autowired(required = false)
    protected EdgeService edgeService;

    @Autowired(required = false)
    protected EdgeNotificationService edgeNotificationService;

    @Autowired(required = false)
    protected EdgeRpcService edgeGrpcService;

    @Autowired(required = false)
    protected EdgeLicenseService edgeLicenseService;

    @Autowired
    protected EntityActionService entityActionService;

    @Value("${server.log_controller_error_stack_trace}")
    @Getter
    private boolean logControllerErrorStackTrace;

    @Value("${edges.enabled}")
    @Getter
    protected boolean edgesEnabled;

    @ExceptionHandler(ThingsboardException.class)
    public void handleThingsboardException(ThingsboardException ex, HttpServletResponse response) {
        errorResponseHandler.handle(ex, response);
    }

    ThingsboardException handleException(Exception exception) {
        return handleException(exception, true);
    }

    private ThingsboardException handleException(Exception exception, boolean logException) {
        if (logException && logControllerErrorStackTrace) {
            log.error("Error [{}]", exception.getMessage(), exception);
        }

        String cause = "";
        if (exception.getCause() != null) {
            cause = exception.getCause().getClass().getCanonicalName();
        }

        if (exception instanceof ThingsboardException) {
            return (ThingsboardException) exception;
        } else if (exception instanceof IllegalArgumentException || exception instanceof IncorrectParameterException
                || exception instanceof DataValidationException || cause.contains("IncorrectParameterException")) {
            return new ThingsboardException(exception.getMessage(), ThingsboardErrorCode.BAD_REQUEST_PARAMS);
        } else if (exception instanceof MessagingException) {
            return new ThingsboardException("Unable to send mail: " + exception.getMessage(), ThingsboardErrorCode.GENERAL);
        } else {
            return new ThingsboardException(exception.getMessage(), ThingsboardErrorCode.GENERAL);
        }
    }

    <T> T checkNotNull(T reference) throws ThingsboardException {
        if (reference == null) {
            throw new ThingsboardException("Requested item wasn't found!", ThingsboardErrorCode.ITEM_NOT_FOUND);
        }
        return reference;
    }

    <T> T checkNotNull(Optional<T> reference) throws ThingsboardException {
        if (reference.isPresent()) {
            return reference.get();
        } else {
            throw new ThingsboardException("Requested item wasn't found!", ThingsboardErrorCode.ITEM_NOT_FOUND);
        }
    }

    void checkParameter(String name, String param) throws ThingsboardException {
        if (StringUtils.isEmpty(param)) {
            throw new ThingsboardException("Parameter '" + name + "' can't be empty!", ThingsboardErrorCode.BAD_REQUEST_PARAMS);
        }
    }

    void checkArrayParameter(String name, String[] params) throws ThingsboardException {
        if (params == null || params.length == 0) {
            throw new ThingsboardException("Parameter '" + name + "' can't be empty!", ThingsboardErrorCode.BAD_REQUEST_PARAMS);
        } else {
            for (String param : params) {
                checkParameter(name, param);
            }
        }
    }

    UUID toUUID(String id) {
        return UUID.fromString(id);
    }

    PageLink createPageLink(int pageSize, int page, String textSearch, String sortProperty, String sortOrder) throws ThingsboardException {
        if (!StringUtils.isEmpty(sortProperty)) {
            SortOrder.Direction direction = SortOrder.Direction.ASC;
            if (!StringUtils.isEmpty(sortOrder)) {
                try {
                    direction = SortOrder.Direction.valueOf(sortOrder.toUpperCase());
                } catch (IllegalArgumentException e) {
                    throw new ThingsboardException("Unsupported sort order '" + sortOrder + "'! Only 'ASC' or 'DESC' types are allowed.", ThingsboardErrorCode.BAD_REQUEST_PARAMS);
                }
            }
            SortOrder sort = new SortOrder(sortProperty, direction);
            return new PageLink(pageSize, page, textSearch, sort);
        } else {
            return new PageLink(pageSize, page, textSearch);
        }
    }

    TimePageLink createTimePageLink(int pageSize, int page, String textSearch,
                                    String sortProperty, String sortOrder, Long startTime, Long endTime) throws ThingsboardException {
        PageLink pageLink = this.createPageLink(pageSize, page, textSearch, sortProperty, sortOrder);
        return new TimePageLink(pageLink, startTime, endTime);
    }

    protected SecurityUser getCurrentUser() throws ThingsboardException {
        Authentication authentication = SecurityContextHolder.getContext().getAuthentication();
        if (authentication != null && authentication.getPrincipal() instanceof SecurityUser) {
            return (SecurityUser) authentication.getPrincipal();
        } else {
            throw new ThingsboardException("You aren't authorized to perform this operation!", ThingsboardErrorCode.AUTHENTICATION);
        }
    }

    Tenant checkTenantId(TenantId tenantId, Operation operation) throws ThingsboardException {
        try {
            validateId(tenantId, INCORRECT_TENANT_ID + tenantId);
            Tenant tenant = tenantService.findTenantById(tenantId);
            checkNotNull(tenant);
            accessControlService.checkPermission(getCurrentUser(), Resource.TENANT, operation, tenantId, tenant);
            return tenant;
        } catch (Exception e) {
            throw handleException(e, false);
        }
    }

    TenantInfo checkTenantInfoId(TenantId tenantId, Operation operation) throws ThingsboardException {
        try {
            validateId(tenantId, INCORRECT_TENANT_ID + tenantId);
            TenantInfo tenant = tenantService.findTenantInfoById(tenantId);
            checkNotNull(tenant);
            accessControlService.checkPermission(getCurrentUser(), Resource.TENANT, operation, tenantId, tenant);
            return tenant;
        } catch (Exception e) {
            throw handleException(e, false);
        }
    }

    TenantProfile checkTenantProfileId(TenantProfileId tenantProfileId, Operation operation) throws ThingsboardException {
        try {
            validateId(tenantProfileId, "Incorrect tenantProfileId " + tenantProfileId);
            TenantProfile tenantProfile = tenantProfileService.findTenantProfileById(getTenantId(), tenantProfileId);
            checkNotNull(tenantProfile);
            accessControlService.checkPermission(getCurrentUser(), Resource.TENANT_PROFILE, operation);
            return tenantProfile;
        } catch (Exception e) {
            throw handleException(e, false);
        }
    }

    protected TenantId getTenantId() throws ThingsboardException {
        return getCurrentUser().getTenantId();
    }

    Customer checkCustomerId(CustomerId customerId, Operation operation) throws ThingsboardException {
        try {
            validateId(customerId, "Incorrect customerId " + customerId);
            Customer customer = customerService.findCustomerById(getTenantId(), customerId);
            checkNotNull(customer);
            accessControlService.checkPermission(getCurrentUser(), Resource.CUSTOMER, operation, customerId, customer);
            return customer;
        } catch (Exception e) {
            throw handleException(e, false);
        }
    }

    User checkUserId(UserId userId, Operation operation) throws ThingsboardException {
        try {
            validateId(userId, "Incorrect userId " + userId);
            User user = userService.findUserById(getCurrentUser().getTenantId(), userId);
            checkNotNull(user);
            accessControlService.checkPermission(getCurrentUser(), Resource.USER, operation, userId, user);
            return user;
        } catch (Exception e) {
            throw handleException(e, false);
        }
    }

    protected <I extends EntityId, T extends HasTenantId> void checkEntity(I entityId, T entity, Resource resource) throws ThingsboardException {
        if (entityId == null) {
            accessControlService
                    .checkPermission(getCurrentUser(), resource, Operation.CREATE, null, entity);
        } else {
            checkEntityId(entityId, Operation.WRITE);
        }
    }

    protected void checkEntityId(EntityId entityId, Operation operation) throws ThingsboardException {
        try {
            checkNotNull(entityId);
            validateId(entityId.getId(), "Incorrect entityId " + entityId);
            switch (entityId.getEntityType()) {
                case ALARM:
                    checkAlarmId(new AlarmId(entityId.getId()), operation);
                    return;
                case DEVICE:
                    checkDeviceId(new DeviceId(entityId.getId()), operation);
                    return;
                case DEVICE_PROFILE:
                    checkDeviceProfileId(new DeviceProfileId(entityId.getId()), operation);
                    return;
                case CUSTOMER:
                    checkCustomerId(new CustomerId(entityId.getId()), operation);
                    return;
                case TENANT:
                    checkTenantId(new TenantId(entityId.getId()), operation);
                    return;
                case TENANT_PROFILE:
                    checkTenantProfileId(new TenantProfileId(entityId.getId()), operation);
                    return;
                case RULE_CHAIN:
                    checkRuleChain(new RuleChainId(entityId.getId()), operation);
                    return;
                case RULE_NODE:
                    checkRuleNode(new RuleNodeId(entityId.getId()), operation);
                    return;
                case ASSET:
                    checkAssetId(new AssetId(entityId.getId()), operation);
                    return;
                case DASHBOARD:
                    checkDashboardId(new DashboardId(entityId.getId()), operation);
                    return;
                case USER:
                    checkUserId(new UserId(entityId.getId()), operation);
                    return;
                case ENTITY_VIEW:
                    checkEntityViewId(new EntityViewId(entityId.getId()), operation);
                    return;
                case EDGE:
                    checkEdgeId(new EdgeId(entityId.getId()), operation);
                    return;
                case WIDGETS_BUNDLE:
                    checkWidgetsBundleId(new WidgetsBundleId(entityId.getId()), operation);
                    return;
                case WIDGET_TYPE:
                    checkWidgetTypeId(new WidgetTypeId(entityId.getId()), operation);
                    return;
                case TB_RESOURCE:
                    checkResourceId(new TbResourceId(entityId.getId()), operation);
                    return;
                case OTA_PACKAGE:
                    checkOtaPackageId(new OtaPackageId(entityId.getId()), operation);
                    return;
                default:
                    throw new IllegalArgumentException("Unsupported entity type: " + entityId.getEntityType());
            }
        } catch (Exception e) {
            throw handleException(e, false);
        }
    }

    Device checkDeviceId(DeviceId deviceId, Operation operation) throws ThingsboardException {
        try {
            validateId(deviceId, "Incorrect deviceId " + deviceId);
            Device device = deviceService.findDeviceById(getCurrentUser().getTenantId(), deviceId);
            checkNotNull(device);
            accessControlService.checkPermission(getCurrentUser(), Resource.DEVICE, operation, deviceId, device);
            return device;
        } catch (Exception e) {
            throw handleException(e, false);
        }
    }

    DeviceInfo checkDeviceInfoId(DeviceId deviceId, Operation operation) throws ThingsboardException {
        try {
            validateId(deviceId, "Incorrect deviceId " + deviceId);
            DeviceInfo device = deviceService.findDeviceInfoById(getCurrentUser().getTenantId(), deviceId);
            checkNotNull(device);
            accessControlService.checkPermission(getCurrentUser(), Resource.DEVICE, operation, deviceId, device);
            return device;
        } catch (Exception e) {
            throw handleException(e, false);
        }
    }

    DeviceProfile checkDeviceProfileId(DeviceProfileId deviceProfileId, Operation operation) throws ThingsboardException {
        try {
            validateId(deviceProfileId, "Incorrect deviceProfileId " + deviceProfileId);
            DeviceProfile deviceProfile = deviceProfileService.findDeviceProfileById(getCurrentUser().getTenantId(), deviceProfileId);
            checkNotNull(deviceProfile);
            accessControlService.checkPermission(getCurrentUser(), Resource.DEVICE_PROFILE, operation, deviceProfileId, deviceProfile);
            return deviceProfile;
        } catch (Exception e) {
            throw handleException(e, false);
        }
    }

    protected EntityView checkEntityViewId(EntityViewId entityViewId, Operation operation) throws ThingsboardException {
        try {
            validateId(entityViewId, "Incorrect entityViewId " + entityViewId);
            EntityView entityView = entityViewService.findEntityViewById(getCurrentUser().getTenantId(), entityViewId);
            checkNotNull(entityView);
            accessControlService.checkPermission(getCurrentUser(), Resource.ENTITY_VIEW, operation, entityViewId, entityView);
            return entityView;
        } catch (Exception e) {
            throw handleException(e, false);
        }
    }

    EntityViewInfo checkEntityViewInfoId(EntityViewId entityViewId, Operation operation) throws ThingsboardException {
        try {
            validateId(entityViewId, "Incorrect entityViewId " + entityViewId);
            EntityViewInfo entityView = entityViewService.findEntityViewInfoById(getCurrentUser().getTenantId(), entityViewId);
            checkNotNull(entityView);
            accessControlService.checkPermission(getCurrentUser(), Resource.ENTITY_VIEW, operation, entityViewId, entityView);
            return entityView;
        } catch (Exception e) {
            throw handleException(e, false);
        }
    }

    Asset checkAssetId(AssetId assetId, Operation operation) throws ThingsboardException {
        try {
            validateId(assetId, "Incorrect assetId " + assetId);
            Asset asset = assetService.findAssetById(getCurrentUser().getTenantId(), assetId);
            checkNotNull(asset);
            accessControlService.checkPermission(getCurrentUser(), Resource.ASSET, operation, assetId, asset);
            return asset;
        } catch (Exception e) {
            throw handleException(e, false);
        }
    }

    AssetInfo checkAssetInfoId(AssetId assetId, Operation operation) throws ThingsboardException {
        try {
            validateId(assetId, "Incorrect assetId " + assetId);
            AssetInfo asset = assetService.findAssetInfoById(getCurrentUser().getTenantId(), assetId);
            checkNotNull(asset);
            accessControlService.checkPermission(getCurrentUser(), Resource.ASSET, operation, assetId, asset);
            return asset;
        } catch (Exception e) {
            throw handleException(e, false);
        }
    }

    Alarm checkAlarmId(AlarmId alarmId, Operation operation) throws ThingsboardException {
        try {
            validateId(alarmId, "Incorrect alarmId " + alarmId);
            Alarm alarm = alarmService.findAlarmByIdAsync(getCurrentUser().getTenantId(), alarmId).get();
            checkNotNull(alarm);
            accessControlService.checkPermission(getCurrentUser(), Resource.ALARM, operation, alarmId, alarm);
            return alarm;
        } catch (Exception e) {
            throw handleException(e, false);
        }
    }

    AlarmInfo checkAlarmInfoId(AlarmId alarmId, Operation operation) throws ThingsboardException {
        try {
            validateId(alarmId, "Incorrect alarmId " + alarmId);
            AlarmInfo alarmInfo = alarmService.findAlarmInfoByIdAsync(getCurrentUser().getTenantId(), alarmId).get();
            checkNotNull(alarmInfo);
            accessControlService.checkPermission(getCurrentUser(), Resource.ALARM, operation, alarmId, alarmInfo);
            return alarmInfo;
        } catch (Exception e) {
            throw handleException(e, false);
        }
    }

    WidgetsBundle checkWidgetsBundleId(WidgetsBundleId widgetsBundleId, Operation operation) throws ThingsboardException {
        try {
            validateId(widgetsBundleId, "Incorrect widgetsBundleId " + widgetsBundleId);
            WidgetsBundle widgetsBundle = widgetsBundleService.findWidgetsBundleById(getCurrentUser().getTenantId(), widgetsBundleId);
            checkNotNull(widgetsBundle);
            accessControlService.checkPermission(getCurrentUser(), Resource.WIDGETS_BUNDLE, operation, widgetsBundleId, widgetsBundle);
            return widgetsBundle;
        } catch (Exception e) {
            throw handleException(e, false);
        }
    }

    WidgetTypeDetails checkWidgetTypeId(WidgetTypeId widgetTypeId, Operation operation) throws ThingsboardException {
        try {
            validateId(widgetTypeId, "Incorrect widgetTypeId " + widgetTypeId);
            WidgetTypeDetails widgetTypeDetails = widgetTypeService.findWidgetTypeDetailsById(getCurrentUser().getTenantId(), widgetTypeId);
            checkNotNull(widgetTypeDetails);
            accessControlService.checkPermission(getCurrentUser(), Resource.WIDGET_TYPE, operation, widgetTypeId, widgetTypeDetails);
            return widgetTypeDetails;
        } catch (Exception e) {
            throw handleException(e, false);
        }
    }

    Dashboard checkDashboardId(DashboardId dashboardId, Operation operation) throws ThingsboardException {
        try {
            validateId(dashboardId, "Incorrect dashboardId " + dashboardId);
            Dashboard dashboard = dashboardService.findDashboardById(getCurrentUser().getTenantId(), dashboardId);
            checkNotNull(dashboard);
            accessControlService.checkPermission(getCurrentUser(), Resource.DASHBOARD, operation, dashboardId, dashboard);
            return dashboard;
        } catch (Exception e) {
            throw handleException(e, false);
        }
    }

    Edge checkEdgeId(EdgeId edgeId, Operation operation) throws ThingsboardException {
        try {
            validateId(edgeId, "Incorrect edgeId " + edgeId);
            Edge edge = edgeService.findEdgeById(getTenantId(), edgeId);
            checkNotNull(edge);
            accessControlService.checkPermission(getCurrentUser(), Resource.EDGE, operation, edgeId, edge);
            return edge;
        } catch (Exception e) {
            throw handleException(e, false);
        }
    }

    EdgeInfo checkEdgeInfoId(EdgeId edgeId, Operation operation) throws ThingsboardException {
        try {
            validateId(edgeId, "Incorrect edgeId " + edgeId);
            EdgeInfo edge = edgeService.findEdgeInfoById(getCurrentUser().getTenantId(), edgeId);
            checkNotNull(edge);
            accessControlService.checkPermission(getCurrentUser(), Resource.EDGE, operation, edgeId, edge);
            return edge;
        } catch (Exception e) {
            throw handleException(e, false);
        }
    }

    DashboardInfo checkDashboardInfoId(DashboardId dashboardId, Operation operation) throws ThingsboardException {
        try {
            validateId(dashboardId, "Incorrect dashboardId " + dashboardId);
            DashboardInfo dashboardInfo = dashboardService.findDashboardInfoById(getCurrentUser().getTenantId(), dashboardId);
            checkNotNull(dashboardInfo);
            accessControlService.checkPermission(getCurrentUser(), Resource.DASHBOARD, operation, dashboardId, dashboardInfo);
            return dashboardInfo;
        } catch (Exception e) {
            throw handleException(e, false);
        }
    }

    ComponentDescriptor checkComponentDescriptorByClazz(String clazz) throws ThingsboardException {
        try {
            log.debug("[{}] Lookup component descriptor", clazz);
            return checkNotNull(componentDescriptorService.getComponent(clazz));
        } catch (Exception e) {
            throw handleException(e, false);
        }
    }

    List<ComponentDescriptor> checkComponentDescriptorsByType(ComponentType type, RuleChainType ruleChainType) throws ThingsboardException {
        try {
            log.debug("[{}] Lookup component descriptors", type);
            return componentDescriptorService.getComponents(type, ruleChainType);
        } catch (Exception e) {
            throw handleException(e, false);
        }
    }

    List<ComponentDescriptor> checkComponentDescriptorsByTypes(Set<ComponentType> types, RuleChainType ruleChainType) throws ThingsboardException {
        try {
            log.debug("[{}] Lookup component descriptors", types);
            return componentDescriptorService.getComponents(types, ruleChainType);
        } catch (Exception e) {
            throw handleException(e, false);
        }
    }

    protected RuleChain checkRuleChain(RuleChainId ruleChainId, Operation operation) throws ThingsboardException {
        validateId(ruleChainId, "Incorrect ruleChainId " + ruleChainId);
        RuleChain ruleChain = ruleChainService.findRuleChainById(getCurrentUser().getTenantId(), ruleChainId);
        checkNotNull(ruleChain);
        accessControlService.checkPermission(getCurrentUser(), Resource.RULE_CHAIN, operation, ruleChainId, ruleChain);
        return ruleChain;
    }

    protected RuleNode checkRuleNode(RuleNodeId ruleNodeId, Operation operation) throws ThingsboardException {
        validateId(ruleNodeId, "Incorrect ruleNodeId " + ruleNodeId);
        RuleNode ruleNode = ruleChainService.findRuleNodeById(getTenantId(), ruleNodeId);
        checkNotNull(ruleNode);
        checkRuleChain(ruleNode.getRuleChainId(), operation);
        return ruleNode;
    }

    TbResource checkResourceId(TbResourceId resourceId, Operation operation) throws ThingsboardException {
        try {
            validateId(resourceId, "Incorrect resourceId " + resourceId);
            TbResource resource = resourceService.findResourceById(getCurrentUser().getTenantId(), resourceId);
            checkNotNull(resource);
            accessControlService.checkPermission(getCurrentUser(), Resource.TB_RESOURCE, operation, resourceId, resource);
            return resource;
        } catch (Exception e) {
            throw handleException(e, false);
        }
    }

    TbResourceInfo checkResourceInfoId(TbResourceId resourceId, Operation operation) throws ThingsboardException {
        try {
            validateId(resourceId, "Incorrect resourceId " + resourceId);
            TbResourceInfo resourceInfo = resourceService.findResourceInfoById(getCurrentUser().getTenantId(), resourceId);
            checkNotNull(resourceInfo);
            accessControlService.checkPermission(getCurrentUser(), Resource.TB_RESOURCE, operation, resourceId, resourceInfo);
            return resourceInfo;
        } catch (Exception e) {
            throw handleException(e, false);
        }
    }

    OtaPackage checkOtaPackageId(OtaPackageId otaPackageId, Operation operation) throws ThingsboardException {
        try {
            validateId(otaPackageId, "Incorrect otaPackageId " + otaPackageId);
            OtaPackage otaPackage = otaPackageService.findOtaPackageById(getCurrentUser().getTenantId(), otaPackageId);
            checkNotNull(otaPackage);
            accessControlService.checkPermission(getCurrentUser(), Resource.OTA_PACKAGE, operation, otaPackageId, otaPackage);
            return otaPackage;
        } catch (Exception e) {
            throw handleException(e, false);
        }
    }

    OtaPackageInfo checkOtaPackageInfoId(OtaPackageId otaPackageId, Operation operation) throws ThingsboardException {
        try {
            validateId(otaPackageId, "Incorrect otaPackageId " + otaPackageId);
            OtaPackageInfo otaPackageIn = otaPackageService.findOtaPackageInfoById(getCurrentUser().getTenantId(), otaPackageId);
            checkNotNull(otaPackageIn);
            accessControlService.checkPermission(getCurrentUser(), Resource.OTA_PACKAGE, operation, otaPackageId, otaPackageIn);
            return otaPackageIn;
        } catch (Exception e) {
            throw handleException(e, false);
        }
    }

    Rpc checkRpcId(RpcId rpcId, Operation operation) throws ThingsboardException {
        try {
            validateId(rpcId, "Incorrect rpcId " + rpcId);
            Rpc rpc = rpcService.findById(getCurrentUser().getTenantId(), rpcId);
            checkNotNull(rpc);
            accessControlService.checkPermission(getCurrentUser(), Resource.RPC, operation, rpcId, rpc);
            return rpc;
        } catch (Exception e) {
            throw handleException(e, false);
        }
    }

    @SuppressWarnings("unchecked")
    protected <I extends EntityId> I emptyId(EntityType entityType) {
        return (I) EntityIdFactory.getByTypeAndUuid(entityType, ModelConstants.NULL_UUID);
    }

    protected <E extends HasName, I extends EntityId> void logEntityAction(I entityId, E entity, CustomerId customerId,
                                                                           ActionType actionType, Exception e, Object... additionalInfo) throws ThingsboardException {
        logEntityAction(getCurrentUser(), entityId, entity, customerId, actionType, e, additionalInfo);
    }

    protected <E extends HasName, I extends EntityId> void logEntityAction(User user, I entityId, E entity, CustomerId customerId,
                                                                           ActionType actionType, Exception e, Object... additionalInfo) throws ThingsboardException {
        entityActionService.logEntityAction(user, entityId, entity, customerId, actionType, e, additionalInfo);
    }


    public static Exception toException(Throwable error) {
        return error != null ? (Exception.class.isInstance(error) ? (Exception) error : new Exception(error)) : null;
    }

    protected <E extends HasName> String entityToStr(E entity) {
        try {
            return json.writeValueAsString(json.valueToTree(entity));
        } catch (JsonProcessingException e) {
            log.warn("[{}] Failed to convert entity to string!", entity, e);
        }
        return null;
    }

    protected void sendRelationNotificationMsg(TenantId tenantId, EntityRelation relation, EdgeEventActionType action) {
        try {
            if (!relation.getFrom().getEntityType().equals(EntityType.EDGE) &&
                    !relation.getTo().getEntityType().equals(EntityType.EDGE)) {
                sendNotificationMsgToEdgeService(tenantId, null, null, json.writeValueAsString(relation), EdgeEventType.RELATION, action);
            }
        } catch (Exception e) {
            log.warn("Failed to push relation to core: {}", relation, e);
        }
    }

    protected void sendDeleteNotificationMsg(TenantId tenantId, EntityId entityId, List<EdgeId> edgeIds) {
        sendDeleteNotificationMsg(tenantId, entityId, edgeIds, null);
    }

    protected void sendDeleteNotificationMsg(TenantId tenantId, EntityId entityId, List<EdgeId> edgeIds, String body) {
        if (edgeIds != null && !edgeIds.isEmpty()) {
            for (EdgeId edgeId : edgeIds) {
                sendNotificationMsgToEdgeService(tenantId, edgeId, entityId, body, null, EdgeEventActionType.DELETED);
            }
        }
    }

    protected void sendAlarmDeleteNotificationMsg(TenantId tenantId, EntityId entityId, List<EdgeId> edgeIds, Alarm alarm) {
        try {
            sendDeleteNotificationMsg(tenantId, entityId, edgeIds, json.writeValueAsString(alarm));
        } catch (Exception e) {
            log.warn("Failed to push delete alarm msg to core: {}", alarm, e);
        }
    }

    protected void sendEntityAssignToCustomerNotificationMsg(TenantId tenantId, EntityId entityId, CustomerId customerId, EdgeEventActionType action) {
        try {
            sendNotificationMsgToEdgeService(tenantId, null, entityId, json.writeValueAsString(customerId), null, action);
        } catch (Exception e) {
            log.warn("Failed to push assign/unassign to/from customer to core: {}", customerId, e);
        }
    }

    protected void sendEntityNotificationMsg(TenantId tenantId, EntityId entityId, EdgeEventActionType action) {
        sendNotificationMsgToEdgeService(tenantId, null, entityId, null, null, action);
    }

    protected void sendEntityAssignToEdgeNotificationMsg(TenantId tenantId, EdgeId edgeId, EntityId entityId, EdgeEventActionType action) {
        sendNotificationMsgToEdgeService(tenantId, edgeId, entityId, null, null, action);
    }

    private void sendNotificationMsgToEdgeService(TenantId tenantId, EdgeId edgeId, EntityId entityId, String body, EdgeEventType type, EdgeEventActionType action) {
        tbClusterService.sendNotificationMsgToEdgeService(tenantId, edgeId, entityId, body, type, action);
    }

    protected List<EdgeId> findRelatedEdgeIds(TenantId tenantId, EntityId entityId) {
        if (!edgesEnabled) {
            return null;
        }
        if (EntityType.EDGE.equals(entityId.getEntityType())) {
            return Collections.singletonList(new EdgeId(entityId.getId()));
        }
        PageDataIterableByTenantIdEntityId<EdgeId> relatedEdgeIdsIterator =
                new PageDataIterableByTenantIdEntityId<>(edgeService::findRelatedEdgeIdsByEntityId, tenantId, entityId, DEFAULT_PAGE_SIZE);
        List<EdgeId> result = new ArrayList<>();
        for (EdgeId edgeId : relatedEdgeIdsIterator) {
            result.add(edgeId);
        }
        return result;
    }

    protected void processDashboardIdFromAdditionalInfo(ObjectNode additionalInfo, String requiredFields) throws ThingsboardException {
        String dashboardId = additionalInfo.has(requiredFields) ? additionalInfo.get(requiredFields).asText() : null;
        if (dashboardId != null && !dashboardId.equals("null")) {
            if (dashboardService.findDashboardById(getTenantId(), new DashboardId(UUID.fromString(dashboardId))) == null) {
                additionalInfo.remove(requiredFields);
            }
        }
    }

    protected MediaType parseMediaType(String contentType) {
        try {
            return MediaType.parseMediaType(contentType);
        } catch (Exception e) {
            return MediaType.APPLICATION_OCTET_STREAM;
        }
    }
}<|MERGE_RESOLUTION|>--- conflicted
+++ resolved
@@ -157,6 +157,8 @@
 
     public static final String CUSTOMER_ID = "customerId";
     public static final String TENANT_ID = "tenantId";
+    public static final String ENTITY_ID = "entityId";
+    public static final String ENTITY_TYPE = "entityType";
 
     public static final String PAGE_DATA_PARAMETERS = "You can specify parameters to filter the results. " +
             "The result is wrapped with PageData object that allows you to iterate over result set using pagination. " +
@@ -168,13 +170,9 @@
     public static final String EDGE_ID_PARAM_DESCRIPTION = "A string value representing the edge id. For example, '784f394c-42b6-435a-983c-b7beff2784f9'";
     public static final String CUSTOMER_ID_PARAM_DESCRIPTION = "A string value representing the customer id. For example, '784f394c-42b6-435a-983c-b7beff2784f9'";
     public static final String ASSET_ID_PARAM_DESCRIPTION = "A string value representing the asset id. For example, '784f394c-42b6-435a-983c-b7beff2784f9'";
-<<<<<<< HEAD
     public static final String ALARM_ID_PARAM_DESCRIPTION = "A string value representing the alarm id. For example, '784f394c-42b6-435a-983c-b7beff2784f9'";
-=======
-
-    protected static final String ENTITY_ID_PARAM_DESCRIPTION = "A string value representing the entity id. For example, '784f394c-42b6-435a-983c-b7beff2784f9'";
-    protected static final String ENTITY_TYPE_DESCRIPTION = "A string value representing the entity type. For example, 'DEVICE'";
->>>>>>> d1974e9b
+    public static final String ENTITY_ID_PARAM_DESCRIPTION = "A string value representing the entity id. For example, '784f394c-42b6-435a-983c-b7beff2784f9'";
+    public static final String ENTITY_TYPE_DESCRIPTION = "A string value representing the entity type. For example, 'DEVICE'";
 
     protected final String PAGE_SIZE_DESCRIPTION = "Maximum amount of entities in a one page";
     protected final String PAGE_NUMBER_DESCRIPTION = "Sequence number of page starting from 0";
@@ -191,11 +189,8 @@
     protected final String CUSTOMER_SORT_PROPERTY_ALLOWABLE_VALUES = "createdTime, title, email, country, city";
     protected final String DEVICE_SORT_PROPERTY_ALLOWABLE_VALUES = "createdTime, name, deviceProfileName, label, customerTitle";
     protected final String ASSET_SORT_PROPERTY_ALLOWABLE_VALUES = "createdTime, name, type, label, customerTitle";
-<<<<<<< HEAD
     protected final String ALARM_SORT_PROPERTY_ALLOWABLE_VALUES = "createdTime, startTs, endTs, type, ackTs, clearTs, severity, status";
-=======
     protected final String EVENT_SORT_PROPERTY_ALLOWABLE_VALUES = "createdTime, id";
->>>>>>> d1974e9b
     protected final String SORT_ORDER_DESCRIPTION = "Sort order. ASC (ASCENDING) or DESC (DESCENDING)";
     protected final String SORT_ORDER_ALLOWABLE_VALUES = "ASC, DESC";
     protected final String DEVICE_INFO_DESCRIPTION = "Device Info is an extension of the default Device object that contains information about the assigned customer name and device profile name. ";
@@ -206,13 +201,8 @@
     protected final String DEVICE_NAME_DESCRIPTION = "A string value representing the Device name.";
     protected final String ASSET_NAME_DESCRIPTION = "A string value representing the Asset name.";
 
-<<<<<<< HEAD
-    protected static final String ENTITY_TYPE_DESCRIPTION = "A string value representing the entity type. For example, 'DEVICE'";
-    protected static final String ENTITY_ID_DESCRIPTION = "A string value representing the entity id. For example, '784f394c-42b6-435a-983c-b7beff2784f9'";
-=======
     protected final String EVENT_START_TIME_DESCRIPTION = "Timestamp. Events with creation time before it won't be queried.";
     protected final String EVENT_END_TIME_DESCRIPTION = "Timestamp. Events with creation time after it won't be queried.";
->>>>>>> d1974e9b
 
     public static final String INCORRECT_TENANT_ID = "Incorrect tenantId ";
     protected static final String DEFAULT_DASHBOARD = "defaultDashboardId";
