/**
 * Copyright © 2016-2020 The Thingsboard Authors
 *
 * Licensed under the Apache License, Version 2.0 (the "License");
 * you may not use this file except in compliance with the License.
 * You may obtain a copy of the License at
 *
 *     http://www.apache.org/licenses/LICENSE-2.0
 *
 * Unless required by applicable law or agreed to in writing, software
 * distributed under the License is distributed on an "AS IS" BASIS,
 * WITHOUT WARRANTIES OR CONDITIONS OF ANY KIND, either express or implied.
 * See the License for the specific language governing permissions and
 * limitations under the License.
 */
package org.thingsboard.server.controller;

import com.fasterxml.jackson.core.JsonProcessingException;
import com.fasterxml.jackson.databind.ObjectMapper;
import com.fasterxml.jackson.databind.node.ArrayNode;
import com.fasterxml.jackson.databind.node.ObjectNode;
import lombok.Getter;
import lombok.extern.slf4j.Slf4j;
import org.apache.commons.lang3.StringUtils;
import org.springframework.beans.factory.annotation.Autowired;
import org.springframework.beans.factory.annotation.Value;
import org.springframework.security.core.Authentication;
import org.springframework.security.core.context.SecurityContextHolder;
import org.springframework.web.bind.annotation.ExceptionHandler;
import org.thingsboard.server.common.data.Customer;
import org.thingsboard.server.common.data.Dashboard;
import org.thingsboard.server.common.data.DashboardInfo;
import org.thingsboard.server.common.data.DataConstants;
import org.thingsboard.server.common.data.Device;
import org.thingsboard.server.common.data.DeviceInfo;
import org.thingsboard.server.common.data.DeviceProfile;
import org.thingsboard.server.common.data.EdgeUtils;
import org.thingsboard.server.common.data.EntityType;
import org.thingsboard.server.common.data.EntityView;
import org.thingsboard.server.common.data.EntityViewInfo;
import org.thingsboard.server.common.data.HasName;
import org.thingsboard.server.common.data.HasTenantId;
import org.thingsboard.server.common.data.Tenant;
import org.thingsboard.server.common.data.TenantInfo;
import org.thingsboard.server.common.data.TenantProfile;
import org.thingsboard.server.common.data.User;
import org.thingsboard.server.common.data.alarm.Alarm;
import org.thingsboard.server.common.data.alarm.AlarmInfo;
import org.thingsboard.server.common.data.asset.Asset;
import org.thingsboard.server.common.data.asset.AssetInfo;
import org.thingsboard.server.common.data.audit.ActionType;
import org.thingsboard.server.common.data.edge.Edge;
import org.thingsboard.server.common.data.edge.EdgeEventActionType;
import org.thingsboard.server.common.data.edge.EdgeEventType;
import org.thingsboard.server.common.data.exception.ThingsboardErrorCode;
import org.thingsboard.server.common.data.exception.ThingsboardException;
import org.thingsboard.server.common.data.id.AlarmId;
import org.thingsboard.server.common.data.id.AssetId;
import org.thingsboard.server.common.data.id.CustomerId;
import org.thingsboard.server.common.data.id.DashboardId;
import org.thingsboard.server.common.data.id.DeviceId;
import org.thingsboard.server.common.data.id.DeviceProfileId;
import org.thingsboard.server.common.data.id.EdgeId;
import org.thingsboard.server.common.data.id.EntityId;
import org.thingsboard.server.common.data.id.EntityIdFactory;
import org.thingsboard.server.common.data.id.EntityViewId;
import org.thingsboard.server.common.data.id.RuleChainId;
import org.thingsboard.server.common.data.id.RuleNodeId;
import org.thingsboard.server.common.data.id.TenantId;
import org.thingsboard.server.common.data.id.TenantProfileId;
import org.thingsboard.server.common.data.id.UserId;
import org.thingsboard.server.common.data.id.WidgetTypeId;
import org.thingsboard.server.common.data.id.WidgetsBundleId;
import org.thingsboard.server.common.data.kv.AttributeKvEntry;
import org.thingsboard.server.common.data.kv.DataType;
import org.thingsboard.server.common.data.page.PageLink;
import org.thingsboard.server.common.data.page.SortOrder;
import org.thingsboard.server.common.data.page.TimePageLink;
import org.thingsboard.server.common.data.plugin.ComponentDescriptor;
import org.thingsboard.server.common.data.plugin.ComponentType;
import org.thingsboard.server.common.data.relation.EntityRelation;
import org.thingsboard.server.common.data.rule.RuleChain;
import org.thingsboard.server.common.data.rule.RuleChainType;
import org.thingsboard.server.common.data.rule.RuleNode;
import org.thingsboard.server.common.data.widget.WidgetType;
import org.thingsboard.server.common.data.widget.WidgetsBundle;
import org.thingsboard.server.common.msg.TbMsg;
import org.thingsboard.server.common.msg.TbMsgDataType;
import org.thingsboard.server.common.msg.TbMsgMetaData;
import org.thingsboard.server.dao.asset.AssetService;
import org.thingsboard.server.dao.attributes.AttributesService;
import org.thingsboard.server.dao.audit.AuditLogService;
import org.thingsboard.server.dao.customer.CustomerService;
import org.thingsboard.server.dao.dashboard.DashboardService;
import org.thingsboard.server.dao.device.ClaimDevicesService;
import org.thingsboard.server.dao.device.DeviceCredentialsService;
import org.thingsboard.server.dao.device.DeviceProfileService;
import org.thingsboard.server.dao.device.DeviceService;
import org.thingsboard.server.dao.edge.EdgeService;
import org.thingsboard.server.dao.entityview.EntityViewService;
import org.thingsboard.server.dao.exception.DataValidationException;
import org.thingsboard.server.dao.exception.IncorrectParameterException;
import org.thingsboard.server.dao.model.ModelConstants;
import org.thingsboard.server.dao.oauth2.OAuth2ConfigTemplateService;
import org.thingsboard.server.dao.oauth2.OAuth2Service;
import org.thingsboard.server.dao.relation.RelationService;
import org.thingsboard.server.dao.rule.RuleChainService;
import org.thingsboard.server.dao.tenant.TenantProfileService;
import org.thingsboard.server.dao.tenant.TenantService;
import org.thingsboard.server.dao.user.UserService;
import org.thingsboard.server.dao.widget.WidgetTypeService;
import org.thingsboard.server.dao.widget.WidgetsBundleService;
import org.thingsboard.server.exception.ThingsboardErrorResponseHandler;
import org.thingsboard.server.gen.transport.TransportProtos;
import org.thingsboard.server.queue.discovery.PartitionService;
import org.thingsboard.server.queue.provider.TbQueueProducerProvider;
import org.thingsboard.server.queue.util.TbCoreComponent;
import org.thingsboard.server.service.component.ComponentDiscoveryService;
import org.thingsboard.server.service.edge.EdgeNotificationService;
import org.thingsboard.server.service.edge.rpc.EdgeGrpcService;
import org.thingsboard.server.service.edge.rpc.init.SyncEdgeService;
import org.thingsboard.server.service.profile.TbDeviceProfileCache;
import org.thingsboard.server.dao.tenant.TbTenantProfileCache;
import org.thingsboard.server.service.queue.TbClusterService;
import org.thingsboard.server.service.security.model.SecurityUser;
import org.thingsboard.server.service.security.permission.AccessControlService;
import org.thingsboard.server.service.security.permission.Operation;
import org.thingsboard.server.service.security.permission.Resource;
import org.thingsboard.server.service.state.DeviceStateService;
import org.thingsboard.server.service.telemetry.AlarmSubscriptionService;
import org.thingsboard.server.service.telemetry.TelemetrySubscriptionService;

import javax.mail.MessagingException;
import javax.servlet.http.HttpServletResponse;
import java.util.List;
import java.util.Optional;
import java.util.Set;
import java.util.UUID;

import static org.thingsboard.server.dao.service.Validator.validateId;

@Slf4j
@TbCoreComponent
public abstract class BaseController {

    public static final String INCORRECT_TENANT_ID = "Incorrect tenantId ";
    public static final String YOU_DON_T_HAVE_PERMISSION_TO_PERFORM_THIS_OPERATION = "You don't have permission to perform this operation!";

    private static final ObjectMapper json = new ObjectMapper();

    @Autowired
    private ThingsboardErrorResponseHandler errorResponseHandler;

    @Autowired
    protected AccessControlService accessControlService;

    @Autowired
    protected TenantService tenantService;

    @Autowired
    protected TenantProfileService tenantProfileService;

    @Autowired
    protected CustomerService customerService;

    @Autowired
    protected UserService userService;

    @Autowired
    protected DeviceService deviceService;

    @Autowired
    protected DeviceProfileService deviceProfileService;

    @Autowired
    protected AssetService assetService;

    @Autowired
    protected AlarmSubscriptionService alarmService;

    @Autowired
    protected DeviceCredentialsService deviceCredentialsService;

    @Autowired
    protected WidgetsBundleService widgetsBundleService;

    @Autowired
    protected WidgetTypeService widgetTypeService;

    @Autowired
    protected DashboardService dashboardService;

    @Autowired
    protected OAuth2Service oAuth2Service;

    @Autowired
    protected OAuth2ConfigTemplateService oAuth2ConfigTemplateService;

    @Autowired
    protected ComponentDiscoveryService componentDescriptorService;

    @Autowired
    protected RuleChainService ruleChainService;

    @Autowired
    protected TbClusterService tbClusterService;

    @Autowired
    protected RelationService relationService;

    @Autowired
    protected AuditLogService auditLogService;

    @Autowired
    protected DeviceStateService deviceStateService;

    @Autowired
    protected EntityViewService entityViewService;

    @Autowired
    protected TelemetrySubscriptionService tsSubService;

    @Autowired
    protected AttributesService attributesService;

    @Autowired
    protected ClaimDevicesService claimDevicesService;

    @Autowired
    protected PartitionService partitionService;

    @Autowired
    protected TbQueueProducerProvider producerProvider;

    @Autowired
    protected TbTenantProfileCache tenantProfileCache;

    @Autowired
    protected TbDeviceProfileCache deviceProfileCache;

    @Autowired(required = false)
    protected EdgeService edgeService;

    @Autowired(required = false)
    protected EdgeNotificationService edgeNotificationService;

    @Autowired(required = false)
    protected SyncEdgeService syncEdgeService;

    @Autowired(required = false)
    protected EdgeGrpcService edgeGrpcService;

    @Value("${server.log_controller_error_stack_trace}")
    @Getter
    private boolean logControllerErrorStackTrace;

    @Value("${edges.enabled}")
    @Getter
    protected boolean edgesEnabled;

    @ExceptionHandler(ThingsboardException.class)
    public void handleThingsboardException(ThingsboardException ex, HttpServletResponse response) {
        errorResponseHandler.handle(ex, response);
    }

    ThingsboardException handleException(Exception exception) {
        return handleException(exception, true);
    }

    private ThingsboardException handleException(Exception exception, boolean logException) {
        if (logException && logControllerErrorStackTrace) {
            log.error("Error [{}]", exception.getMessage(), exception);
        }

        String cause = "";
        if (exception.getCause() != null) {
            cause = exception.getCause().getClass().getCanonicalName();
        }

        if (exception instanceof ThingsboardException) {
            return (ThingsboardException) exception;
        } else if (exception instanceof IllegalArgumentException || exception instanceof IncorrectParameterException
                || exception instanceof DataValidationException || cause.contains("IncorrectParameterException")) {
            return new ThingsboardException(exception.getMessage(), ThingsboardErrorCode.BAD_REQUEST_PARAMS);
        } else if (exception instanceof MessagingException) {
            return new ThingsboardException("Unable to send mail: " + exception.getMessage(), ThingsboardErrorCode.GENERAL);
        } else {
            return new ThingsboardException(exception.getMessage(), ThingsboardErrorCode.GENERAL);
        }
    }

    <T> T checkNotNull(T reference) throws ThingsboardException {
        if (reference == null) {
            throw new ThingsboardException("Requested item wasn't found!", ThingsboardErrorCode.ITEM_NOT_FOUND);
        }
        return reference;
    }

    <T> T checkNotNull(Optional<T> reference) throws ThingsboardException {
        if (reference.isPresent()) {
            return reference.get();
        } else {
            throw new ThingsboardException("Requested item wasn't found!", ThingsboardErrorCode.ITEM_NOT_FOUND);
        }
    }

    void checkParameter(String name, String param) throws ThingsboardException {
        if (StringUtils.isEmpty(param)) {
            throw new ThingsboardException("Parameter '" + name + "' can't be empty!", ThingsboardErrorCode.BAD_REQUEST_PARAMS);
        }
    }

    void checkArrayParameter(String name, String[] params) throws ThingsboardException {
        if (params == null || params.length == 0) {
            throw new ThingsboardException("Parameter '" + name + "' can't be empty!", ThingsboardErrorCode.BAD_REQUEST_PARAMS);
        } else {
            for (String param : params) {
                checkParameter(name, param);
            }
        }
    }

    UUID toUUID(String id) {
        return UUID.fromString(id);
    }

    PageLink createPageLink(int pageSize, int page, String textSearch, String sortProperty, String sortOrder) throws ThingsboardException {
        if (!StringUtils.isEmpty(sortProperty)) {
            SortOrder.Direction direction = SortOrder.Direction.ASC;
            if (!StringUtils.isEmpty(sortOrder)) {
                try {
                    direction = SortOrder.Direction.valueOf(sortOrder.toUpperCase());
                } catch (IllegalArgumentException e) {
                    throw new ThingsboardException("Unsupported sort order '" + sortOrder + "'! Only 'ASC' or 'DESC' types are allowed.", ThingsboardErrorCode.BAD_REQUEST_PARAMS);
                }
            }
            SortOrder sort = new SortOrder(sortProperty, direction);
            return new PageLink(pageSize, page, textSearch, sort);
        } else {
            return new PageLink(pageSize, page, textSearch);
        }
    }

    TimePageLink createTimePageLink(int pageSize, int page, String textSearch,
                                    String sortProperty, String sortOrder, Long startTime, Long endTime) throws ThingsboardException {
        PageLink pageLink = this.createPageLink(pageSize, page, textSearch, sortProperty, sortOrder);
        return new TimePageLink(pageLink, startTime, endTime);
    }

    protected SecurityUser getCurrentUser() throws ThingsboardException {
        Authentication authentication = SecurityContextHolder.getContext().getAuthentication();
        if (authentication != null && authentication.getPrincipal() instanceof SecurityUser) {
            return (SecurityUser) authentication.getPrincipal();
        } else {
            throw new ThingsboardException("You aren't authorized to perform this operation!", ThingsboardErrorCode.AUTHENTICATION);
        }
    }

    Tenant checkTenantId(TenantId tenantId, Operation operation) throws ThingsboardException {
        try {
            validateId(tenantId, INCORRECT_TENANT_ID + tenantId);
            Tenant tenant = tenantService.findTenantById(tenantId);
            checkNotNull(tenant);
            accessControlService.checkPermission(getCurrentUser(), Resource.TENANT, operation, tenantId, tenant);
            return tenant;
        } catch (Exception e) {
            throw handleException(e, false);
        }
    }

    TenantInfo checkTenantInfoId(TenantId tenantId, Operation operation) throws ThingsboardException {
        try {
            validateId(tenantId, INCORRECT_TENANT_ID + tenantId);
            TenantInfo tenant = tenantService.findTenantInfoById(tenantId);
            checkNotNull(tenant);
            accessControlService.checkPermission(getCurrentUser(), Resource.TENANT, operation, tenantId, tenant);
            return tenant;
        } catch (Exception e) {
            throw handleException(e, false);
        }
    }

    TenantProfile checkTenantProfileId(TenantProfileId tenantProfileId, Operation operation) throws ThingsboardException {
        try {
            validateId(tenantProfileId, "Incorrect tenantProfileId " + tenantProfileId);
            TenantProfile tenantProfile = tenantProfileService.findTenantProfileById(getTenantId(), tenantProfileId);
            checkNotNull(tenantProfile);
            accessControlService.checkPermission(getCurrentUser(), Resource.TENANT_PROFILE, operation);
            return tenantProfile;
        } catch (Exception e) {
            throw handleException(e, false);
        }
    }

    protected TenantId getTenantId() throws ThingsboardException {
        return getCurrentUser().getTenantId();
    }

    Customer checkCustomerId(CustomerId customerId, Operation operation) throws ThingsboardException {
        try {
            validateId(customerId, "Incorrect customerId " + customerId);
            Customer customer = customerService.findCustomerById(getTenantId(), customerId);
            checkNotNull(customer);
            accessControlService.checkPermission(getCurrentUser(), Resource.CUSTOMER, operation, customerId, customer);
            return customer;
        } catch (Exception e) {
            throw handleException(e, false);
        }
    }

    User checkUserId(UserId userId, Operation operation) throws ThingsboardException {
        try {
            validateId(userId, "Incorrect userId " + userId);
            User user = userService.findUserById(getCurrentUser().getTenantId(), userId);
            checkNotNull(user);
            accessControlService.checkPermission(getCurrentUser(), Resource.USER, operation, userId, user);
            return user;
        } catch (Exception e) {
            throw handleException(e, false);
        }
    }

    protected <I extends EntityId, T extends HasTenantId> void checkEntity(I entityId, T entity, Resource resource) throws ThingsboardException {
        if (entityId == null) {
            accessControlService
                    .checkPermission(getCurrentUser(), resource, Operation.CREATE, null, entity);
        } else {
            checkEntityId(entityId, Operation.WRITE);
        }
    }

    protected void checkEntityId(EntityId entityId, Operation operation) throws ThingsboardException {
        try {
            checkNotNull(entityId);
            validateId(entityId.getId(), "Incorrect entityId " + entityId);
            switch (entityId.getEntityType()) {
                case ALARM:
                    checkAlarmId(new AlarmId(entityId.getId()), operation);
                    return;
                case DEVICE:
                    checkDeviceId(new DeviceId(entityId.getId()), operation);
                    return;
                case DEVICE_PROFILE:
                    checkDeviceProfileId(new DeviceProfileId(entityId.getId()), operation);
                    return;
                case CUSTOMER:
                    checkCustomerId(new CustomerId(entityId.getId()), operation);
                    return;
                case TENANT:
                    checkTenantId(new TenantId(entityId.getId()), operation);
                    return;
                case TENANT_PROFILE:
                    checkTenantProfileId(new TenantProfileId(entityId.getId()), operation);
                    return;
                case RULE_CHAIN:
                    checkRuleChain(new RuleChainId(entityId.getId()), operation);
                    return;
                case RULE_NODE:
                    checkRuleNode(new RuleNodeId(entityId.getId()), operation);
                    return;
                case ASSET:
                    checkAssetId(new AssetId(entityId.getId()), operation);
                    return;
                case DASHBOARD:
                    checkDashboardId(new DashboardId(entityId.getId()), operation);
                    return;
                case USER:
                    checkUserId(new UserId(entityId.getId()), operation);
                    return;
                case ENTITY_VIEW:
                    checkEntityViewId(new EntityViewId(entityId.getId()), operation);
                    return;
                case EDGE:
                    checkEdgeId(new EdgeId(entityId.getId()), operation);
                    return;
                case WIDGETS_BUNDLE:
                    checkWidgetsBundleId(new WidgetsBundleId(entityId.getId()), operation);
                    return;
                case WIDGET_TYPE:
                    checkWidgetTypeId(new WidgetTypeId(entityId.getId()), operation);
                    return;
                default:
                    throw new IllegalArgumentException("Unsupported entity type: " + entityId.getEntityType());
            }
        } catch (Exception e) {
            throw handleException(e, false);
        }
    }

    Device checkDeviceId(DeviceId deviceId, Operation operation) throws ThingsboardException {
        try {
            validateId(deviceId, "Incorrect deviceId " + deviceId);
            Device device = deviceService.findDeviceById(getCurrentUser().getTenantId(), deviceId);
            checkNotNull(device);
            accessControlService.checkPermission(getCurrentUser(), Resource.DEVICE, operation, deviceId, device);
            return device;
        } catch (Exception e) {
            throw handleException(e, false);
        }
    }

    DeviceInfo checkDeviceInfoId(DeviceId deviceId, Operation operation) throws ThingsboardException {
        try {
            validateId(deviceId, "Incorrect deviceId " + deviceId);
            DeviceInfo device = deviceService.findDeviceInfoById(getCurrentUser().getTenantId(), deviceId);
            checkNotNull(device);
            accessControlService.checkPermission(getCurrentUser(), Resource.DEVICE, operation, deviceId, device);
            return device;
        } catch (Exception e) {
            throw handleException(e, false);
        }
    }

    DeviceProfile checkDeviceProfileId(DeviceProfileId deviceProfileId, Operation operation) throws ThingsboardException {
        try {
            validateId(deviceProfileId, "Incorrect deviceProfileId " + deviceProfileId);
            DeviceProfile deviceProfile = deviceProfileService.findDeviceProfileById(getCurrentUser().getTenantId(), deviceProfileId);
            checkNotNull(deviceProfile);
            accessControlService.checkPermission(getCurrentUser(), Resource.DEVICE_PROFILE, operation, deviceProfileId, deviceProfile);
            return deviceProfile;
        } catch (Exception e) {
            throw handleException(e, false);
        }
    }

    protected EntityView checkEntityViewId(EntityViewId entityViewId, Operation operation) throws ThingsboardException {
        try {
            validateId(entityViewId, "Incorrect entityViewId " + entityViewId);
            EntityView entityView = entityViewService.findEntityViewById(getCurrentUser().getTenantId(), entityViewId);
            checkNotNull(entityView);
            accessControlService.checkPermission(getCurrentUser(), Resource.ENTITY_VIEW, operation, entityViewId, entityView);
            return entityView;
        } catch (Exception e) {
            throw handleException(e, false);
        }
    }

    EntityViewInfo checkEntityViewInfoId(EntityViewId entityViewId, Operation operation) throws ThingsboardException {
        try {
            validateId(entityViewId, "Incorrect entityViewId " + entityViewId);
            EntityViewInfo entityView = entityViewService.findEntityViewInfoById(getCurrentUser().getTenantId(), entityViewId);
            checkNotNull(entityView);
            accessControlService.checkPermission(getCurrentUser(), Resource.ENTITY_VIEW, operation, entityViewId, entityView);
            return entityView;
        } catch (Exception e) {
            throw handleException(e, false);
        }
    }

    Asset checkAssetId(AssetId assetId, Operation operation) throws ThingsboardException {
        try {
            validateId(assetId, "Incorrect assetId " + assetId);
            Asset asset = assetService.findAssetById(getCurrentUser().getTenantId(), assetId);
            checkNotNull(asset);
            accessControlService.checkPermission(getCurrentUser(), Resource.ASSET, operation, assetId, asset);
            return asset;
        } catch (Exception e) {
            throw handleException(e, false);
        }
    }

    AssetInfo checkAssetInfoId(AssetId assetId, Operation operation) throws ThingsboardException {
        try {
            validateId(assetId, "Incorrect assetId " + assetId);
            AssetInfo asset = assetService.findAssetInfoById(getCurrentUser().getTenantId(), assetId);
            checkNotNull(asset);
            accessControlService.checkPermission(getCurrentUser(), Resource.ASSET, operation, assetId, asset);
            return asset;
        } catch (Exception e) {
            throw handleException(e, false);
        }
    }

    Alarm checkAlarmId(AlarmId alarmId, Operation operation) throws ThingsboardException {
        try {
            validateId(alarmId, "Incorrect alarmId " + alarmId);
            Alarm alarm = alarmService.findAlarmByIdAsync(getCurrentUser().getTenantId(), alarmId).get();
            checkNotNull(alarm);
            accessControlService.checkPermission(getCurrentUser(), Resource.ALARM, operation, alarmId, alarm);
            return alarm;
        } catch (Exception e) {
            throw handleException(e, false);
        }
    }

    AlarmInfo checkAlarmInfoId(AlarmId alarmId, Operation operation) throws ThingsboardException {
        try {
            validateId(alarmId, "Incorrect alarmId " + alarmId);
            AlarmInfo alarmInfo = alarmService.findAlarmInfoByIdAsync(getCurrentUser().getTenantId(), alarmId).get();
            checkNotNull(alarmInfo);
            accessControlService.checkPermission(getCurrentUser(), Resource.ALARM, operation, alarmId, alarmInfo);
            return alarmInfo;
        } catch (Exception e) {
            throw handleException(e, false);
        }
    }

    WidgetsBundle checkWidgetsBundleId(WidgetsBundleId widgetsBundleId, Operation operation) throws ThingsboardException {
        try {
            validateId(widgetsBundleId, "Incorrect widgetsBundleId " + widgetsBundleId);
            WidgetsBundle widgetsBundle = widgetsBundleService.findWidgetsBundleById(getCurrentUser().getTenantId(), widgetsBundleId);
            checkNotNull(widgetsBundle);
            accessControlService.checkPermission(getCurrentUser(), Resource.WIDGETS_BUNDLE, operation, widgetsBundleId, widgetsBundle);
            return widgetsBundle;
        } catch (Exception e) {
            throw handleException(e, false);
        }
    }

    WidgetType checkWidgetTypeId(WidgetTypeId widgetTypeId, Operation operation) throws ThingsboardException {
        try {
            validateId(widgetTypeId, "Incorrect widgetTypeId " + widgetTypeId);
            WidgetType widgetType = widgetTypeService.findWidgetTypeById(getCurrentUser().getTenantId(), widgetTypeId);
            checkNotNull(widgetType);
            accessControlService.checkPermission(getCurrentUser(), Resource.WIDGET_TYPE, operation, widgetTypeId, widgetType);
            return widgetType;
        } catch (Exception e) {
            throw handleException(e, false);
        }
    }

    Dashboard checkDashboardId(DashboardId dashboardId, Operation operation) throws ThingsboardException {
        try {
            validateId(dashboardId, "Incorrect dashboardId " + dashboardId);
            Dashboard dashboard = dashboardService.findDashboardById(getCurrentUser().getTenantId(), dashboardId);
            checkNotNull(dashboard);
            accessControlService.checkPermission(getCurrentUser(), Resource.DASHBOARD, operation, dashboardId, dashboard);
            return dashboard;
        } catch (Exception e) {
            throw handleException(e, false);
        }
    }

    Edge checkEdgeId(EdgeId edgeId, Operation operation) throws ThingsboardException {
        try {
            validateId(edgeId, "Incorrect edgeId " + edgeId);
            Edge edge = edgeService.findEdgeById(getTenantId(), edgeId);
            checkNotNull(edge);
            accessControlService.checkPermission(getCurrentUser(), Resource.EDGE, operation, edgeId, edge);
            return edge;
        } catch (Exception e) {
            throw handleException(e, false);
        }
    }

    DashboardInfo checkDashboardInfoId(DashboardId dashboardId, Operation operation) throws ThingsboardException {
        try {
            validateId(dashboardId, "Incorrect dashboardId " + dashboardId);
            DashboardInfo dashboardInfo = dashboardService.findDashboardInfoById(getCurrentUser().getTenantId(), dashboardId);
            checkNotNull(dashboardInfo);
            accessControlService.checkPermission(getCurrentUser(), Resource.DASHBOARD, operation, dashboardId, dashboardInfo);
            return dashboardInfo;
        } catch (Exception e) {
            throw handleException(e, false);
        }
    }

    ComponentDescriptor checkComponentDescriptorByClazz(String clazz) throws ThingsboardException {
        try {
            log.debug("[{}] Lookup component descriptor", clazz);
            return checkNotNull(componentDescriptorService.getComponent(clazz));
        } catch (Exception e) {
            throw handleException(e, false);
        }
    }

    List<ComponentDescriptor> checkComponentDescriptorsByType(ComponentType type, RuleChainType ruleChainType) throws ThingsboardException {
        try {
            log.debug("[{}] Lookup component descriptors", type);
            return componentDescriptorService.getComponents(type, ruleChainType);
        } catch (Exception e) {
            throw handleException(e, false);
        }
    }

    List<ComponentDescriptor> checkComponentDescriptorsByTypes(Set<ComponentType> types, RuleChainType ruleChainType) throws ThingsboardException {
        try {
            log.debug("[{}] Lookup component descriptors", types);
            return componentDescriptorService.getComponents(types, ruleChainType);
        } catch (Exception e) {
            throw handleException(e, false);
        }
    }

    protected RuleChain checkRuleChain(RuleChainId ruleChainId, Operation operation) throws ThingsboardException {
        validateId(ruleChainId, "Incorrect ruleChainId " + ruleChainId);
        RuleChain ruleChain = ruleChainService.findRuleChainById(getCurrentUser().getTenantId(), ruleChainId);
        checkNotNull(ruleChain);
        accessControlService.checkPermission(getCurrentUser(), Resource.RULE_CHAIN, operation, ruleChainId, ruleChain);
        return ruleChain;
    }

    protected RuleNode checkRuleNode(RuleNodeId ruleNodeId, Operation operation) throws ThingsboardException {
        validateId(ruleNodeId, "Incorrect ruleNodeId " + ruleNodeId);
        RuleNode ruleNode = ruleChainService.findRuleNodeById(getTenantId(), ruleNodeId);
        checkNotNull(ruleNode);
        checkRuleChain(ruleNode.getRuleChainId(), operation);
        return ruleNode;
    }

    protected <I extends EntityId> I emptyId(EntityType entityType) {
        return (I) EntityIdFactory.getByTypeAndUuid(entityType, ModelConstants.NULL_UUID);
    }

    protected <E extends HasName, I extends EntityId> void logEntityAction(I entityId, E entity, CustomerId customerId,
                                                                           ActionType actionType, Exception e, Object... additionalInfo) throws ThingsboardException {
        logEntityAction(getCurrentUser(), entityId, entity, customerId, actionType, e, additionalInfo);
    }

    protected <E extends HasName, I extends EntityId> void logEntityAction(User user, I entityId, E entity, CustomerId customerId,
                                                                           ActionType actionType, Exception e, Object... additionalInfo) throws ThingsboardException {
        if (customerId == null || customerId.isNullUid()) {
            customerId = user.getCustomerId();
        }
        if (e == null) {
            pushEntityActionToRuleEngine(entityId, entity, user, customerId, actionType, additionalInfo);
        }
        auditLogService.logEntityAction(user.getTenantId(), customerId, user.getId(), user.getName(), entityId, entity, actionType, e, additionalInfo);
    }


    public static Exception toException(Throwable error) {
        return error != null ? (Exception.class.isInstance(error) ? (Exception) error : new Exception(error)) : null;
    }

    private <E extends HasName, I extends EntityId> void pushEntityActionToRuleEngine(I entityId, E entity, User user, CustomerId customerId,
                                                                                      ActionType actionType, Object... additionalInfo) {
        String msgType = null;
        switch (actionType) {
            case ADDED:
                msgType = DataConstants.ENTITY_CREATED;
                break;
            case DELETED:
                msgType = DataConstants.ENTITY_DELETED;
                break;
            case UPDATED:
                msgType = DataConstants.ENTITY_UPDATED;
                break;
            case ASSIGNED_TO_CUSTOMER:
                msgType = DataConstants.ENTITY_ASSIGNED;
                break;
            case UNASSIGNED_FROM_CUSTOMER:
                msgType = DataConstants.ENTITY_UNASSIGNED;
                break;
            case ATTRIBUTES_UPDATED:
                msgType = DataConstants.ATTRIBUTES_UPDATED;
                break;
            case ATTRIBUTES_DELETED:
                msgType = DataConstants.ATTRIBUTES_DELETED;
                break;
            case ALARM_ACK:
                msgType = DataConstants.ALARM_ACK;
                break;
            case ALARM_CLEAR:
                msgType = DataConstants.ALARM_CLEAR;
                break;
            case ASSIGNED_FROM_TENANT:
                msgType = DataConstants.ENTITY_ASSIGNED_FROM_TENANT;
                break;
            case ASSIGNED_TO_TENANT:
                msgType = DataConstants.ENTITY_ASSIGNED_TO_TENANT;
                break;
            case PROVISION_SUCCESS:
                msgType = DataConstants.PROVISION_SUCCESS;
                break;
            case PROVISION_FAILURE:
                msgType = DataConstants.PROVISION_FAILURE;
                break;
            case ASSIGNED_TO_EDGE:
                msgType = DataConstants.ENTITY_ASSIGNED_TO_EDGE;
                break;
            case UNASSIGNED_FROM_EDGE:
                msgType = DataConstants.ENTITY_UNASSIGNED_FROM_EDGE;
                break;
        }
        if (!StringUtils.isEmpty(msgType)) {
            try {
                TbMsgMetaData metaData = new TbMsgMetaData();
                metaData.putValue("userId", user.getId().toString());
                metaData.putValue("userName", user.getName());
                if (customerId != null && !customerId.isNullUid()) {
                    metaData.putValue("customerId", customerId.toString());
                }
                if (actionType == ActionType.ASSIGNED_TO_CUSTOMER) {
                    String strCustomerId = extractParameter(String.class, 1, additionalInfo);
                    String strCustomerName = extractParameter(String.class, 2, additionalInfo);
                    metaData.putValue("assignedCustomerId", strCustomerId);
                    metaData.putValue("assignedCustomerName", strCustomerName);
                } else if (actionType == ActionType.UNASSIGNED_FROM_CUSTOMER) {
                    String strCustomerId = extractParameter(String.class, 1, additionalInfo);
                    String strCustomerName = extractParameter(String.class, 2, additionalInfo);
                    metaData.putValue("unassignedCustomerId", strCustomerId);
                    metaData.putValue("unassignedCustomerName", strCustomerName);
                } else if (actionType == ActionType.ASSIGNED_FROM_TENANT) {
                    String strTenantId = extractParameter(String.class, 0, additionalInfo);
                    String strTenantName = extractParameter(String.class, 1, additionalInfo);
                    metaData.putValue("assignedFromTenantId", strTenantId);
                    metaData.putValue("assignedFromTenantName", strTenantName);
                } else if (actionType == ActionType.ASSIGNED_TO_TENANT) {
                    String strTenantId = extractParameter(String.class, 0, additionalInfo);
                    String strTenantName = extractParameter(String.class, 1, additionalInfo);
                    metaData.putValue("assignedToTenantId", strTenantId);
                    metaData.putValue("assignedToTenantName", strTenantName);
                } else if (actionType == ActionType.ASSIGNED_TO_EDGE) {
                    String strEdgeId = extractParameter(String.class, 1, additionalInfo);
                    String strEdgeName = extractParameter(String.class, 2, additionalInfo);
                    metaData.putValue("assignedEdgeId", strEdgeId);
                    metaData.putValue("assignedEdgeName", strEdgeName);
                } else if (actionType == ActionType.UNASSIGNED_FROM_EDGE) {
                    String strEdgeId = extractParameter(String.class, 1, additionalInfo);
                    String strEdgeName = extractParameter(String.class, 2, additionalInfo);
                    metaData.putValue("unassignedEdgeId", strEdgeId);
                    metaData.putValue("unassignedEdgeName", strEdgeName);
                }
                ObjectNode entityNode;
                if (entity != null) {
                    entityNode = json.valueToTree(entity);
                    if (entityId.getEntityType() == EntityType.DASHBOARD) {
                        entityNode.put("configuration", "");
                    }
                } else {
                    entityNode = json.createObjectNode();
                    if (actionType == ActionType.ATTRIBUTES_UPDATED) {
                        String scope = extractParameter(String.class, 0, additionalInfo);
                        List<AttributeKvEntry> attributes = extractParameter(List.class, 1, additionalInfo);
                        metaData.putValue("scope", scope);
                        if (attributes != null) {
                            for (AttributeKvEntry attr : attributes) {
                                if (attr.getDataType() == DataType.BOOLEAN) {
                                    entityNode.put(attr.getKey(), attr.getBooleanValue().get());
                                } else if (attr.getDataType() == DataType.DOUBLE) {
                                    entityNode.put(attr.getKey(), attr.getDoubleValue().get());
                                } else if (attr.getDataType() == DataType.LONG) {
                                    entityNode.put(attr.getKey(), attr.getLongValue().get());
                                } else if (attr.getDataType() == DataType.JSON) {
                                    entityNode.set(attr.getKey(), json.readTree(attr.getJsonValue().get()));
                                } else {
                                    entityNode.put(attr.getKey(), attr.getValueAsString());
                                }
                            }
                        }
                    } else if (actionType == ActionType.ATTRIBUTES_DELETED) {
                        String scope = extractParameter(String.class, 0, additionalInfo);
                        List<String> keys = extractParameter(List.class, 1, additionalInfo);
                        metaData.putValue("scope", scope);
                        ArrayNode attrsArrayNode = entityNode.putArray("attributes");
                        if (keys != null) {
                            keys.forEach(attrsArrayNode::add);
                        }
                    }
                }
                TbMsg tbMsg = TbMsg.newMsg(msgType, entityId, metaData, TbMsgDataType.JSON, json.writeValueAsString(entityNode));
                TenantId tenantId = user.getTenantId();
                if (tenantId.isNullUid()) {
                    if (entity instanceof HasTenantId) {
                        tenantId = ((HasTenantId) entity).getTenantId();
                    }
                }
                tbClusterService.pushMsgToRuleEngine(tenantId, entityId, tbMsg, null);
            } catch (Exception e) {
                log.warn("[{}] Failed to push entity action to rule engine: {}", entityId, actionType, e);
            }
        }
    }

    private <T> T extractParameter(Class<T> clazz, int index, Object... additionalInfo) {
        T result = null;
        if (additionalInfo != null && additionalInfo.length > index) {
            Object paramObject = additionalInfo[index];
            if (clazz.isInstance(paramObject)) {
                result = clazz.cast(paramObject);
            }
        }
        return result;
    }

    protected <E extends HasName> String entityToStr(E entity) {
        try {
            return json.writeValueAsString(json.valueToTree(entity));
        } catch (JsonProcessingException e) {
            log.warn("[{}] Failed to convert entity to string!", entity, e);
        }
        return null;
    }

    protected void sendNotificationMsgToEdgeService(TenantId tenantId, EdgeId edgeId, CustomerId customerId, EdgeEventActionType action) {
        if (!edgesEnabled) {
            return;
        }
        try {
            sendNotificationMsgToEdgeService(tenantId, edgeId, null, json.writeValueAsString(customerId), EdgeEventType.EDGE, action);
        } catch (Exception e) {
            log.warn("Failed to push assign/unassign to/from customer to core: {}", customerId, e);
        }
    }

    protected void sendNotificationMsgToEdgeService(TenantId tenantId, EntityId entityId, CustomerId customerId, EdgeEventActionType action) {
        if (!edgesEnabled) {
            return;
        }
        EdgeEventType type = EdgeUtils.getEdgeEventTypeByEntityType(entityId.getEntityType());
        try {
            if (type != null) {
                sendNotificationMsgToEdgeService(tenantId, null, entityId, json.writeValueAsString(customerId), type, action);
            }
        } catch (Exception e) {
            log.warn("Failed to push assign/unassign to/from customer to core: {}", customerId, e);
        }
    }

    protected void sendNotificationMsgToEdgeService(TenantId tenantId, EntityRelation relation, EdgeEventActionType action) {
        if (!edgesEnabled) {
            return;
        }
        try {
            if (!relation.getFrom().getEntityType().equals(EntityType.EDGE) &&
                    !relation.getTo().getEntityType().equals(EntityType.EDGE)) {
                sendNotificationMsgToEdgeService(tenantId, null, null, json.writeValueAsString(relation), EdgeEventType.RELATION, action);
            }
        } catch (Exception e) {
            log.warn("Failed to push relation to core: {}", relation, e);
        }
    }

    protected void sendNotificationMsgToEdgeService(TenantId tenantId, EntityId entityId, EntityType entityType, EdgeEventActionType action) {
        sendNotificationMsgToEdgeService(tenantId, null, entityId, entityType, action);
    }

    protected void sendNotificationMsgToEdgeService(TenantId tenantId, EdgeId edgeId, EntityId entityId, EntityType entityType, EdgeEventActionType action) {
<<<<<<< HEAD
        if (!edgesRpcEnabled) {
=======
        if (!edgesEnabled) {
>>>>>>> aabaada1
            return;
        }
        EdgeEventType type = EdgeUtils.getEdgeEventTypeByEntityType(entityType);
        if (type != null) {
            sendNotificationMsgToEdgeService(tenantId, edgeId, entityId, null, type, action);
        }
    }

    private void sendNotificationMsgToEdgeService(TenantId tenantId, EdgeId edgeId, EntityId entityId, String body, EdgeEventType type, EdgeEventActionType action) {
        TransportProtos.EdgeNotificationMsgProto.Builder builder = TransportProtos.EdgeNotificationMsgProto.newBuilder();
        builder.setTenantIdMSB(tenantId.getId().getMostSignificantBits());
        builder.setTenantIdLSB(tenantId.getId().getLeastSignificantBits());
        builder.setType(type.name());
        builder.setAction(action.name());
        if (entityId != null) {
            builder.setEntityIdMSB(entityId.getId().getMostSignificantBits());
            builder.setEntityIdLSB(entityId.getId().getLeastSignificantBits());
            builder.setEntityType(entityId.getEntityType().name());
        }
        if (edgeId != null) {
            builder.setEdgeIdMSB(edgeId.getId().getMostSignificantBits());
            builder.setEdgeIdLSB(edgeId.getId().getLeastSignificantBits());
        }
        if (body != null) {
            builder.setBody(body);
        }
        TransportProtos.EdgeNotificationMsgProto msg = builder.build();
        log.trace("[{}] sending notification to edge service {}", tenantId.getId(), msg);
        tbClusterService.pushMsgToCore(tenantId, entityId != null ? entityId : tenantId,
                TransportProtos.ToCoreMsg.newBuilder().setEdgeNotificationMsg(msg).build(), null);
    }

}<|MERGE_RESOLUTION|>--- conflicted
+++ resolved
@@ -927,11 +927,7 @@
     }
 
     protected void sendNotificationMsgToEdgeService(TenantId tenantId, EdgeId edgeId, EntityId entityId, EntityType entityType, EdgeEventActionType action) {
-<<<<<<< HEAD
-        if (!edgesRpcEnabled) {
-=======
         if (!edgesEnabled) {
->>>>>>> aabaada1
             return;
         }
         EdgeEventType type = EdgeUtils.getEdgeEventTypeByEntityType(entityType);
