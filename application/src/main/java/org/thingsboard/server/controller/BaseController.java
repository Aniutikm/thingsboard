/**
 * Copyright © 2016-2023 The Thingsboard Authors
 *
 * Licensed under the Apache License, Version 2.0 (the "License");
 * you may not use this file except in compliance with the License.
 * You may obtain a copy of the License at
 *
 *     http://www.apache.org/licenses/LICENSE-2.0
 *
 * Unless required by applicable law or agreed to in writing, software
 * distributed under the License is distributed on an "AS IS" BASIS,
 * WITHOUT WARRANTIES OR CONDITIONS OF ANY KIND, either express or implied.
 * See the License for the specific language governing permissions and
 * limitations under the License.
 */
package org.thingsboard.server.controller;

import com.fasterxml.jackson.databind.ObjectMapper;
import com.fasterxml.jackson.databind.node.ObjectNode;
import com.google.common.util.concurrent.FutureCallback;
import com.google.common.util.concurrent.Futures;
import com.google.common.util.concurrent.ListenableFuture;
import com.google.common.util.concurrent.MoreExecutors;
import lombok.Getter;
import lombok.extern.slf4j.Slf4j;
import org.springframework.beans.factory.annotation.Autowired;
import org.springframework.beans.factory.annotation.Value;
import org.springframework.context.support.DefaultMessageSourceResolvable;
import org.springframework.http.MediaType;
import org.springframework.security.core.Authentication;
import org.springframework.security.core.context.SecurityContextHolder;
import org.springframework.web.bind.MethodArgumentNotValidException;
import org.springframework.web.bind.annotation.ExceptionHandler;
import org.springframework.web.context.request.async.AsyncRequestTimeoutException;
import org.springframework.web.context.request.async.DeferredResult;
import org.thingsboard.server.cluster.TbClusterService;
import org.thingsboard.server.common.data.Customer;
import org.thingsboard.server.common.data.Dashboard;
import org.thingsboard.server.common.data.DashboardInfo;
import org.thingsboard.server.common.data.Device;
import org.thingsboard.server.common.data.DeviceInfo;
import org.thingsboard.server.common.data.DeviceProfile;
import org.thingsboard.server.common.data.EntityType;
import org.thingsboard.server.common.data.EntityView;
import org.thingsboard.server.common.data.EntityViewInfo;
import org.thingsboard.server.common.data.HasName;
import org.thingsboard.server.common.data.HasTenantId;
import org.thingsboard.server.common.data.OtaPackage;
import org.thingsboard.server.common.data.OtaPackageInfo;
import org.thingsboard.server.common.data.StringUtils;
import org.thingsboard.server.common.data.TbResource;
import org.thingsboard.server.common.data.TbResourceInfo;
import org.thingsboard.server.common.data.Tenant;
import org.thingsboard.server.common.data.TenantInfo;
import org.thingsboard.server.common.data.TenantProfile;
import org.thingsboard.server.common.data.User;
import org.thingsboard.server.common.data.alarm.Alarm;
import org.thingsboard.server.common.data.alarm.AlarmComment;
import org.thingsboard.server.common.data.alarm.AlarmInfo;
import org.thingsboard.server.common.data.asset.Asset;
import org.thingsboard.server.common.data.asset.AssetInfo;
import org.thingsboard.server.common.data.asset.AssetProfile;
import org.thingsboard.server.common.data.audit.ActionType;
import org.thingsboard.server.common.data.edge.Edge;
import org.thingsboard.server.common.data.edge.EdgeEventActionType;
import org.thingsboard.server.common.data.edge.EdgeEventType;
import org.thingsboard.server.common.data.edge.EdgeInfo;
import org.thingsboard.server.common.data.exception.ThingsboardErrorCode;
import org.thingsboard.server.common.data.exception.ThingsboardException;
import org.thingsboard.server.common.data.id.AlarmCommentId;
import org.thingsboard.server.common.data.id.AlarmId;
import org.thingsboard.server.common.data.id.AssetId;
import org.thingsboard.server.common.data.id.AssetProfileId;
import org.thingsboard.server.common.data.id.CustomerId;
import org.thingsboard.server.common.data.id.DashboardId;
import org.thingsboard.server.common.data.id.DeviceId;
import org.thingsboard.server.common.data.id.DeviceProfileId;
import org.thingsboard.server.common.data.id.EdgeId;
import org.thingsboard.server.common.data.id.EntityId;
import org.thingsboard.server.common.data.id.EntityIdFactory;
import org.thingsboard.server.common.data.id.EntityViewId;
import org.thingsboard.server.common.data.id.HasId;
import org.thingsboard.server.common.data.id.OtaPackageId;
import org.thingsboard.server.common.data.id.QueueId;
import org.thingsboard.server.common.data.id.RpcId;
import org.thingsboard.server.common.data.id.RuleChainId;
import org.thingsboard.server.common.data.id.RuleNodeId;
import org.thingsboard.server.common.data.id.TbResourceId;
import org.thingsboard.server.common.data.id.TenantId;
import org.thingsboard.server.common.data.id.TenantProfileId;
import org.thingsboard.server.common.data.id.UUIDBased;
import org.thingsboard.server.common.data.id.UserId;
import org.thingsboard.server.common.data.id.WidgetTypeId;
import org.thingsboard.server.common.data.id.WidgetsBundleId;
import org.thingsboard.server.common.data.page.PageLink;
import org.thingsboard.server.common.data.page.SortOrder;
import org.thingsboard.server.common.data.page.TimePageLink;
import org.thingsboard.server.common.data.plugin.ComponentDescriptor;
import org.thingsboard.server.common.data.plugin.ComponentType;
import org.thingsboard.server.common.data.query.EntityDataSortOrder;
import org.thingsboard.server.common.data.query.EntityKey;
import org.thingsboard.server.common.data.queue.Queue;
import org.thingsboard.server.common.data.rpc.Rpc;
import org.thingsboard.server.common.data.rule.RuleChain;
import org.thingsboard.server.common.data.rule.RuleChainType;
import org.thingsboard.server.common.data.rule.RuleNode;
import org.thingsboard.server.common.data.util.ThrowingBiFunction;
import org.thingsboard.server.common.data.widget.WidgetTypeDetails;
import org.thingsboard.server.common.data.widget.WidgetsBundle;
import org.thingsboard.server.dao.alarm.AlarmCommentService;
import org.thingsboard.server.dao.asset.AssetProfileService;
import org.thingsboard.server.dao.asset.AssetService;
import org.thingsboard.server.dao.attributes.AttributesService;
import org.thingsboard.server.dao.audit.AuditLogService;
import org.thingsboard.server.dao.customer.CustomerService;
import org.thingsboard.server.dao.dashboard.DashboardService;
import org.thingsboard.server.dao.device.ClaimDevicesService;
import org.thingsboard.server.dao.device.DeviceCredentialsService;
import org.thingsboard.server.dao.device.DeviceProfileService;
import org.thingsboard.server.dao.device.DeviceService;
import org.thingsboard.server.dao.edge.EdgeService;
import org.thingsboard.server.dao.entityview.EntityViewService;
import org.thingsboard.server.dao.exception.DataValidationException;
import org.thingsboard.server.dao.exception.IncorrectParameterException;
import org.thingsboard.server.dao.model.ModelConstants;
import org.thingsboard.server.dao.oauth2.OAuth2ConfigTemplateService;
import org.thingsboard.server.dao.oauth2.OAuth2Service;
import org.thingsboard.server.dao.ota.OtaPackageService;
import org.thingsboard.server.dao.queue.QueueService;
import org.thingsboard.server.dao.relation.RelationService;
import org.thingsboard.server.dao.rpc.RpcService;
import org.thingsboard.server.dao.rule.RuleChainService;
import org.thingsboard.server.dao.service.Validator;
import org.thingsboard.server.dao.tenant.TbTenantProfileCache;
import org.thingsboard.server.dao.tenant.TenantProfileService;
import org.thingsboard.server.dao.tenant.TenantService;
import org.thingsboard.server.dao.user.UserService;
import org.thingsboard.server.dao.user.UserSettingsService;
import org.thingsboard.server.dao.widget.WidgetTypeService;
import org.thingsboard.server.dao.widget.WidgetsBundleService;
import org.thingsboard.server.exception.ThingsboardErrorResponseHandler;
import org.thingsboard.server.queue.discovery.PartitionService;
import org.thingsboard.server.queue.provider.TbQueueProducerProvider;
import org.thingsboard.server.queue.util.TbCoreComponent;
import org.thingsboard.server.service.action.EntityActionService;
import org.thingsboard.server.service.component.ComponentDiscoveryService;
import org.thingsboard.server.service.edge.instructions.EdgeInstallService;
import org.thingsboard.server.service.edge.rpc.EdgeRpcService;
import org.thingsboard.server.service.entitiy.TbNotificationEntityService;
import org.thingsboard.server.service.ota.OtaPackageStateService;
import org.thingsboard.server.service.profile.TbAssetProfileCache;
import org.thingsboard.server.service.profile.TbDeviceProfileCache;
import org.thingsboard.server.service.resource.TbResourceService;
import org.thingsboard.server.service.security.model.SecurityUser;
import org.thingsboard.server.service.security.permission.AccessControlService;
import org.thingsboard.server.service.security.permission.Operation;
import org.thingsboard.server.service.security.permission.Resource;
import org.thingsboard.server.service.state.DeviceStateService;
import org.thingsboard.server.service.sync.ie.exporting.ExportableEntitiesService;
import org.thingsboard.server.service.sync.vc.EntitiesVersionControlService;
import org.thingsboard.server.service.telemetry.AlarmSubscriptionService;
import org.thingsboard.server.service.telemetry.TelemetrySubscriptionService;

import javax.mail.MessagingException;
import javax.servlet.http.HttpServletResponse;
import java.util.List;
import java.util.Optional;
import java.util.Set;
import java.util.UUID;
import java.util.function.BiConsumer;
import java.util.function.BiFunction;
import java.util.stream.Collectors;

import static org.thingsboard.server.common.data.StringUtils.isNotEmpty;
import static org.thingsboard.server.common.data.query.EntityKeyType.ENTITY_FIELD;
import static org.thingsboard.server.controller.ControllerConstants.INCORRECT_TENANT_ID;
import static org.thingsboard.server.controller.UserController.YOU_DON_T_HAVE_PERMISSION_TO_PERFORM_THIS_OPERATION;
import static org.thingsboard.server.dao.service.Validator.validateId;

@Slf4j
@TbCoreComponent
public abstract class BaseController {

    /*Swagger UI description*/

    private static final ObjectMapper json = new ObjectMapper();

    @Autowired
    private ThingsboardErrorResponseHandler errorResponseHandler;

    @Autowired
    protected AccessControlService accessControlService;

    @Autowired
    protected TenantService tenantService;

    @Autowired
    protected TenantProfileService tenantProfileService;

    @Autowired
    protected CustomerService customerService;

    @Autowired
    protected UserService userService;

    @Autowired
    protected UserSettingsService userSettingsService;

    @Autowired
    protected DeviceService deviceService;

    @Autowired
    protected DeviceProfileService deviceProfileService;

    @Autowired
    protected AssetService assetService;

    @Autowired
    protected AssetProfileService assetProfileService;

    @Autowired
    protected AlarmSubscriptionService alarmService;

    @Autowired
    protected AlarmCommentService alarmCommentService;

    @Autowired
    protected DeviceCredentialsService deviceCredentialsService;

    @Autowired
    protected WidgetsBundleService widgetsBundleService;

    @Autowired
    protected WidgetTypeService widgetTypeService;

    @Autowired
    protected DashboardService dashboardService;

    @Autowired
    protected OAuth2Service oAuth2Service;

    @Autowired
    protected OAuth2ConfigTemplateService oAuth2ConfigTemplateService;

    @Autowired
    protected ComponentDiscoveryService componentDescriptorService;

    @Autowired
    protected RuleChainService ruleChainService;

    @Autowired
    protected TbClusterService tbClusterService;

    @Autowired
    protected RelationService relationService;

    @Autowired
    protected AuditLogService auditLogService;

    @Autowired
    protected DeviceStateService deviceStateService;

    @Autowired
    protected EntityViewService entityViewService;

    @Autowired
    protected TelemetrySubscriptionService tsSubService;

    @Autowired
    protected AttributesService attributesService;

    @Autowired
    protected ClaimDevicesService claimDevicesService;

    @Autowired
    protected PartitionService partitionService;

    @Autowired
    protected TbResourceService resourceService;

    @Autowired
    protected OtaPackageService otaPackageService;

    @Autowired
    protected OtaPackageStateService otaPackageStateService;

    @Autowired
    protected RpcService rpcService;

    @Autowired
    protected TbQueueProducerProvider producerProvider;

    @Autowired
    protected TbTenantProfileCache tenantProfileCache;

    @Autowired
    protected TbDeviceProfileCache deviceProfileCache;

    @Autowired
    protected TbAssetProfileCache assetProfileCache;

    @Autowired(required = false)
    protected EdgeService edgeService;

    @Autowired(required = false)
    protected EdgeRpcService edgeRpcService;

    @Autowired(required = false)
    protected EdgeInstallService edgeInstallService;

    @Autowired
    protected TbNotificationEntityService notificationEntityService;

    @Autowired
    protected EntityActionService entityActionService;

    @Autowired
    protected QueueService queueService;

    @Autowired
    protected EntitiesVersionControlService vcService;

    @Autowired
    protected ExportableEntitiesService entitiesService;

    @Value("${server.log_controller_error_stack_trace}")
    @Getter
    private boolean logControllerErrorStackTrace;

    @Value("${edges.enabled}")
    @Getter
    protected boolean edgesEnabled;

    @ExceptionHandler(Exception.class)
    public void handleControllerException(Exception e, HttpServletResponse response) {
        ThingsboardException thingsboardException = handleException(e);
        if (thingsboardException.getErrorCode() == ThingsboardErrorCode.GENERAL && thingsboardException.getCause() instanceof Exception
                && StringUtils.equals(thingsboardException.getCause().getMessage(), thingsboardException.getMessage())) {
            e = (Exception) thingsboardException.getCause();
        } else {
            e = thingsboardException;
        }
        errorResponseHandler.handle(e, response);
    }

    @ExceptionHandler(ThingsboardException.class)
    public void handleThingsboardException(ThingsboardException ex, HttpServletResponse response) {
        errorResponseHandler.handle(ex, response);
    }

    /**
     * @deprecated Exceptions that are not of {@link ThingsboardException} type
     * are now caught and mapped to {@link ThingsboardException} by
     * {@link ExceptionHandler} {@link BaseController#handleControllerException(Exception, HttpServletResponse)}
     * which basically acts like the following boilerplate:
     * {@code
     *  try {
     *      someExceptionThrowingMethod();
     *  } catch (Exception e) {
     *      throw handleException(e);
     *  }
     * }
     * */
    @Deprecated
    ThingsboardException handleException(Exception exception) {
        return handleException(exception, true);
    }

    private ThingsboardException handleException(Exception exception, boolean logException) {
        if (logException && logControllerErrorStackTrace) {
            log.error("Error [{}]", exception.getMessage(), exception);
        }

        String cause = "";
        if (exception.getCause() != null) {
            cause = exception.getCause().getClass().getCanonicalName();
        }

        if (exception instanceof ThingsboardException) {
            return (ThingsboardException) exception;
        } else if (exception instanceof IllegalArgumentException || exception instanceof IncorrectParameterException
                || exception instanceof DataValidationException || cause.contains("IncorrectParameterException")) {
            return new ThingsboardException(exception.getMessage(), ThingsboardErrorCode.BAD_REQUEST_PARAMS);
        } else if (exception instanceof MessagingException) {
            return new ThingsboardException("Unable to send mail: " + exception.getMessage(), ThingsboardErrorCode.GENERAL);
        } else if (exception instanceof AsyncRequestTimeoutException) {
            return new ThingsboardException("Request timeout", ThingsboardErrorCode.GENERAL);
        } else {
            return new ThingsboardException(exception.getMessage(), exception, ThingsboardErrorCode.GENERAL);
        }
    }

    /**
     * Handles validation error for controller method arguments annotated with @{@link javax.validation.Valid}
     * */
    @ExceptionHandler(MethodArgumentNotValidException.class)
    public void handleValidationError(MethodArgumentNotValidException e, HttpServletResponse response) {
        String errorMessage = "Validation error: " + e.getFieldErrors().stream()
                .map(fieldError -> {
                    String property = fieldError.getField();
                    if (property.equals("valid") || StringUtils.endsWith(property, ".valid")) { // when custom @AssertTrue is used
                        property = "";
                    }
                    return (!property.isEmpty() ? (property + " ") : "") + fieldError.getDefaultMessage();
                })
                .collect(Collectors.joining(", "));
        ThingsboardException thingsboardException = new ThingsboardException(errorMessage, ThingsboardErrorCode.BAD_REQUEST_PARAMS);
        handleControllerException(thingsboardException, response);
    }

    <T> T checkNotNull(T reference) throws ThingsboardException {
        return checkNotNull(reference, "Requested item wasn't found!");
    }

    <T> T checkNotNull(T reference, String notFoundMessage) throws ThingsboardException {
        if (reference == null) {
            throw new ThingsboardException(notFoundMessage, ThingsboardErrorCode.ITEM_NOT_FOUND);
        }
        return reference;
    }

    <T> T checkNotNull(Optional<T> reference) throws ThingsboardException {
        return checkNotNull(reference, "Requested item wasn't found!");
    }

    <T> T checkNotNull(Optional<T> reference, String notFoundMessage) throws ThingsboardException {
        if (reference.isPresent()) {
            return reference.get();
        } else {
            throw new ThingsboardException(notFoundMessage, ThingsboardErrorCode.ITEM_NOT_FOUND);
        }
    }

    void checkParameter(String name, String param) throws ThingsboardException {
        if (StringUtils.isEmpty(param)) {
            throw new ThingsboardException("Parameter '" + name + "' can't be empty!", ThingsboardErrorCode.BAD_REQUEST_PARAMS);
        }
    }

    void checkArrayParameter(String name, String[] params) throws ThingsboardException {
        if (params == null || params.length == 0) {
            throw new ThingsboardException("Parameter '" + name + "' can't be empty!", ThingsboardErrorCode.BAD_REQUEST_PARAMS);
        } else {
            for (String param : params) {
                checkParameter(name, param);
            }
        }
    }

    UUID toUUID(String id) throws ThingsboardException {
        try {
            return UUID.fromString(id);
        } catch (IllegalArgumentException e) {
            throw handleException(e, false);
        }
    }

    PageLink createPageLink(int pageSize, int page, String textSearch, String sortProperty, String sortOrder) throws ThingsboardException {
        if (StringUtils.isNotEmpty(sortProperty)) {
            if (!Validator.isValidProperty(sortProperty)) {
                throw new IllegalArgumentException("Invalid sort property");
            }
            SortOrder.Direction direction = SortOrder.Direction.ASC;
            if (StringUtils.isNotEmpty(sortOrder)) {
                try {
                    direction = SortOrder.Direction.valueOf(sortOrder.toUpperCase());
                } catch (IllegalArgumentException e) {
                    throw new ThingsboardException("Unsupported sort order '" + sortOrder + "'! Only 'ASC' or 'DESC' types are allowed.", ThingsboardErrorCode.BAD_REQUEST_PARAMS);
                }
            }
            SortOrder sort = new SortOrder(sortProperty, direction);
            return new PageLink(pageSize, page, textSearch, sort);
        } else {
            return new PageLink(pageSize, page, textSearch);
        }
    }

    TimePageLink createTimePageLink(int pageSize, int page, String textSearch,
                                    String sortProperty, String sortOrder, Long startTime, Long endTime) throws ThingsboardException {
        PageLink pageLink = this.createPageLink(pageSize, page, textSearch, sortProperty, sortOrder);
        return new TimePageLink(pageLink, startTime, endTime);
    }

    protected SecurityUser getCurrentUser() throws ThingsboardException {
        Authentication authentication = SecurityContextHolder.getContext().getAuthentication();
        if (authentication != null && authentication.getPrincipal() instanceof SecurityUser) {
            return (SecurityUser) authentication.getPrincipal();
        } else {
            throw new ThingsboardException("You aren't authorized to perform this operation!", ThingsboardErrorCode.AUTHENTICATION);
        }
    }

    Tenant checkTenantId(TenantId tenantId, Operation operation) throws ThingsboardException {
        return checkEntityId(tenantId, (t, i) -> tenantService.findTenantById(tenantId), operation);
    }

    TenantInfo checkTenantInfoId(TenantId tenantId, Operation operation) throws ThingsboardException {
        return checkEntityId(tenantId, (t, i) -> tenantService.findTenantInfoById(tenantId), operation);
    }

    TenantProfile checkTenantProfileId(TenantProfileId tenantProfileId, Operation operation) throws ThingsboardException {
        try {
            validateId(tenantProfileId, "Incorrect tenantProfileId " + tenantProfileId);
            TenantProfile tenantProfile = tenantProfileService.findTenantProfileById(getTenantId(), tenantProfileId);
            checkNotNull(tenantProfile, "Tenant profile with id [" + tenantProfileId + "] is not found");
            accessControlService.checkPermission(getCurrentUser(), Resource.TENANT_PROFILE, operation);
            return tenantProfile;
        } catch (Exception e) {
            throw handleException(e, false);
        }
    }

    protected TenantId getTenantId() throws ThingsboardException {
        return getCurrentUser().getTenantId();
    }

    Customer checkCustomerId(CustomerId customerId, Operation operation) throws ThingsboardException {
        return checkEntityId(customerId, customerService::findCustomerById, operation);
    }

    User checkUserId(UserId userId, Operation operation) throws ThingsboardException {
        return checkEntityId(userId, userService::findUserById, operation);
    }

    protected <I extends EntityId, T extends HasTenantId> void checkEntity(I entityId, T entity, Resource resource) throws ThingsboardException {
        if (entityId == null) {
            accessControlService.checkPermission(getCurrentUser(), resource, Operation.CREATE, null, entity);
        } else {
            checkEntityId(entityId, Operation.WRITE);
        }
    }

    protected void checkEntityId(EntityId entityId, Operation operation) throws ThingsboardException {
        try {
            if (entityId == null) {
                throw new ThingsboardException("Parameter entityId can't be empty!", ThingsboardErrorCode.BAD_REQUEST_PARAMS);
            }
            validateId(entityId.getId(), "Incorrect entityId " + entityId);
            switch (entityId.getEntityType()) {
                case ALARM:
                    checkAlarmId(new AlarmId(entityId.getId()), operation);
                    return;
                case DEVICE:
                    checkDeviceId(new DeviceId(entityId.getId()), operation);
                    return;
                case DEVICE_PROFILE:
                    checkDeviceProfileId(new DeviceProfileId(entityId.getId()), operation);
                    return;
                case CUSTOMER:
                    checkCustomerId(new CustomerId(entityId.getId()), operation);
                    return;
                case TENANT:
                    checkTenantId(TenantId.fromUUID(entityId.getId()), operation);
                    return;
                case TENANT_PROFILE:
                    checkTenantProfileId(new TenantProfileId(entityId.getId()), operation);
                    return;
                case RULE_CHAIN:
                    checkRuleChain(new RuleChainId(entityId.getId()), operation);
                    return;
                case RULE_NODE:
                    checkRuleNode(new RuleNodeId(entityId.getId()), operation);
                    return;
                case ASSET:
                    checkAssetId(new AssetId(entityId.getId()), operation);
                    return;
                case ASSET_PROFILE:
                    checkAssetProfileId(new AssetProfileId(entityId.getId()), operation);
                    return;
                case DASHBOARD:
                    checkDashboardId(new DashboardId(entityId.getId()), operation);
                    return;
                case USER:
                    checkUserId(new UserId(entityId.getId()), operation);
                    return;
                case ENTITY_VIEW:
                    checkEntityViewId(new EntityViewId(entityId.getId()), operation);
                    return;
                case EDGE:
                    checkEdgeId(new EdgeId(entityId.getId()), operation);
                    return;
                case WIDGETS_BUNDLE:
                    checkWidgetsBundleId(new WidgetsBundleId(entityId.getId()), operation);
                    return;
                case WIDGET_TYPE:
                    checkWidgetTypeId(new WidgetTypeId(entityId.getId()), operation);
                    return;
                case TB_RESOURCE:
                    checkResourceId(new TbResourceId(entityId.getId()), operation);
                    return;
                case OTA_PACKAGE:
                    checkOtaPackageId(new OtaPackageId(entityId.getId()), operation);
                    return;
                case QUEUE:
                    checkQueueId(new QueueId(entityId.getId()), operation);
                    return;
                default:
                    checkEntityId(entityId, entitiesService::findEntityByTenantIdAndId, operation);
            }
        } catch (Exception e) {
            throw handleException(e, false);
        }
    }

    protected <E extends HasId<I> & HasTenantId, I extends EntityId> E checkEntityId(I entityId, ThrowingBiFunction<TenantId, I, E> findingFunction, Operation operation) throws ThingsboardException {
        try {
            validateId((UUIDBased) entityId, "Invalid " + entityId.getClass().getSimpleName().toLowerCase());
            SecurityUser user = getCurrentUser();
            E entity = findingFunction.apply(user.getTenantId(), entityId);
            checkNotNull(entity, entity.getClass().getSimpleName() + " with id [" + entityId + "] not found");
            accessControlService.checkPermission(user, Resource.of(entityId.getEntityType()), operation, entityId, entity);
            return entity;
        } catch (Exception e) {
            throw handleException(e, false);
        }
    }

    Device checkDeviceId(DeviceId deviceId, Operation operation) throws ThingsboardException {
        return checkEntityId(deviceId, deviceService::findDeviceById, operation);
    }

    DeviceInfo checkDeviceInfoId(DeviceId deviceId, Operation operation) throws ThingsboardException {
        return checkEntityId(deviceId, deviceService::findDeviceInfoById, operation);
    }

    DeviceProfile checkDeviceProfileId(DeviceProfileId deviceProfileId, Operation operation) throws ThingsboardException {
        return checkEntityId(deviceProfileId, deviceProfileService::findDeviceProfileById, operation);
    }

    protected EntityView checkEntityViewId(EntityViewId entityViewId, Operation operation) throws ThingsboardException {
        return checkEntityId(entityViewId, entityViewService::findEntityViewById, operation);
    }

    EntityViewInfo checkEntityViewInfoId(EntityViewId entityViewId, Operation operation) throws ThingsboardException {
        return checkEntityId(entityViewId, entityViewService::findEntityViewInfoById, operation);
    }

    Asset checkAssetId(AssetId assetId, Operation operation) throws ThingsboardException {
        return checkEntityId(assetId, assetService::findAssetById, operation);
    }

    AssetInfo checkAssetInfoId(AssetId assetId, Operation operation) throws ThingsboardException {
        return checkEntityId(assetId, assetService::findAssetInfoById, operation);
    }

    AssetProfile checkAssetProfileId(AssetProfileId assetProfileId, Operation operation) throws ThingsboardException {
        return checkEntityId(assetProfileId, assetProfileService::findAssetProfileById, operation);
    }

    Alarm checkAlarmId(AlarmId alarmId, Operation operation) throws ThingsboardException {
        return checkEntityId(alarmId, alarmService::findAlarmById, operation);
    }

    AlarmInfo checkAlarmInfoId(AlarmId alarmId, Operation operation) throws ThingsboardException {
        return checkEntityId(alarmId, (tenantId, id) -> {
            return alarmService.findAlarmInfoByIdAsync(tenantId, alarmId).get();
        }, operation);
    }

    AlarmComment checkAlarmCommentId(AlarmCommentId alarmCommentId, AlarmId alarmId) throws ThingsboardException {
        try {
            validateId(alarmCommentId, "Incorrect alarmCommentId " + alarmCommentId);
            AlarmComment alarmComment = alarmCommentService.findAlarmCommentByIdAsync(getCurrentUser().getTenantId(), alarmCommentId).get();
            checkNotNull(alarmComment, "Alarm comment with id [" + alarmCommentId + "] is not found");
            if (!alarmId.equals(alarmComment.getAlarmId())) {
                throw new ThingsboardException("Alarm id does not match with comment alarm id", ThingsboardErrorCode.BAD_REQUEST_PARAMS);
            }
           return alarmComment;
        } catch (Exception e) {
            throw handleException(e, false);
        }
    }

    WidgetsBundle checkWidgetsBundleId(WidgetsBundleId widgetsBundleId, Operation operation) throws ThingsboardException {
        return checkEntityId(widgetsBundleId, widgetsBundleService::findWidgetsBundleById, operation);
    }

    WidgetTypeDetails checkWidgetTypeId(WidgetTypeId widgetTypeId, Operation operation) throws ThingsboardException {
        return checkEntityId(widgetTypeId, widgetTypeService::findWidgetTypeDetailsById, operation);
    }

    Dashboard checkDashboardId(DashboardId dashboardId, Operation operation) throws ThingsboardException {
        return checkEntityId(dashboardId, dashboardService::findDashboardById, operation);
    }

    Edge checkEdgeId(EdgeId edgeId, Operation operation) throws ThingsboardException {
        return checkEntityId(edgeId, edgeService::findEdgeById, operation);
    }

    EdgeInfo checkEdgeInfoId(EdgeId edgeId, Operation operation) throws ThingsboardException {
        return checkEntityId(edgeId, edgeService::findEdgeInfoById, operation);
    }

    DashboardInfo checkDashboardInfoId(DashboardId dashboardId, Operation operation) throws ThingsboardException {
        return checkEntityId(dashboardId, dashboardService::findDashboardInfoById, operation);
    }

    ComponentDescriptor checkComponentDescriptorByClazz(String clazz) throws ThingsboardException {
        try {
            log.debug("[{}] Lookup component descriptor", clazz);
            return checkNotNull(componentDescriptorService.getComponent(clazz));
        } catch (Exception e) {
            throw handleException(e, false);
        }
    }

    List<ComponentDescriptor> checkComponentDescriptorsByType(ComponentType type, RuleChainType ruleChainType) throws ThingsboardException {
        try {
            log.debug("[{}] Lookup component descriptors", type);
            return componentDescriptorService.getComponents(type, ruleChainType);
        } catch (Exception e) {
            throw handleException(e, false);
        }
    }

    List<ComponentDescriptor> checkComponentDescriptorsByTypes(Set<ComponentType> types, RuleChainType ruleChainType) throws ThingsboardException {
        try {
            log.debug("[{}] Lookup component descriptors", types);
            return componentDescriptorService.getComponents(types, ruleChainType);
        } catch (Exception e) {
            throw handleException(e, false);
        }
    }

    protected RuleChain checkRuleChain(RuleChainId ruleChainId, Operation operation) throws ThingsboardException {
        return checkEntityId(ruleChainId, ruleChainService::findRuleChainById, operation);
    }

    protected RuleNode checkRuleNode(RuleNodeId ruleNodeId, Operation operation) throws ThingsboardException {
        validateId(ruleNodeId, "Incorrect ruleNodeId " + ruleNodeId);
        RuleNode ruleNode = ruleChainService.findRuleNodeById(getTenantId(), ruleNodeId);
        checkNotNull(ruleNode, "Rule node with id [" + ruleNodeId + "] is not found");
        checkRuleChain(ruleNode.getRuleChainId(), operation);
        return ruleNode;
    }

    TbResource checkResourceId(TbResourceId resourceId, Operation operation) throws ThingsboardException {
        return checkEntityId(resourceId, resourceService::findResourceById, operation);
    }

    TbResourceInfo checkResourceInfoId(TbResourceId resourceId, Operation operation) throws ThingsboardException {
        return checkEntityId(resourceId, resourceService::findResourceInfoById, operation);
    }

    OtaPackage checkOtaPackageId(OtaPackageId otaPackageId, Operation operation) throws ThingsboardException {
        return checkEntityId(otaPackageId, otaPackageService::findOtaPackageById, operation);
    }

    OtaPackageInfo checkOtaPackageInfoId(OtaPackageId otaPackageId, Operation operation) throws ThingsboardException {
        return checkEntityId(otaPackageId, otaPackageService::findOtaPackageInfoById, operation);
    }

    Rpc checkRpcId(RpcId rpcId, Operation operation) throws ThingsboardException {
        return checkEntityId(rpcId, rpcService::findById, operation);
    }

    protected Queue checkQueueId(QueueId queueId, Operation operation) throws ThingsboardException {
        Queue queue = checkEntityId(queueId, queueService::findQueueById, operation);
        TenantId tenantId = getTenantId();
        if (queue.getTenantId().isNullUid() && !tenantId.isNullUid()) {
            TenantProfile tenantProfile = tenantProfileCache.get(tenantId);
            if (tenantProfile.isIsolatedTbRuleEngine()) {
                throw new ThingsboardException(YOU_DON_T_HAVE_PERMISSION_TO_PERFORM_THIS_OPERATION,
                        ThingsboardErrorCode.PERMISSION_DENIED);
            }
        }
        return queue;
    }

    protected <I extends EntityId> I emptyId(EntityType entityType) {
        return (I) EntityIdFactory.getByTypeAndUuid(entityType, ModelConstants.NULL_UUID);
    }

    public static Exception toException(Throwable error) {
        return error != null ? (Exception.class.isInstance(error) ? (Exception) error : new Exception(error)) : null;
    }

    protected <E extends HasName & HasId<? extends EntityId>> void logEntityAction(SecurityUser user, EntityType entityType, E savedEntity, ActionType actionType) {
        logEntityAction(user, entityType, null, savedEntity, actionType, null);
    }

    protected <E extends HasName & HasId<? extends EntityId>> void logEntityAction(SecurityUser user, EntityType entityType, E entity, E savedEntity, ActionType actionType, Exception e) {
        EntityId entityId = savedEntity != null ? savedEntity.getId() : emptyId(entityType);
        entityActionService.logEntityAction(user, entityId, savedEntity != null ? savedEntity : entity,
                user.getCustomerId(), actionType, e);
    }

    protected <E extends HasName & HasId<? extends EntityId>> E doSaveAndLog(EntityType entityType, E entity, BiFunction<TenantId, E, E> savingFunction) throws Exception {
        ActionType actionType = entity.getId() == null ? ActionType.ADDED : ActionType.UPDATED;
        SecurityUser user = getCurrentUser();
        try {
            E savedEntity = savingFunction.apply(user.getTenantId(), entity);
            logEntityAction(user, entityType, savedEntity, actionType);
            return savedEntity;
        } catch (Exception e) {
            logEntityAction(user, entityType, entity, null, actionType, e);
            throw e;
        }
    }

    protected <E extends HasName & HasId<I>, I extends EntityId> void doDeleteAndLog(EntityType entityType, E entity, BiConsumer<TenantId, I> deleteFunction) throws Exception {
        SecurityUser user = getCurrentUser();
        try {
            deleteFunction.accept(user.getTenantId(), entity.getId());
            logEntityAction(user, entityType, entity, ActionType.DELETED);
        } catch (Exception e) {
            logEntityAction(user, entityType, entity, entity, ActionType.DELETED, e);
            throw e;
        }
    }

    protected void sendEntityNotificationMsg(TenantId tenantId, EntityId entityId, EdgeEventActionType action) {
        sendNotificationMsgToEdge(tenantId, null, entityId, null, null, action);
    }

    protected void sendEntityAssignToEdgeNotificationMsg(TenantId tenantId, EdgeId edgeId, EntityId entityId, EdgeEventActionType action) {
        sendNotificationMsgToEdge(tenantId, edgeId, entityId, null, null, action);
    }

    private void sendNotificationMsgToEdge(TenantId tenantId, EdgeId edgeId, EntityId entityId, String body, EdgeEventType type, EdgeEventActionType action) {
        tbClusterService.sendNotificationMsgToEdge(tenantId, edgeId, entityId, body, type, action);
    }

    protected void processDashboardIdFromAdditionalInfo(ObjectNode additionalInfo, String requiredFields) throws ThingsboardException {
        String dashboardId = additionalInfo.has(requiredFields) ? additionalInfo.get(requiredFields).asText() : null;
        if (dashboardId != null && !dashboardId.equals("null")) {
            if (dashboardService.findDashboardById(getTenantId(), new DashboardId(UUID.fromString(dashboardId))) == null) {
                additionalInfo.remove(requiredFields);
            }
        }
    }

    protected MediaType parseMediaType(String contentType) {
        try {
            return MediaType.parseMediaType(contentType);
        } catch (Exception e) {
            return MediaType.APPLICATION_OCTET_STREAM;
        }
    }

    protected <T> DeferredResult<T> wrapFuture(ListenableFuture<T> future) {
        final DeferredResult<T> deferredResult = new DeferredResult<>();
        Futures.addCallback(future, new FutureCallback<>() {
            @Override
            public void onSuccess(T result) {
                deferredResult.setResult(result);
            }

            @Override
            public void onFailure(Throwable t) {
                deferredResult.setErrorResult(t);
            }
        }, MoreExecutors.directExecutor());
        return deferredResult;
    }

<<<<<<< HEAD
=======
    protected EntityDataSortOrder createEntityDataSortOrder(String sortProperty, String sortOrder) {
        if (isNotEmpty(sortProperty)) {
            EntityDataSortOrder entityDataSortOrder = new EntityDataSortOrder();
            entityDataSortOrder.setKey(new EntityKey(ENTITY_FIELD, sortProperty));
            if (isNotEmpty(sortOrder)) {
                entityDataSortOrder.setDirection(EntityDataSortOrder.Direction.valueOf(sortOrder));
            }
            return entityDataSortOrder;
        } else {
            return null;
        }
    }
>>>>>>> a1bc7533
}<|MERGE_RESOLUTION|>--- conflicted
+++ resolved
@@ -854,8 +854,6 @@
         return deferredResult;
     }
 
-<<<<<<< HEAD
-=======
     protected EntityDataSortOrder createEntityDataSortOrder(String sortProperty, String sortOrder) {
         if (isNotEmpty(sortProperty)) {
             EntityDataSortOrder entityDataSortOrder = new EntityDataSortOrder();
@@ -868,5 +866,5 @@
             return null;
         }
     }
->>>>>>> a1bc7533
+
 }