/**
 * Copyright © 2016-2020 The Thingsboard Authors
 *
 * Licensed under the Apache License, Version 2.0 (the "License");
 * you may not use this file except in compliance with the License.
 * You may obtain a copy of the License at
 *
 *     http://www.apache.org/licenses/LICENSE-2.0
 *
 * Unless required by applicable law or agreed to in writing, software
 * distributed under the License is distributed on an "AS IS" BASIS,
 * WITHOUT WARRANTIES OR CONDITIONS OF ANY KIND, either express or implied.
 * See the License for the specific language governing permissions and
 * limitations under the License.
 */
package org.thingsboard.server.controller;

import com.google.common.util.concurrent.FutureCallback;
import com.google.common.util.concurrent.Futures;
import com.google.common.util.concurrent.ListenableFuture;
import com.google.common.util.concurrent.MoreExecutors;
import com.google.common.util.concurrent.SettableFuture;
import lombok.extern.slf4j.Slf4j;
import org.springframework.beans.factory.annotation.Autowired;
import org.springframework.http.HttpStatus;
import org.springframework.security.access.prepost.PreAuthorize;
import org.springframework.web.bind.annotation.PathVariable;
import org.springframework.web.bind.annotation.RequestBody;
import org.springframework.web.bind.annotation.RequestMapping;
import org.springframework.web.bind.annotation.RequestMethod;
import org.springframework.web.bind.annotation.RequestParam;
import org.springframework.web.bind.annotation.ResponseBody;
import org.springframework.web.bind.annotation.ResponseStatus;
import org.springframework.web.bind.annotation.RestController;
import org.thingsboard.server.common.data.Customer;
import org.thingsboard.server.common.data.DataConstants;
import org.thingsboard.server.common.data.EntitySubtype;
import org.thingsboard.server.common.data.EntityType;
import org.thingsboard.server.common.data.EntityView;
import org.thingsboard.server.common.data.EntityViewInfo;
import org.thingsboard.server.common.data.audit.ActionType;
import org.thingsboard.server.common.data.edge.Edge;
<<<<<<< HEAD
import org.thingsboard.server.common.data.edge.EdgeEventType;
=======
import org.thingsboard.server.common.data.edge.EdgeEventActionType;
>>>>>>> 36f6ad2a
import org.thingsboard.server.common.data.entityview.EntityViewSearchQuery;
import org.thingsboard.server.common.data.exception.ThingsboardException;
import org.thingsboard.server.common.data.id.CustomerId;
import org.thingsboard.server.common.data.id.EdgeId;
import org.thingsboard.server.common.data.id.EntityId;
import org.thingsboard.server.common.data.id.EntityViewId;
import org.thingsboard.server.common.data.id.TenantId;
import org.thingsboard.server.common.data.id.UUIDBased;
import org.thingsboard.server.common.data.kv.AttributeKvEntry;
<<<<<<< HEAD
import org.thingsboard.server.common.data.kv.BaseReadTsKvQuery;
import org.thingsboard.server.common.data.kv.ReadTsKvQuery;
import org.thingsboard.server.common.data.kv.TsKvEntry;
import org.thingsboard.server.common.data.page.PageData;
import org.thingsboard.server.common.data.page.PageLink;
=======
import org.thingsboard.server.common.data.page.TextPageData;
import org.thingsboard.server.common.data.page.TextPageLink;
import org.thingsboard.server.common.data.page.TimePageData;
>>>>>>> 36f6ad2a
import org.thingsboard.server.common.data.page.TimePageLink;
import org.thingsboard.server.dao.exception.IncorrectParameterException;
import org.thingsboard.server.dao.model.ModelConstants;
import org.thingsboard.server.dao.timeseries.TimeseriesService;
import org.thingsboard.server.queue.util.TbCoreComponent;
import org.thingsboard.server.service.security.model.SecurityUser;
import org.thingsboard.server.service.security.permission.Operation;
import org.thingsboard.server.service.security.permission.Resource;

import javax.annotation.Nullable;
import java.util.ArrayList;
import java.util.Collection;
import java.util.Collections;
import java.util.List;
import java.util.concurrent.ExecutionException;
import java.util.stream.Collectors;

import static org.apache.commons.lang.StringUtils.isBlank;
import static org.thingsboard.server.controller.CustomerController.CUSTOMER_ID;
import static org.thingsboard.server.controller.EdgeController.EDGE_ID;

/**
 * Created by Victor Basanets on 8/28/2017.
 */
@RestController
@TbCoreComponent
@RequestMapping("/api")
@Slf4j
public class EntityViewController extends BaseController {

    public static final String ENTITY_VIEW_ID = "entityViewId";

    @Autowired
    private TimeseriesService tsService;

    @PreAuthorize("hasAnyAuthority('TENANT_ADMIN', 'CUSTOMER_USER')")
    @RequestMapping(value = "/entityView/{entityViewId}", method = RequestMethod.GET)
    @ResponseBody
    public EntityView getEntityViewById(@PathVariable(ENTITY_VIEW_ID) String strEntityViewId) throws ThingsboardException {
        checkParameter(ENTITY_VIEW_ID, strEntityViewId);
        try {
            return checkEntityViewId(new EntityViewId(toUUID(strEntityViewId)), Operation.READ);
        } catch (Exception e) {
            throw handleException(e);
        }
    }

    @PreAuthorize("hasAnyAuthority('TENANT_ADMIN', 'CUSTOMER_USER')")
    @RequestMapping(value = "/entityView/info/{entityViewId}", method = RequestMethod.GET)
    @ResponseBody
    public EntityViewInfo getEntityViewInfoById(@PathVariable(ENTITY_VIEW_ID) String strEntityViewId) throws ThingsboardException {
        checkParameter(ENTITY_VIEW_ID, strEntityViewId);
        try {
            EntityViewId entityViewId = new EntityViewId(toUUID(strEntityViewId));
            return checkEntityViewInfoId(entityViewId, Operation.READ);
        } catch (Exception e) {
            throw handleException(e);
        }
    }

    @PreAuthorize("hasAnyAuthority('TENANT_ADMIN', 'CUSTOMER_USER')")
    @RequestMapping(value = "/entityView", method = RequestMethod.POST)
    @ResponseBody
    public EntityView saveEntityView(@RequestBody EntityView entityView) throws ThingsboardException {
        try {
            entityView.setTenantId(getCurrentUser().getTenantId());

            List<ListenableFuture<?>> futures = new ArrayList<>();

            if (entityView.getId() == null) {
                accessControlService
                        .checkPermission(getCurrentUser(), Resource.ENTITY_VIEW, Operation.CREATE, null, entityView);
            } else {
                EntityView existingEntityView = checkEntityViewId(entityView.getId(), Operation.WRITE);
                if (existingEntityView.getKeys() != null) {
                    if (existingEntityView.getKeys().getAttributes() != null) {
                        futures.add(deleteAttributesFromEntityView(existingEntityView, DataConstants.CLIENT_SCOPE, existingEntityView.getKeys().getAttributes().getCs(), getCurrentUser()));
                        futures.add(deleteAttributesFromEntityView(existingEntityView, DataConstants.SERVER_SCOPE, existingEntityView.getKeys().getAttributes().getCs(), getCurrentUser()));
                        futures.add(deleteAttributesFromEntityView(existingEntityView, DataConstants.SHARED_SCOPE, existingEntityView.getKeys().getAttributes().getCs(), getCurrentUser()));
                    }
                }
                List<String> tsKeys = existingEntityView.getKeys() != null && existingEntityView.getKeys().getTimeseries() != null ?
                        existingEntityView.getKeys().getTimeseries() : Collections.emptyList();
                futures.add(deleteLatestFromEntityView(existingEntityView, tsKeys, getCurrentUser()));
            }

            EntityView savedEntityView = checkNotNull(entityViewService.saveEntityView(entityView));
            if (savedEntityView.getKeys() != null) {
                if (savedEntityView.getKeys().getAttributes() != null) {
                    futures.add(copyAttributesFromEntityToEntityView(savedEntityView, DataConstants.CLIENT_SCOPE, savedEntityView.getKeys().getAttributes().getCs(), getCurrentUser()));
                    futures.add(copyAttributesFromEntityToEntityView(savedEntityView, DataConstants.SERVER_SCOPE, savedEntityView.getKeys().getAttributes().getSs(), getCurrentUser()));
                    futures.add(copyAttributesFromEntityToEntityView(savedEntityView, DataConstants.SHARED_SCOPE, savedEntityView.getKeys().getAttributes().getSh(), getCurrentUser()));
                }
                futures.add(copyLatestFromEntityToEntityView(savedEntityView, getCurrentUser()));
            }
            for (ListenableFuture<?> future : futures) {
                try {
                    future.get();
                } catch (InterruptedException | ExecutionException e) {
                    throw new RuntimeException("Failed to copy attributes to entity view", e);
                }
            }

            logEntityAction(savedEntityView.getId(), savedEntityView, null,
                    entityView.getId() == null ? ActionType.ADDED : ActionType.UPDATED, null);

            if (entityView.getId() != null) {
<<<<<<< HEAD
                sendNotificationMsgToEdgeService(savedEntityView.getTenantId(), savedEntityView.getId(), ActionType.UPDATED);
=======
                sendNotificationMsgToEdgeService(savedEntityView.getTenantId(), savedEntityView.getId(), EdgeEventActionType.UPDATED);
>>>>>>> 36f6ad2a
            }

            return savedEntityView;
        } catch (Exception e) {
            logEntityAction(emptyId(EntityType.ENTITY_VIEW), entityView, null,
                    entityView.getId() == null ? ActionType.ADDED : ActionType.UPDATED, e);
            throw handleException(e);
        }
    }

    private ListenableFuture<Void> deleteLatestFromEntityView(EntityView entityView, List<String> keys, SecurityUser user) {
        EntityViewId entityId = entityView.getId();
        SettableFuture<Void> resultFuture = SettableFuture.create();
        if (keys != null && !keys.isEmpty()) {
            tsSubService.deleteLatest(entityView.getTenantId(), entityId, keys, new FutureCallback<Void>() {
                @Override
                public void onSuccess(@Nullable Void tmp) {
                    try {
                        logTimeseriesDeleted(user, entityId, keys, null);
                    } catch (ThingsboardException e) {
                        log.error("Failed to log timeseries delete", e);
                    }
                    resultFuture.set(tmp);
                }

                @Override
                public void onFailure(Throwable t) {
                    try {
                        logTimeseriesDeleted(user, entityId, keys, t);
                    } catch (ThingsboardException e) {
                        log.error("Failed to log timeseries delete", e);
                    }
                    resultFuture.setException(t);
                }
            });
        } else {
            tsSubService.deleteAllLatest(entityView.getTenantId(), entityId, new FutureCallback<Collection<String>>() {
                @Override
                public void onSuccess(@Nullable Collection<String> keys) {
                    try {
                        logTimeseriesDeleted(user, entityId, new ArrayList<>(keys), null);
                    } catch (ThingsboardException e) {
                        log.error("Failed to log timeseries delete", e);
                    }
                    resultFuture.set(null);
                }

                @Override
                public void onFailure(Throwable t) {
                    try {
                        logTimeseriesDeleted(user, entityId, Collections.emptyList(), t);
                    } catch (ThingsboardException e) {
                        log.error("Failed to log timeseries delete", e);
                    }
                    resultFuture.setException(t);
                }
            });
        }
        return resultFuture;
    }

    private ListenableFuture<Void> deleteAttributesFromEntityView(EntityView entityView, String scope, List<String> keys, SecurityUser user) {
        EntityViewId entityId = entityView.getId();
        SettableFuture<Void> resultFuture = SettableFuture.create();
        if (keys != null && !keys.isEmpty()) {
            tsSubService.deleteAndNotify(entityView.getTenantId(), entityId, scope, keys, new FutureCallback<Void>() {
                @Override
                public void onSuccess(@Nullable Void tmp) {
                    try {
                        logAttributesDeleted(user, entityId, scope, keys, null);
                    } catch (ThingsboardException e) {
                        log.error("Failed to log attribute delete", e);
                    }
                    resultFuture.set(tmp);
                }

                @Override
                public void onFailure(Throwable t) {
                    try {
                        logAttributesDeleted(user, entityId, scope, keys, t);
                    } catch (ThingsboardException e) {
                        log.error("Failed to log attribute delete", e);
                    }
                    resultFuture.setException(t);
                }
            });
        } else {
            resultFuture.set(null);
        }
        return resultFuture;
    }

    private ListenableFuture<List<Void>> copyLatestFromEntityToEntityView(EntityView entityView, SecurityUser user) {
        EntityViewId entityId = entityView.getId();
        List<String> keys = entityView.getKeys() != null && entityView.getKeys().getTimeseries() != null ?
             entityView.getKeys().getTimeseries() : Collections.emptyList();
        long startTs = entityView.getStartTimeMs();
        long endTs = entityView.getEndTimeMs() == 0 ? Long.MAX_VALUE : entityView.getEndTimeMs();
        ListenableFuture<List<String>> keysFuture;
        if (keys.isEmpty()) {
            keysFuture = Futures.transform(tsService.findAllLatest(user.getTenantId(),
                    entityView.getEntityId()), latest -> latest.stream().map(TsKvEntry::getKey).collect(Collectors.toList()), MoreExecutors.directExecutor());
        } else {
            keysFuture = Futures.immediateFuture(keys);
        }
        ListenableFuture<List<TsKvEntry>> latestFuture = Futures.transformAsync(keysFuture, fetchKeys -> {
            List<ReadTsKvQuery> queries = fetchKeys.stream().filter(key -> !isBlank(key)).map(key -> new BaseReadTsKvQuery(key, startTs, endTs, 1, "DESC")).collect(Collectors.toList());
            if (!queries.isEmpty()) {
                return tsService.findAll(user.getTenantId(), entityView.getEntityId(), queries);
            } else {
                return Futures.immediateFuture(null);
            }
        }, MoreExecutors.directExecutor());
        return Futures.transform(latestFuture, latestValues -> {
            if (latestValues != null && !latestValues.isEmpty()) {
                tsSubService.saveLatestAndNotify(entityView.getTenantId(), entityId, latestValues, new FutureCallback<Void>() {
                    @Override
                    public void onSuccess(@Nullable Void tmp) {
                    }

                    @Override
                    public void onFailure(Throwable t) {
                    }
                });
            }
            return null;
        }, MoreExecutors.directExecutor());
    }

    private ListenableFuture<List<Void>> copyAttributesFromEntityToEntityView(EntityView entityView, String scope, Collection<String> keys, SecurityUser user) throws ThingsboardException {
        EntityViewId entityId = entityView.getId();
        if (keys != null && !keys.isEmpty()) {
            ListenableFuture<List<AttributeKvEntry>> getAttrFuture = attributesService.find(getTenantId(), entityView.getEntityId(), scope, keys);
            return Futures.transform(getAttrFuture, attributeKvEntries -> {
                List<AttributeKvEntry> attributes;
                if (attributeKvEntries != null && !attributeKvEntries.isEmpty()) {
                    attributes =
                            attributeKvEntries.stream()
                                    .filter(attributeKvEntry -> {
                                        long startTime = entityView.getStartTimeMs();
                                        long endTime = entityView.getEndTimeMs();
                                        long lastUpdateTs = attributeKvEntry.getLastUpdateTs();
                                        return startTime == 0 && endTime == 0 ||
                                                (endTime == 0 && startTime < lastUpdateTs) ||
                                                (startTime == 0 && endTime > lastUpdateTs)
                                                ? true : startTime < lastUpdateTs && endTime > lastUpdateTs;
                                    }).collect(Collectors.toList());
                    tsSubService.saveAndNotify(entityView.getTenantId(), entityId, scope, attributes, new FutureCallback<Void>() {
                        @Override
                        public void onSuccess(@Nullable Void tmp) {
                            try {
                                logAttributesUpdated(user, entityId, scope, attributes, null);
                            } catch (ThingsboardException e) {
                                log.error("Failed to log attribute updates", e);
                            }
                        }

                        @Override
                        public void onFailure(Throwable t) {
                            try {
                                logAttributesUpdated(user, entityId, scope, attributes, t);
                            } catch (ThingsboardException e) {
                                log.error("Failed to log attribute updates", e);
                            }
                        }
                    });
                }
                return null;
            }, MoreExecutors.directExecutor());
        } else {
            return Futures.immediateFuture(null);
        }
    }

    private void logAttributesUpdated(SecurityUser user, EntityId entityId, String scope, List<AttributeKvEntry> attributes, Throwable e) throws ThingsboardException {
        logEntityAction(user, entityId, null, null, ActionType.ATTRIBUTES_UPDATED, toException(e),
                scope, attributes);
    }

    private void logAttributesDeleted(SecurityUser user, EntityId entityId, String scope, List<String> keys, Throwable e) throws ThingsboardException {
        logEntityAction(user, entityId, null, null, ActionType.ATTRIBUTES_DELETED, toException(e),
                scope, keys);
    }

    private void logTimeseriesDeleted(SecurityUser user, EntityId entityId, List<String> keys, Throwable e) throws ThingsboardException {
        logEntityAction(user, entityId, null, null, ActionType.TIMESERIES_DELETED, toException(e),
                keys);
    }

    @PreAuthorize("hasAuthority('TENANT_ADMIN')")
    @RequestMapping(value = "/entityView/{entityViewId}", method = RequestMethod.DELETE)
    @ResponseStatus(value = HttpStatus.OK)
    public void deleteEntityView(@PathVariable(ENTITY_VIEW_ID) String strEntityViewId) throws ThingsboardException {
        checkParameter(ENTITY_VIEW_ID, strEntityViewId);
        try {
            EntityViewId entityViewId = new EntityViewId(toUUID(strEntityViewId));
            EntityView entityView = checkEntityViewId(entityViewId, Operation.DELETE);
            entityViewService.deleteEntityView(getTenantId(), entityViewId);
            logEntityAction(entityViewId, entityView, entityView.getCustomerId(),
                    ActionType.DELETED, null, strEntityViewId);

<<<<<<< HEAD
            sendNotificationMsgToEdgeService(getTenantId(), entityViewId, ActionType.DELETED);
=======
            sendNotificationMsgToEdgeService(getTenantId(), entityViewId, EdgeEventActionType.DELETED);
>>>>>>> 36f6ad2a
        } catch (Exception e) {
            logEntityAction(emptyId(EntityType.ENTITY_VIEW),
                    null,
                    null,
                    ActionType.DELETED, e, strEntityViewId);
            throw handleException(e);
        }
    }

    @PreAuthorize("hasAuthority('TENANT_ADMIN')")
    @RequestMapping(value = "/tenant/entityViews", params = {"entityViewName"}, method = RequestMethod.GET)
    @ResponseBody
    public EntityView getTenantEntityView(
            @RequestParam String entityViewName) throws ThingsboardException {
        try {
            TenantId tenantId = getCurrentUser().getTenantId();
            return checkNotNull(entityViewService.findEntityViewByTenantIdAndName(tenantId, entityViewName));
        } catch (Exception e) {
            throw handleException(e);
        }
    }

    @PreAuthorize("hasAuthority('TENANT_ADMIN')")
    @RequestMapping(value = "/customer/{customerId}/entityView/{entityViewId}", method = RequestMethod.POST)
    @ResponseBody
    public EntityView assignEntityViewToCustomer(@PathVariable(CUSTOMER_ID) String strCustomerId,
                                                 @PathVariable(ENTITY_VIEW_ID) String strEntityViewId) throws ThingsboardException {
        checkParameter(CUSTOMER_ID, strCustomerId);
        checkParameter(ENTITY_VIEW_ID, strEntityViewId);
        try {
            CustomerId customerId = new CustomerId(toUUID(strCustomerId));
            Customer customer = checkCustomerId(customerId, Operation.READ);

            EntityViewId entityViewId = new EntityViewId(toUUID(strEntityViewId));
            checkEntityViewId(entityViewId, Operation.ASSIGN_TO_CUSTOMER);

            EntityView savedEntityView = checkNotNull(entityViewService.assignEntityViewToCustomer(getTenantId(), entityViewId, customerId));
            logEntityAction(entityViewId, savedEntityView,
                    savedEntityView.getCustomerId(),
                    ActionType.ASSIGNED_TO_CUSTOMER, null, strEntityViewId, strCustomerId, customer.getName());

            sendNotificationMsgToEdgeService(savedEntityView.getTenantId(), savedEntityView.getId(),
<<<<<<< HEAD
                    customerId, ActionType.ASSIGNED_TO_CUSTOMER);
=======
                    customerId, EdgeEventActionType.ASSIGNED_TO_CUSTOMER);
>>>>>>> 36f6ad2a

            return savedEntityView;
        } catch (Exception e) {
            logEntityAction(emptyId(EntityType.ENTITY_VIEW), null,
                    null,
                    ActionType.ASSIGNED_TO_CUSTOMER, e, strEntityViewId, strCustomerId);
            throw handleException(e);
        }
    }

    @PreAuthorize("hasAuthority('TENANT_ADMIN')")
    @RequestMapping(value = "/customer/entityView/{entityViewId}", method = RequestMethod.DELETE)
    @ResponseBody
    public EntityView unassignEntityViewFromCustomer(@PathVariable(ENTITY_VIEW_ID) String strEntityViewId) throws ThingsboardException {
        checkParameter(ENTITY_VIEW_ID, strEntityViewId);
        try {
            EntityViewId entityViewId = new EntityViewId(toUUID(strEntityViewId));
            EntityView entityView = checkEntityViewId(entityViewId, Operation.UNASSIGN_FROM_CUSTOMER);
            if (entityView.getCustomerId() == null || entityView.getCustomerId().getId().equals(ModelConstants.NULL_UUID)) {
                throw new IncorrectParameterException("Entity View isn't assigned to any customer!");
            }
            Customer customer = checkCustomerId(entityView.getCustomerId(), Operation.READ);
            EntityView savedEntityView = checkNotNull(entityViewService.unassignEntityViewFromCustomer(getTenantId(), entityViewId));
            logEntityAction(entityViewId, entityView,
                    entityView.getCustomerId(),
                    ActionType.UNASSIGNED_FROM_CUSTOMER, null, strEntityViewId, customer.getId().toString(), customer.getName());

            sendNotificationMsgToEdgeService(savedEntityView.getTenantId(), savedEntityView.getId(),
<<<<<<< HEAD
                    customer.getId(), ActionType.UNASSIGNED_FROM_CUSTOMER);
=======
                    customer.getId(), EdgeEventActionType.UNASSIGNED_FROM_CUSTOMER);
>>>>>>> 36f6ad2a

            return savedEntityView;
        } catch (Exception e) {
            logEntityAction(emptyId(EntityType.ENTITY_VIEW), null,
                    null,
                    ActionType.UNASSIGNED_FROM_CUSTOMER, e, strEntityViewId);
            throw handleException(e);
        }
    }

    @PreAuthorize("hasAnyAuthority('TENANT_ADMIN', 'CUSTOMER_USER')")
    @RequestMapping(value = "/customer/{customerId}/entityViews", params = {"pageSize", "page"}, method = RequestMethod.GET)
    @ResponseBody
    public PageData<EntityView> getCustomerEntityViews(
            @PathVariable("customerId") String strCustomerId,
            @RequestParam int pageSize,
            @RequestParam int page,
            @RequestParam(required = false) String type,
            @RequestParam(required = false) String textSearch,
            @RequestParam(required = false) String sortProperty,
            @RequestParam(required = false) String sortOrder) throws ThingsboardException {
        checkParameter("customerId", strCustomerId);
        try {
            TenantId tenantId = getCurrentUser().getTenantId();
            CustomerId customerId = new CustomerId(toUUID(strCustomerId));
            checkCustomerId(customerId, Operation.READ);
            PageLink pageLink = createPageLink(pageSize, page, textSearch, sortProperty, sortOrder);
            if (type != null && type.trim().length() > 0) {
                return checkNotNull(entityViewService.findEntityViewsByTenantIdAndCustomerIdAndType(tenantId, customerId, pageLink, type));
            } else {
                return checkNotNull(entityViewService.findEntityViewsByTenantIdAndCustomerId(tenantId, customerId, pageLink));
            }
        } catch (Exception e) {
            throw handleException(e);
        }
    }

    @PreAuthorize("hasAnyAuthority('TENANT_ADMIN', 'CUSTOMER_USER')")
    @RequestMapping(value = "/customer/{customerId}/entityViewInfos", params = {"pageSize", "page"}, method = RequestMethod.GET)
    @ResponseBody
    public PageData<EntityViewInfo> getCustomerEntityViewInfos(
            @PathVariable("customerId") String strCustomerId,
            @RequestParam int pageSize,
            @RequestParam int page,
            @RequestParam(required = false) String type,
            @RequestParam(required = false) String textSearch,
            @RequestParam(required = false) String sortProperty,
            @RequestParam(required = false) String sortOrder) throws ThingsboardException {
        checkParameter("customerId", strCustomerId);
        try {
            TenantId tenantId = getCurrentUser().getTenantId();
            CustomerId customerId = new CustomerId(toUUID(strCustomerId));
            checkCustomerId(customerId, Operation.READ);
            PageLink pageLink = createPageLink(pageSize, page, textSearch, sortProperty, sortOrder);
            if (type != null && type.trim().length() > 0) {
                return checkNotNull(entityViewService.findEntityViewInfosByTenantIdAndCustomerIdAndType(tenantId, customerId, type, pageLink));
            } else {
                return checkNotNull(entityViewService.findEntityViewInfosByTenantIdAndCustomerId(tenantId, customerId, pageLink));
            }
        } catch (Exception e) {
            throw handleException(e);
        }
    }

    @PreAuthorize("hasAuthority('TENANT_ADMIN')")
    @RequestMapping(value = "/tenant/entityViews", params = {"pageSize", "page"}, method = RequestMethod.GET)
    @ResponseBody
    public PageData<EntityView> getTenantEntityViews(
            @RequestParam int pageSize,
            @RequestParam int page,
            @RequestParam(required = false) String type,
            @RequestParam(required = false) String textSearch,
            @RequestParam(required = false) String sortProperty,
            @RequestParam(required = false) String sortOrder) throws ThingsboardException {
        try {
            TenantId tenantId = getCurrentUser().getTenantId();
            PageLink pageLink = createPageLink(pageSize, page, textSearch, sortProperty, sortOrder);

            if (type != null && type.trim().length() > 0) {
                return checkNotNull(entityViewService.findEntityViewByTenantIdAndType(tenantId, pageLink, type));
            } else {
                return checkNotNull(entityViewService.findEntityViewByTenantId(tenantId, pageLink));
            }
        } catch (Exception e) {
            throw handleException(e);
        }
    }

    @PreAuthorize("hasAuthority('TENANT_ADMIN')")
    @RequestMapping(value = "/tenant/entityViewInfos", params = {"pageSize", "page"}, method = RequestMethod.GET)
    @ResponseBody
    public PageData<EntityViewInfo> getTenantEntityViewInfos(
            @RequestParam int pageSize,
            @RequestParam int page,
            @RequestParam(required = false) String type,
            @RequestParam(required = false) String textSearch,
            @RequestParam(required = false) String sortProperty,
            @RequestParam(required = false) String sortOrder) throws ThingsboardException {
        try {
            TenantId tenantId = getCurrentUser().getTenantId();
            PageLink pageLink = createPageLink(pageSize, page, textSearch, sortProperty, sortOrder);
            if (type != null && type.trim().length() > 0) {
                return checkNotNull(entityViewService.findEntityViewInfosByTenantIdAndType(tenantId, type, pageLink));
            } else {
                return checkNotNull(entityViewService.findEntityViewInfosByTenantId(tenantId, pageLink));
            }
        } catch (Exception e) {
            throw handleException(e);
        }
    }

    @PreAuthorize("hasAnyAuthority('TENANT_ADMIN', 'CUSTOMER_USER')")
    @RequestMapping(value = "/entityViews", method = RequestMethod.POST)
    @ResponseBody
    public List<EntityView> findByQuery(@RequestBody EntityViewSearchQuery query) throws ThingsboardException {
        checkNotNull(query);
        checkNotNull(query.getParameters());
        checkNotNull(query.getEntityViewTypes());
        checkEntityId(query.getParameters().getEntityId(), Operation.READ);
        try {
            List<EntityView> entityViews = checkNotNull(entityViewService.findEntityViewsByQuery(getTenantId(), query).get());
            entityViews = entityViews.stream().filter(entityView -> {
                try {
                    accessControlService.checkPermission(getCurrentUser(), Resource.ENTITY_VIEW, Operation.READ, entityView.getId(), entityView);
                    return true;
                } catch (ThingsboardException e) {
                    return false;
                }
            }).collect(Collectors.toList());
            return entityViews;
        } catch (Exception e) {
            throw handleException(e);
        }
    }

    @PreAuthorize("hasAnyAuthority('TENANT_ADMIN', 'CUSTOMER_USER')")
    @RequestMapping(value = "/entityView/types", method = RequestMethod.GET)
    @ResponseBody
    public List<EntitySubtype> getEntityViewTypes() throws ThingsboardException {
        try {
            SecurityUser user = getCurrentUser();
            TenantId tenantId = user.getTenantId();
            ListenableFuture<List<EntitySubtype>> entityViewTypes = entityViewService.findEntityViewTypesByTenantId(tenantId);
            return checkNotNull(entityViewTypes.get());
        } catch (Exception e) {
            throw handleException(e);
        }
    }

    @PreAuthorize("hasAuthority('TENANT_ADMIN')")
    @RequestMapping(value = "/customer/public/entityView/{entityViewId}", method = RequestMethod.POST)
    @ResponseBody
    public EntityView assignEntityViewToPublicCustomer(@PathVariable(ENTITY_VIEW_ID) String strEntityViewId) throws ThingsboardException {
        checkParameter(ENTITY_VIEW_ID, strEntityViewId);
        try {
            EntityViewId entityViewId = new EntityViewId(toUUID(strEntityViewId));
            EntityView entityView = checkEntityViewId(entityViewId, Operation.ASSIGN_TO_CUSTOMER);
            Customer publicCustomer = customerService.findOrCreatePublicCustomer(entityView.getTenantId());
            EntityView savedEntityView = checkNotNull(entityViewService.assignEntityViewToCustomer(getCurrentUser().getTenantId(), entityViewId, publicCustomer.getId()));

            logEntityAction(entityViewId, savedEntityView,
                    savedEntityView.getCustomerId(),
                    ActionType.ASSIGNED_TO_CUSTOMER, null, strEntityViewId, publicCustomer.getId().toString(), publicCustomer.getName());

            return savedEntityView;
        } catch (Exception e) {
            logEntityAction(emptyId(EntityType.ENTITY_VIEW), null,
                    null,
                    ActionType.ASSIGNED_TO_CUSTOMER, e, strEntityViewId);
            throw handleException(e);
        }
    }

    @PreAuthorize("hasAuthority('TENANT_ADMIN')")
    @RequestMapping(value = "/edge/{edgeId}/entityView/{entityViewId}", method = RequestMethod.POST)
    @ResponseBody
    public EntityView assignEntityViewToEdge(@PathVariable(EDGE_ID) String strEdgeId,
                                             @PathVariable(ENTITY_VIEW_ID) String strEntityViewId) throws ThingsboardException {
        checkParameter(EDGE_ID, strEdgeId);
        checkParameter(ENTITY_VIEW_ID, strEntityViewId);
        try {
            EdgeId edgeId = new EdgeId(toUUID(strEdgeId));
            Edge edge = checkEdgeId(edgeId, Operation.READ);

            EntityViewId entityViewId = new EntityViewId(toUUID(strEntityViewId));
            checkEntityViewId(entityViewId, Operation.ASSIGN_TO_EDGE);

            EntityView savedEntityView = checkNotNull(entityViewService.assignEntityViewToEdge(getTenantId(), entityViewId, edgeId));
            logEntityAction(entityViewId, savedEntityView,
                    savedEntityView.getCustomerId(),
                    ActionType.ASSIGNED_TO_EDGE, null, strEntityViewId, strEdgeId, edge.getName());

<<<<<<< HEAD
            sendNotificationMsgToEdgeService(getTenantId(), edgeId, savedEntityView.getId(), ActionType.ASSIGNED_TO_EDGE);
=======
            sendNotificationMsgToEdgeService(getTenantId(), edgeId, savedEntityView.getId(), EdgeEventActionType.ASSIGNED_TO_EDGE);
>>>>>>> 36f6ad2a

            return savedEntityView;
        } catch (Exception e) {
            logEntityAction(emptyId(EntityType.ENTITY_VIEW), null,
                    null,
                    ActionType.ASSIGNED_TO_EDGE, e, strEntityViewId, strEdgeId);
            throw handleException(e);
        }
    }

    @PreAuthorize("hasAuthority('TENANT_ADMIN')")
    @RequestMapping(value = "/edge/{edgeId}/entityView/{entityViewId}", method = RequestMethod.DELETE)
    @ResponseBody
    public EntityView unassignEntityViewFromEdge(@PathVariable(EDGE_ID) String strEdgeId,
                                                 @PathVariable(ENTITY_VIEW_ID) String strEntityViewId) throws ThingsboardException {
        checkParameter(EDGE_ID, strEdgeId);
        checkParameter(ENTITY_VIEW_ID, strEntityViewId);
        try {
            EdgeId edgeId = new EdgeId(toUUID(strEdgeId));
            Edge edge = checkEdgeId(edgeId, Operation.READ);

            EntityViewId entityViewId = new EntityViewId(toUUID(strEntityViewId));
            EntityView entityView = checkEntityViewId(entityViewId, Operation.UNASSIGN_FROM_EDGE);

            EntityView savedEntityView = checkNotNull(entityViewService.unassignEntityViewFromEdge(getTenantId(), entityViewId, edgeId));
            logEntityAction(entityViewId, entityView,
                    entityView.getCustomerId(),
<<<<<<< HEAD
                    ActionType.UNASSIGNED_FROM_EDGE, null, strEntityViewId, edge.getId().toString(), edge.getName());

            sendNotificationMsgToEdgeService(getTenantId(), edgeId, savedEntityView.getId(), ActionType.UNASSIGNED_FROM_EDGE);
=======
                    ActionType.UNASSIGNED_FROM_EDGE, null, strEntityViewId, strEdgeId, edge.getName());

            sendNotificationMsgToEdgeService(getTenantId(), edgeId, savedEntityView.getId(), EdgeEventActionType.UNASSIGNED_FROM_EDGE);
>>>>>>> 36f6ad2a

            return savedEntityView;
        } catch (Exception e) {
            logEntityAction(emptyId(EntityType.ENTITY_VIEW), null,
                    null,
<<<<<<< HEAD
                    ActionType.UNASSIGNED_FROM_EDGE, e, strEntityViewId);
=======
                    ActionType.UNASSIGNED_FROM_EDGE, e, strEntityViewId, strEdgeId);
>>>>>>> 36f6ad2a
            throw handleException(e);
        }
    }

    @PreAuthorize("hasAnyAuthority('TENANT_ADMIN')")
<<<<<<< HEAD
    @RequestMapping(value = "/edge/{edgeId}/entityViews", params = {"pageSize", "page"}, method = RequestMethod.GET)
    @ResponseBody
    public PageData<EntityView> getEdgeEntityViews(
            @PathVariable(EDGE_ID) String strEdgeId,
            @RequestParam int pageSize,
            @RequestParam int page,
            @RequestParam(required = false) String textSearch,
            @RequestParam(required = false) String sortProperty,
            @RequestParam(required = false) String sortOrder,
            @RequestParam(required = false) Long startTime,
            @RequestParam(required = false) Long endTime) throws ThingsboardException {
=======
    @RequestMapping(value = "/edge/{edgeId}/entityViews", params = {"limit"}, method = RequestMethod.GET)
    @ResponseBody
    public TimePageData<EntityView> getEdgeEntityViews(
            @PathVariable(EDGE_ID) String strEdgeId,
            @RequestParam int limit,
            @RequestParam(required = false) Long startTime,
            @RequestParam(required = false) Long endTime,
            @RequestParam(required = false, defaultValue = "false") boolean ascOrder,
            @RequestParam(required = false) String offset) throws ThingsboardException {
>>>>>>> 36f6ad2a
        checkParameter(EDGE_ID, strEdgeId);
        try {
            TenantId tenantId = getCurrentUser().getTenantId();
            EdgeId edgeId = new EdgeId(toUUID(strEdgeId));
            checkEdgeId(edgeId, Operation.READ);
<<<<<<< HEAD
            TimePageLink pageLink = createTimePageLink(pageSize, page, textSearch, sortProperty, sortOrder, startTime, endTime);
            return checkNotNull(entityViewService.findEntityViewsByTenantIdAndEdgeId(tenantId, edgeId, pageLink));
=======
            TimePageLink pageLink = createPageLink(limit, startTime, endTime, ascOrder, offset);
            return checkNotNull(entityViewService.findEntityViewsByTenantIdAndEdgeId(tenantId, edgeId, pageLink).get());
>>>>>>> 36f6ad2a
        } catch (Exception e) {
            throw handleException(e);
        }
    }
}<|MERGE_RESOLUTION|>--- conflicted
+++ resolved
@@ -40,11 +40,7 @@
 import org.thingsboard.server.common.data.EntityViewInfo;
 import org.thingsboard.server.common.data.audit.ActionType;
 import org.thingsboard.server.common.data.edge.Edge;
-<<<<<<< HEAD
-import org.thingsboard.server.common.data.edge.EdgeEventType;
-=======
 import org.thingsboard.server.common.data.edge.EdgeEventActionType;
->>>>>>> 36f6ad2a
 import org.thingsboard.server.common.data.entityview.EntityViewSearchQuery;
 import org.thingsboard.server.common.data.exception.ThingsboardException;
 import org.thingsboard.server.common.data.id.CustomerId;
@@ -54,17 +50,11 @@
 import org.thingsboard.server.common.data.id.TenantId;
 import org.thingsboard.server.common.data.id.UUIDBased;
 import org.thingsboard.server.common.data.kv.AttributeKvEntry;
-<<<<<<< HEAD
 import org.thingsboard.server.common.data.kv.BaseReadTsKvQuery;
 import org.thingsboard.server.common.data.kv.ReadTsKvQuery;
 import org.thingsboard.server.common.data.kv.TsKvEntry;
 import org.thingsboard.server.common.data.page.PageData;
 import org.thingsboard.server.common.data.page.PageLink;
-=======
-import org.thingsboard.server.common.data.page.TextPageData;
-import org.thingsboard.server.common.data.page.TextPageLink;
-import org.thingsboard.server.common.data.page.TimePageData;
->>>>>>> 36f6ad2a
 import org.thingsboard.server.common.data.page.TimePageLink;
 import org.thingsboard.server.dao.exception.IncorrectParameterException;
 import org.thingsboard.server.dao.model.ModelConstants;
@@ -172,11 +162,7 @@
                     entityView.getId() == null ? ActionType.ADDED : ActionType.UPDATED, null);
 
             if (entityView.getId() != null) {
-<<<<<<< HEAD
-                sendNotificationMsgToEdgeService(savedEntityView.getTenantId(), savedEntityView.getId(), ActionType.UPDATED);
-=======
                 sendNotificationMsgToEdgeService(savedEntityView.getTenantId(), savedEntityView.getId(), EdgeEventActionType.UPDATED);
->>>>>>> 36f6ad2a
             }
 
             return savedEntityView;
@@ -378,11 +364,7 @@
             logEntityAction(entityViewId, entityView, entityView.getCustomerId(),
                     ActionType.DELETED, null, strEntityViewId);
 
-<<<<<<< HEAD
-            sendNotificationMsgToEdgeService(getTenantId(), entityViewId, ActionType.DELETED);
-=======
             sendNotificationMsgToEdgeService(getTenantId(), entityViewId, EdgeEventActionType.DELETED);
->>>>>>> 36f6ad2a
         } catch (Exception e) {
             logEntityAction(emptyId(EntityType.ENTITY_VIEW),
                     null,
@@ -425,11 +407,7 @@
                     ActionType.ASSIGNED_TO_CUSTOMER, null, strEntityViewId, strCustomerId, customer.getName());
 
             sendNotificationMsgToEdgeService(savedEntityView.getTenantId(), savedEntityView.getId(),
-<<<<<<< HEAD
-                    customerId, ActionType.ASSIGNED_TO_CUSTOMER);
-=======
                     customerId, EdgeEventActionType.ASSIGNED_TO_CUSTOMER);
->>>>>>> 36f6ad2a
 
             return savedEntityView;
         } catch (Exception e) {
@@ -458,11 +436,7 @@
                     ActionType.UNASSIGNED_FROM_CUSTOMER, null, strEntityViewId, customer.getId().toString(), customer.getName());
 
             sendNotificationMsgToEdgeService(savedEntityView.getTenantId(), savedEntityView.getId(),
-<<<<<<< HEAD
-                    customer.getId(), ActionType.UNASSIGNED_FROM_CUSTOMER);
-=======
                     customer.getId(), EdgeEventActionType.UNASSIGNED_FROM_CUSTOMER);
->>>>>>> 36f6ad2a
 
             return savedEntityView;
         } catch (Exception e) {
@@ -655,11 +629,7 @@
                     savedEntityView.getCustomerId(),
                     ActionType.ASSIGNED_TO_EDGE, null, strEntityViewId, strEdgeId, edge.getName());
 
-<<<<<<< HEAD
-            sendNotificationMsgToEdgeService(getTenantId(), edgeId, savedEntityView.getId(), ActionType.ASSIGNED_TO_EDGE);
-=======
             sendNotificationMsgToEdgeService(getTenantId(), edgeId, savedEntityView.getId(), EdgeEventActionType.ASSIGNED_TO_EDGE);
->>>>>>> 36f6ad2a
 
             return savedEntityView;
         } catch (Exception e) {
@@ -687,31 +657,20 @@
             EntityView savedEntityView = checkNotNull(entityViewService.unassignEntityViewFromEdge(getTenantId(), entityViewId, edgeId));
             logEntityAction(entityViewId, entityView,
                     entityView.getCustomerId(),
-<<<<<<< HEAD
-                    ActionType.UNASSIGNED_FROM_EDGE, null, strEntityViewId, edge.getId().toString(), edge.getName());
-
-            sendNotificationMsgToEdgeService(getTenantId(), edgeId, savedEntityView.getId(), ActionType.UNASSIGNED_FROM_EDGE);
-=======
                     ActionType.UNASSIGNED_FROM_EDGE, null, strEntityViewId, strEdgeId, edge.getName());
 
             sendNotificationMsgToEdgeService(getTenantId(), edgeId, savedEntityView.getId(), EdgeEventActionType.UNASSIGNED_FROM_EDGE);
->>>>>>> 36f6ad2a
 
             return savedEntityView;
         } catch (Exception e) {
             logEntityAction(emptyId(EntityType.ENTITY_VIEW), null,
                     null,
-<<<<<<< HEAD
-                    ActionType.UNASSIGNED_FROM_EDGE, e, strEntityViewId);
-=======
                     ActionType.UNASSIGNED_FROM_EDGE, e, strEntityViewId, strEdgeId);
->>>>>>> 36f6ad2a
             throw handleException(e);
         }
     }
 
     @PreAuthorize("hasAnyAuthority('TENANT_ADMIN')")
-<<<<<<< HEAD
     @RequestMapping(value = "/edge/{edgeId}/entityViews", params = {"pageSize", "page"}, method = RequestMethod.GET)
     @ResponseBody
     public PageData<EntityView> getEdgeEntityViews(
@@ -723,29 +682,13 @@
             @RequestParam(required = false) String sortOrder,
             @RequestParam(required = false) Long startTime,
             @RequestParam(required = false) Long endTime) throws ThingsboardException {
-=======
-    @RequestMapping(value = "/edge/{edgeId}/entityViews", params = {"limit"}, method = RequestMethod.GET)
-    @ResponseBody
-    public TimePageData<EntityView> getEdgeEntityViews(
-            @PathVariable(EDGE_ID) String strEdgeId,
-            @RequestParam int limit,
-            @RequestParam(required = false) Long startTime,
-            @RequestParam(required = false) Long endTime,
-            @RequestParam(required = false, defaultValue = "false") boolean ascOrder,
-            @RequestParam(required = false) String offset) throws ThingsboardException {
->>>>>>> 36f6ad2a
         checkParameter(EDGE_ID, strEdgeId);
         try {
             TenantId tenantId = getCurrentUser().getTenantId();
             EdgeId edgeId = new EdgeId(toUUID(strEdgeId));
             checkEdgeId(edgeId, Operation.READ);
-<<<<<<< HEAD
             TimePageLink pageLink = createTimePageLink(pageSize, page, textSearch, sortProperty, sortOrder, startTime, endTime);
             return checkNotNull(entityViewService.findEntityViewsByTenantIdAndEdgeId(tenantId, edgeId, pageLink));
-=======
-            TimePageLink pageLink = createPageLink(limit, startTime, endTime, ascOrder, offset);
-            return checkNotNull(entityViewService.findEntityViewsByTenantIdAndEdgeId(tenantId, edgeId, pageLink).get());
->>>>>>> 36f6ad2a
         } catch (Exception e) {
             throw handleException(e);
         }
