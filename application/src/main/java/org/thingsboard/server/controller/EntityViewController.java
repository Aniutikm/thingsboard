/**
 * Copyright © 2016-2020 The Thingsboard Authors
 *
 * Licensed under the Apache License, Version 2.0 (the "License");
 * you may not use this file except in compliance with the License.
 * You may obtain a copy of the License at
 *
 *     http://www.apache.org/licenses/LICENSE-2.0
 *
 * Unless required by applicable law or agreed to in writing, software
 * distributed under the License is distributed on an "AS IS" BASIS,
 * WITHOUT WARRANTIES OR CONDITIONS OF ANY KIND, either express or implied.
 * See the License for the specific language governing permissions and
 * limitations under the License.
 */
package org.thingsboard.server.controller;

import com.google.common.util.concurrent.FutureCallback;
import com.google.common.util.concurrent.Futures;
import com.google.common.util.concurrent.ListenableFuture;
import com.google.common.util.concurrent.MoreExecutors;
import com.google.common.util.concurrent.SettableFuture;
import lombok.extern.slf4j.Slf4j;
import org.springframework.beans.factory.annotation.Autowired;
import org.springframework.http.HttpStatus;
import org.springframework.security.access.prepost.PreAuthorize;
import org.springframework.web.bind.annotation.PathVariable;
import org.springframework.web.bind.annotation.RequestBody;
import org.springframework.web.bind.annotation.RequestMapping;
import org.springframework.web.bind.annotation.RequestMethod;
import org.springframework.web.bind.annotation.RequestParam;
import org.springframework.web.bind.annotation.ResponseBody;
import org.springframework.web.bind.annotation.ResponseStatus;
import org.springframework.web.bind.annotation.RestController;
import org.thingsboard.server.common.data.Customer;
import org.thingsboard.server.common.data.DataConstants;
import org.thingsboard.server.common.data.EntitySubtype;
import org.thingsboard.server.common.data.EntityType;
import org.thingsboard.server.common.data.EntityView;
import org.thingsboard.server.common.data.EntityViewInfo;
import org.thingsboard.server.common.data.audit.ActionType;
import org.thingsboard.server.common.data.edge.Edge;
import org.thingsboard.server.common.data.edge.EdgeEventType;
import org.thingsboard.server.common.data.entityview.EntityViewSearchQuery;
import org.thingsboard.server.common.data.exception.ThingsboardException;
import org.thingsboard.server.common.data.id.CustomerId;
import org.thingsboard.server.common.data.id.EdgeId;
import org.thingsboard.server.common.data.id.EntityId;
import org.thingsboard.server.common.data.id.EntityViewId;
import org.thingsboard.server.common.data.id.TenantId;
import org.thingsboard.server.common.data.id.UUIDBased;
import org.thingsboard.server.common.data.kv.AttributeKvEntry;
<<<<<<< HEAD
import org.thingsboard.server.common.data.kv.BaseReadTsKvQuery;
import org.thingsboard.server.common.data.kv.ReadTsKvQuery;
import org.thingsboard.server.common.data.kv.TsKvEntry;
import org.thingsboard.server.common.data.page.PageData;
import org.thingsboard.server.common.data.page.PageLink;
=======
import org.thingsboard.server.common.data.page.TextPageData;
import org.thingsboard.server.common.data.page.TextPageLink;
import org.thingsboard.server.common.data.page.TimePageData;
>>>>>>> 0a7d8e86
import org.thingsboard.server.common.data.page.TimePageLink;
import org.thingsboard.server.dao.exception.IncorrectParameterException;
import org.thingsboard.server.dao.model.ModelConstants;
import org.thingsboard.server.dao.timeseries.TimeseriesService;
import org.thingsboard.server.queue.util.TbCoreComponent;
import org.thingsboard.server.service.security.model.SecurityUser;
import org.thingsboard.server.service.security.permission.Operation;
import org.thingsboard.server.service.security.permission.Resource;

import javax.annotation.Nullable;
import java.util.ArrayList;
import java.util.Collection;
import java.util.Collections;
import java.util.List;
import java.util.concurrent.ExecutionException;
import java.util.stream.Collectors;

import static org.apache.commons.lang.StringUtils.isBlank;
import static org.thingsboard.server.controller.CustomerController.CUSTOMER_ID;
import static org.thingsboard.server.controller.EdgeController.EDGE_ID;

/**
 * Created by Victor Basanets on 8/28/2017.
 */
@RestController
@TbCoreComponent
@RequestMapping("/api")
@Slf4j
public class EntityViewController extends BaseController {

    public static final String ENTITY_VIEW_ID = "entityViewId";

    @Autowired
    private TimeseriesService tsService;

    @PreAuthorize("hasAnyAuthority('TENANT_ADMIN', 'CUSTOMER_USER')")
    @RequestMapping(value = "/entityView/{entityViewId}", method = RequestMethod.GET)
    @ResponseBody
    public EntityView getEntityViewById(@PathVariable(ENTITY_VIEW_ID) String strEntityViewId) throws ThingsboardException {
        checkParameter(ENTITY_VIEW_ID, strEntityViewId);
        try {
            return checkEntityViewId(new EntityViewId(toUUID(strEntityViewId)), Operation.READ);
        } catch (Exception e) {
            throw handleException(e);
        }
    }

    @PreAuthorize("hasAnyAuthority('TENANT_ADMIN', 'CUSTOMER_USER')")
    @RequestMapping(value = "/entityView/info/{entityViewId}", method = RequestMethod.GET)
    @ResponseBody
    public EntityViewInfo getEntityViewInfoById(@PathVariable(ENTITY_VIEW_ID) String strEntityViewId) throws ThingsboardException {
        checkParameter(ENTITY_VIEW_ID, strEntityViewId);
        try {
            EntityViewId entityViewId = new EntityViewId(toUUID(strEntityViewId));
            return checkEntityViewInfoId(entityViewId, Operation.READ);
        } catch (Exception e) {
            throw handleException(e);
        }
    }

    @PreAuthorize("hasAnyAuthority('TENANT_ADMIN', 'CUSTOMER_USER')")
    @RequestMapping(value = "/entityView", method = RequestMethod.POST)
    @ResponseBody
    public EntityView saveEntityView(@RequestBody EntityView entityView) throws ThingsboardException {
        try {
            entityView.setTenantId(getCurrentUser().getTenantId());

            List<ListenableFuture<?>> futures = new ArrayList<>();

            if (entityView.getId() == null) {
                accessControlService
                        .checkPermission(getCurrentUser(), Resource.ENTITY_VIEW, Operation.CREATE, null, entityView);
            } else {
                EntityView existingEntityView = checkEntityViewId(entityView.getId(), Operation.WRITE);
                if (existingEntityView.getKeys() != null) {
                    if (existingEntityView.getKeys().getAttributes() != null) {
                        futures.add(deleteAttributesFromEntityView(existingEntityView, DataConstants.CLIENT_SCOPE, existingEntityView.getKeys().getAttributes().getCs(), getCurrentUser()));
                        futures.add(deleteAttributesFromEntityView(existingEntityView, DataConstants.SERVER_SCOPE, existingEntityView.getKeys().getAttributes().getCs(), getCurrentUser()));
                        futures.add(deleteAttributesFromEntityView(existingEntityView, DataConstants.SHARED_SCOPE, existingEntityView.getKeys().getAttributes().getCs(), getCurrentUser()));
                    }
                }
                List<String> tsKeys = existingEntityView.getKeys() != null && existingEntityView.getKeys().getTimeseries() != null ?
                        existingEntityView.getKeys().getTimeseries() : Collections.emptyList();
                futures.add(deleteLatestFromEntityView(existingEntityView, tsKeys, getCurrentUser()));
            }

            EntityView savedEntityView = checkNotNull(entityViewService.saveEntityView(entityView));
            if (savedEntityView.getKeys() != null) {
                if (savedEntityView.getKeys().getAttributes() != null) {
                    futures.add(copyAttributesFromEntityToEntityView(savedEntityView, DataConstants.CLIENT_SCOPE, savedEntityView.getKeys().getAttributes().getCs(), getCurrentUser()));
                    futures.add(copyAttributesFromEntityToEntityView(savedEntityView, DataConstants.SERVER_SCOPE, savedEntityView.getKeys().getAttributes().getSs(), getCurrentUser()));
                    futures.add(copyAttributesFromEntityToEntityView(savedEntityView, DataConstants.SHARED_SCOPE, savedEntityView.getKeys().getAttributes().getSh(), getCurrentUser()));
                }
                futures.add(copyLatestFromEntityToEntityView(savedEntityView, getCurrentUser()));
            }
            for (ListenableFuture<?> future : futures) {
                try {
                    future.get();
                } catch (InterruptedException | ExecutionException e) {
                    throw new RuntimeException("Failed to copy attributes to entity view", e);
                }
            }

            logEntityAction(savedEntityView.getId(), savedEntityView, null,
                    entityView.getId() == null ? ActionType.ADDED : ActionType.UPDATED, null);

<<<<<<< HEAD
            sendNotificationMsgToEdgeService(getTenantId(), null, savedEntityView.getId(),
                    EdgeEventType.ENTITY_VIEW, entityView.getId() == null ? ActionType.ADDED : ActionType.UPDATED);
=======
            if (entityView.getId() != null) {
                sendNotificationMsgToEdgeService(savedEntityView.getTenantId(), savedEntityView.getId(), ActionType.UPDATED);
            }

>>>>>>> 0a7d8e86
            return savedEntityView;
        } catch (Exception e) {
            logEntityAction(emptyId(EntityType.ENTITY_VIEW), entityView, null,
                    entityView.getId() == null ? ActionType.ADDED : ActionType.UPDATED, e);
            throw handleException(e);
        }
    }

    private ListenableFuture<Void> deleteLatestFromEntityView(EntityView entityView, List<String> keys, SecurityUser user) {
        EntityViewId entityId = entityView.getId();
        SettableFuture<Void> resultFuture = SettableFuture.create();
        if (keys != null && !keys.isEmpty()) {
            tsSubService.deleteLatest(entityView.getTenantId(), entityId, keys, new FutureCallback<Void>() {
                @Override
                public void onSuccess(@Nullable Void tmp) {
                    try {
                        logTimeseriesDeleted(user, entityId, keys, null);
                    } catch (ThingsboardException e) {
                        log.error("Failed to log timeseries delete", e);
                    }
                    resultFuture.set(tmp);
                }

                @Override
                public void onFailure(Throwable t) {
                    try {
                        logTimeseriesDeleted(user, entityId, keys, t);
                    } catch (ThingsboardException e) {
                        log.error("Failed to log timeseries delete", e);
                    }
                    resultFuture.setException(t);
                }
            });
        } else {
            tsSubService.deleteAllLatest(entityView.getTenantId(), entityId, new FutureCallback<Collection<String>>() {
                @Override
                public void onSuccess(@Nullable Collection<String> keys) {
                    try {
                        logTimeseriesDeleted(user, entityId, new ArrayList<>(keys), null);
                    } catch (ThingsboardException e) {
                        log.error("Failed to log timeseries delete", e);
                    }
                    resultFuture.set(null);
                }

                @Override
                public void onFailure(Throwable t) {
                    try {
                        logTimeseriesDeleted(user, entityId, Collections.emptyList(), t);
                    } catch (ThingsboardException e) {
                        log.error("Failed to log timeseries delete", e);
                    }
                    resultFuture.setException(t);
                }
            });
        }
        return resultFuture;
    }

    private ListenableFuture<Void> deleteAttributesFromEntityView(EntityView entityView, String scope, List<String> keys, SecurityUser user) {
        EntityViewId entityId = entityView.getId();
        SettableFuture<Void> resultFuture = SettableFuture.create();
        if (keys != null && !keys.isEmpty()) {
            tsSubService.deleteAndNotify(entityView.getTenantId(), entityId, scope, keys, new FutureCallback<Void>() {
                @Override
                public void onSuccess(@Nullable Void tmp) {
                    try {
                        logAttributesDeleted(user, entityId, scope, keys, null);
                    } catch (ThingsboardException e) {
                        log.error("Failed to log attribute delete", e);
                    }
                    resultFuture.set(tmp);
                }

                @Override
                public void onFailure(Throwable t) {
                    try {
                        logAttributesDeleted(user, entityId, scope, keys, t);
                    } catch (ThingsboardException e) {
                        log.error("Failed to log attribute delete", e);
                    }
                    resultFuture.setException(t);
                }
            });
        } else {
            resultFuture.set(null);
        }
        return resultFuture;
    }

    private ListenableFuture<List<Void>> copyLatestFromEntityToEntityView(EntityView entityView, SecurityUser user) {
        EntityViewId entityId = entityView.getId();
        List<String> keys = entityView.getKeys() != null && entityView.getKeys().getTimeseries() != null ?
             entityView.getKeys().getTimeseries() : Collections.emptyList();
        long startTs = entityView.getStartTimeMs();
        long endTs = entityView.getEndTimeMs() == 0 ? Long.MAX_VALUE : entityView.getEndTimeMs();
        ListenableFuture<List<String>> keysFuture;
        if (keys.isEmpty()) {
            keysFuture = Futures.transform(tsService.findAllLatest(user.getTenantId(),
                    entityView.getEntityId()), latest -> latest.stream().map(TsKvEntry::getKey).collect(Collectors.toList()), MoreExecutors.directExecutor());
        } else {
            keysFuture = Futures.immediateFuture(keys);
        }
        ListenableFuture<List<TsKvEntry>> latestFuture = Futures.transformAsync(keysFuture, fetchKeys -> {
            List<ReadTsKvQuery> queries = fetchKeys.stream().filter(key -> !isBlank(key)).map(key -> new BaseReadTsKvQuery(key, startTs, endTs, 1, "DESC")).collect(Collectors.toList());
            if (!queries.isEmpty()) {
                return tsService.findAll(user.getTenantId(), entityView.getEntityId(), queries);
            } else {
                return Futures.immediateFuture(null);
            }
        }, MoreExecutors.directExecutor());
        return Futures.transform(latestFuture, latestValues -> {
            if (latestValues != null && !latestValues.isEmpty()) {
                tsSubService.saveLatestAndNotify(entityView.getTenantId(), entityId, latestValues, new FutureCallback<Void>() {
                    @Override
                    public void onSuccess(@Nullable Void tmp) {
                    }

                    @Override
                    public void onFailure(Throwable t) {
                    }
                });
            }
            return null;
        }, MoreExecutors.directExecutor());
    }

    private ListenableFuture<List<Void>> copyAttributesFromEntityToEntityView(EntityView entityView, String scope, Collection<String> keys, SecurityUser user) throws ThingsboardException {
        EntityViewId entityId = entityView.getId();
        if (keys != null && !keys.isEmpty()) {
            ListenableFuture<List<AttributeKvEntry>> getAttrFuture = attributesService.find(getTenantId(), entityView.getEntityId(), scope, keys);
            return Futures.transform(getAttrFuture, attributeKvEntries -> {
                List<AttributeKvEntry> attributes;
                if (attributeKvEntries != null && !attributeKvEntries.isEmpty()) {
                    attributes =
                            attributeKvEntries.stream()
                                    .filter(attributeKvEntry -> {
                                        long startTime = entityView.getStartTimeMs();
                                        long endTime = entityView.getEndTimeMs();
                                        long lastUpdateTs = attributeKvEntry.getLastUpdateTs();
                                        return startTime == 0 && endTime == 0 ||
                                                (endTime == 0 && startTime < lastUpdateTs) ||
                                                (startTime == 0 && endTime > lastUpdateTs)
                                                ? true : startTime < lastUpdateTs && endTime > lastUpdateTs;
                                    }).collect(Collectors.toList());
                    tsSubService.saveAndNotify(entityView.getTenantId(), entityId, scope, attributes, new FutureCallback<Void>() {
                        @Override
                        public void onSuccess(@Nullable Void tmp) {
                            try {
                                logAttributesUpdated(user, entityId, scope, attributes, null);
                            } catch (ThingsboardException e) {
                                log.error("Failed to log attribute updates", e);
                            }
                        }

                        @Override
                        public void onFailure(Throwable t) {
                            try {
                                logAttributesUpdated(user, entityId, scope, attributes, t);
                            } catch (ThingsboardException e) {
                                log.error("Failed to log attribute updates", e);
                            }
                        }
                    });
                }
                return null;
            }, MoreExecutors.directExecutor());
        } else {
            return Futures.immediateFuture(null);
        }
    }

    private void logAttributesUpdated(SecurityUser user, EntityId entityId, String scope, List<AttributeKvEntry> attributes, Throwable e) throws ThingsboardException {
        logEntityAction(user, entityId, null, null, ActionType.ATTRIBUTES_UPDATED, toException(e),
                scope, attributes);
    }

    private void logAttributesDeleted(SecurityUser user, EntityId entityId, String scope, List<String> keys, Throwable e) throws ThingsboardException {
        logEntityAction(user, entityId, null, null, ActionType.ATTRIBUTES_DELETED, toException(e),
                scope, keys);
    }

    private void logTimeseriesDeleted(SecurityUser user, EntityId entityId, List<String> keys, Throwable e) throws ThingsboardException {
        logEntityAction(user, entityId, null, null, ActionType.TIMESERIES_DELETED, toException(e),
                keys);
    }

    @PreAuthorize("hasAuthority('TENANT_ADMIN')")
    @RequestMapping(value = "/entityView/{entityViewId}", method = RequestMethod.DELETE)
    @ResponseStatus(value = HttpStatus.OK)
    public void deleteEntityView(@PathVariable(ENTITY_VIEW_ID) String strEntityViewId) throws ThingsboardException {
        checkParameter(ENTITY_VIEW_ID, strEntityViewId);
        try {
            EntityViewId entityViewId = new EntityViewId(toUUID(strEntityViewId));
            EntityView entityView = checkEntityViewId(entityViewId, Operation.DELETE);
            entityViewService.deleteEntityView(getTenantId(), entityViewId);
            logEntityAction(entityViewId, entityView, entityView.getCustomerId(),
                    ActionType.DELETED, null, strEntityViewId);

<<<<<<< HEAD
            sendNotificationMsgToEdgeService(getTenantId(), null, entityViewId, EdgeEventType.ENTITY_VIEW, ActionType.DELETED);
=======
            sendNotificationMsgToEdgeService(getTenantId(), entityViewId, ActionType.DELETED);
>>>>>>> 0a7d8e86
        } catch (Exception e) {
            logEntityAction(emptyId(EntityType.ENTITY_VIEW),
                    null,
                    null,
                    ActionType.DELETED, e, strEntityViewId);
            throw handleException(e);
        }
    }

    @PreAuthorize("hasAuthority('TENANT_ADMIN')")
    @RequestMapping(value = "/tenant/entityViews", params = {"entityViewName"}, method = RequestMethod.GET)
    @ResponseBody
    public EntityView getTenantEntityView(
            @RequestParam String entityViewName) throws ThingsboardException {
        try {
            TenantId tenantId = getCurrentUser().getTenantId();
            return checkNotNull(entityViewService.findEntityViewByTenantIdAndName(tenantId, entityViewName));
        } catch (Exception e) {
            throw handleException(e);
        }
    }

    @PreAuthorize("hasAuthority('TENANT_ADMIN')")
    @RequestMapping(value = "/customer/{customerId}/entityView/{entityViewId}", method = RequestMethod.POST)
    @ResponseBody
    public EntityView assignEntityViewToCustomer(@PathVariable(CUSTOMER_ID) String strCustomerId,
                                                 @PathVariable(ENTITY_VIEW_ID) String strEntityViewId) throws ThingsboardException {
        checkParameter(CUSTOMER_ID, strCustomerId);
        checkParameter(ENTITY_VIEW_ID, strEntityViewId);
        try {
            CustomerId customerId = new CustomerId(toUUID(strCustomerId));
            Customer customer = checkCustomerId(customerId, Operation.READ);

            EntityViewId entityViewId = new EntityViewId(toUUID(strEntityViewId));
            checkEntityViewId(entityViewId, Operation.ASSIGN_TO_CUSTOMER);

            EntityView savedEntityView = checkNotNull(entityViewService.assignEntityViewToCustomer(getTenantId(), entityViewId, customerId));
            logEntityAction(entityViewId, savedEntityView,
                    savedEntityView.getCustomerId(),
                    ActionType.ASSIGNED_TO_CUSTOMER, null, strEntityViewId, strCustomerId, customer.getName());

            sendNotificationMsgToEdgeService(savedEntityView.getTenantId(), savedEntityView.getId(),
                    customerId, ActionType.ASSIGNED_TO_CUSTOMER);

            return savedEntityView;
        } catch (Exception e) {
            logEntityAction(emptyId(EntityType.ENTITY_VIEW), null,
                    null,
                    ActionType.ASSIGNED_TO_CUSTOMER, e, strEntityViewId, strCustomerId);
            throw handleException(e);
        }
    }

    @PreAuthorize("hasAuthority('TENANT_ADMIN')")
    @RequestMapping(value = "/customer/entityView/{entityViewId}", method = RequestMethod.DELETE)
    @ResponseBody
    public EntityView unassignEntityViewFromCustomer(@PathVariable(ENTITY_VIEW_ID) String strEntityViewId) throws ThingsboardException {
        checkParameter(ENTITY_VIEW_ID, strEntityViewId);
        try {
            EntityViewId entityViewId = new EntityViewId(toUUID(strEntityViewId));
            EntityView entityView = checkEntityViewId(entityViewId, Operation.UNASSIGN_FROM_CUSTOMER);
            if (entityView.getCustomerId() == null || entityView.getCustomerId().getId().equals(ModelConstants.NULL_UUID)) {
                throw new IncorrectParameterException("Entity View isn't assigned to any customer!");
            }
            Customer customer = checkCustomerId(entityView.getCustomerId(), Operation.READ);
            EntityView savedEntityView = checkNotNull(entityViewService.unassignEntityViewFromCustomer(getTenantId(), entityViewId));
            logEntityAction(entityViewId, entityView,
                    entityView.getCustomerId(),
                    ActionType.UNASSIGNED_FROM_CUSTOMER, null, strEntityViewId, customer.getId().toString(), customer.getName());

            sendNotificationMsgToEdgeService(savedEntityView.getTenantId(), savedEntityView.getId(),
                    customer.getId(), ActionType.UNASSIGNED_FROM_CUSTOMER);

            return savedEntityView;
        } catch (Exception e) {
            logEntityAction(emptyId(EntityType.ENTITY_VIEW), null,
                    null,
                    ActionType.UNASSIGNED_FROM_CUSTOMER, e, strEntityViewId);
            throw handleException(e);
        }
    }

    @PreAuthorize("hasAnyAuthority('TENANT_ADMIN', 'CUSTOMER_USER')")
    @RequestMapping(value = "/customer/{customerId}/entityViews", params = {"pageSize", "page"}, method = RequestMethod.GET)
    @ResponseBody
    public PageData<EntityView> getCustomerEntityViews(
            @PathVariable("customerId") String strCustomerId,
            @RequestParam int pageSize,
            @RequestParam int page,
            @RequestParam(required = false) String type,
            @RequestParam(required = false) String textSearch,
            @RequestParam(required = false) String sortProperty,
            @RequestParam(required = false) String sortOrder) throws ThingsboardException {
        checkParameter("customerId", strCustomerId);
        try {
            TenantId tenantId = getCurrentUser().getTenantId();
            CustomerId customerId = new CustomerId(toUUID(strCustomerId));
            checkCustomerId(customerId, Operation.READ);
            PageLink pageLink = createPageLink(pageSize, page, textSearch, sortProperty, sortOrder);
            if (type != null && type.trim().length() > 0) {
                return checkNotNull(entityViewService.findEntityViewsByTenantIdAndCustomerIdAndType(tenantId, customerId, pageLink, type));
            } else {
                return checkNotNull(entityViewService.findEntityViewsByTenantIdAndCustomerId(tenantId, customerId, pageLink));
            }
        } catch (Exception e) {
            throw handleException(e);
        }
    }

    @PreAuthorize("hasAnyAuthority('TENANT_ADMIN', 'CUSTOMER_USER')")
    @RequestMapping(value = "/customer/{customerId}/entityViewInfos", params = {"pageSize", "page"}, method = RequestMethod.GET)
    @ResponseBody
    public PageData<EntityViewInfo> getCustomerEntityViewInfos(
            @PathVariable("customerId") String strCustomerId,
            @RequestParam int pageSize,
            @RequestParam int page,
            @RequestParam(required = false) String type,
            @RequestParam(required = false) String textSearch,
            @RequestParam(required = false) String sortProperty,
            @RequestParam(required = false) String sortOrder) throws ThingsboardException {
        checkParameter("customerId", strCustomerId);
        try {
            TenantId tenantId = getCurrentUser().getTenantId();
            CustomerId customerId = new CustomerId(toUUID(strCustomerId));
            checkCustomerId(customerId, Operation.READ);
            PageLink pageLink = createPageLink(pageSize, page, textSearch, sortProperty, sortOrder);
            if (type != null && type.trim().length() > 0) {
                return checkNotNull(entityViewService.findEntityViewInfosByTenantIdAndCustomerIdAndType(tenantId, customerId, type, pageLink));
            } else {
                return checkNotNull(entityViewService.findEntityViewInfosByTenantIdAndCustomerId(tenantId, customerId, pageLink));
            }
        } catch (Exception e) {
            throw handleException(e);
        }
    }

    @PreAuthorize("hasAuthority('TENANT_ADMIN')")
    @RequestMapping(value = "/tenant/entityViews", params = {"pageSize", "page"}, method = RequestMethod.GET)
    @ResponseBody
    public PageData<EntityView> getTenantEntityViews(
            @RequestParam int pageSize,
            @RequestParam int page,
            @RequestParam(required = false) String type,
            @RequestParam(required = false) String textSearch,
            @RequestParam(required = false) String sortProperty,
            @RequestParam(required = false) String sortOrder) throws ThingsboardException {
        try {
            TenantId tenantId = getCurrentUser().getTenantId();
            PageLink pageLink = createPageLink(pageSize, page, textSearch, sortProperty, sortOrder);

            if (type != null && type.trim().length() > 0) {
                return checkNotNull(entityViewService.findEntityViewByTenantIdAndType(tenantId, pageLink, type));
            } else {
                return checkNotNull(entityViewService.findEntityViewByTenantId(tenantId, pageLink));
            }
        } catch (Exception e) {
            throw handleException(e);
        }
    }

    @PreAuthorize("hasAuthority('TENANT_ADMIN')")
    @RequestMapping(value = "/tenant/entityViewInfos", params = {"pageSize", "page"}, method = RequestMethod.GET)
    @ResponseBody
    public PageData<EntityViewInfo> getTenantEntityViewInfos(
            @RequestParam int pageSize,
            @RequestParam int page,
            @RequestParam(required = false) String type,
            @RequestParam(required = false) String textSearch,
            @RequestParam(required = false) String sortProperty,
            @RequestParam(required = false) String sortOrder) throws ThingsboardException {
        try {
            TenantId tenantId = getCurrentUser().getTenantId();
            PageLink pageLink = createPageLink(pageSize, page, textSearch, sortProperty, sortOrder);
            if (type != null && type.trim().length() > 0) {
                return checkNotNull(entityViewService.findEntityViewInfosByTenantIdAndType(tenantId, type, pageLink));
            } else {
                return checkNotNull(entityViewService.findEntityViewInfosByTenantId(tenantId, pageLink));
            }
        } catch (Exception e) {
            throw handleException(e);
        }
    }

    @PreAuthorize("hasAnyAuthority('TENANT_ADMIN', 'CUSTOMER_USER')")
    @RequestMapping(value = "/entityViews", method = RequestMethod.POST)
    @ResponseBody
    public List<EntityView> findByQuery(@RequestBody EntityViewSearchQuery query) throws ThingsboardException {
        checkNotNull(query);
        checkNotNull(query.getParameters());
        checkNotNull(query.getEntityViewTypes());
        checkEntityId(query.getParameters().getEntityId(), Operation.READ);
        try {
            List<EntityView> entityViews = checkNotNull(entityViewService.findEntityViewsByQuery(getTenantId(), query).get());
            entityViews = entityViews.stream().filter(entityView -> {
                try {
                    accessControlService.checkPermission(getCurrentUser(), Resource.ENTITY_VIEW, Operation.READ, entityView.getId(), entityView);
                    return true;
                } catch (ThingsboardException e) {
                    return false;
                }
            }).collect(Collectors.toList());
            return entityViews;
        } catch (Exception e) {
            throw handleException(e);
        }
    }

    @PreAuthorize("hasAnyAuthority('TENANT_ADMIN', 'CUSTOMER_USER')")
    @RequestMapping(value = "/entityView/types", method = RequestMethod.GET)
    @ResponseBody
    public List<EntitySubtype> getEntityViewTypes() throws ThingsboardException {
        try {
            SecurityUser user = getCurrentUser();
            TenantId tenantId = user.getTenantId();
            ListenableFuture<List<EntitySubtype>> entityViewTypes = entityViewService.findEntityViewTypesByTenantId(tenantId);
            return checkNotNull(entityViewTypes.get());
        } catch (Exception e) {
            throw handleException(e);
        }
    }

    @PreAuthorize("hasAuthority('TENANT_ADMIN')")
    @RequestMapping(value = "/customer/public/entityView/{entityViewId}", method = RequestMethod.POST)
    @ResponseBody
    public EntityView assignEntityViewToPublicCustomer(@PathVariable(ENTITY_VIEW_ID) String strEntityViewId) throws ThingsboardException {
        checkParameter(ENTITY_VIEW_ID, strEntityViewId);
        try {
            EntityViewId entityViewId = new EntityViewId(toUUID(strEntityViewId));
            EntityView entityView = checkEntityViewId(entityViewId, Operation.ASSIGN_TO_CUSTOMER);
            Customer publicCustomer = customerService.findOrCreatePublicCustomer(entityView.getTenantId());
            EntityView savedEntityView = checkNotNull(entityViewService.assignEntityViewToCustomer(getCurrentUser().getTenantId(), entityViewId, publicCustomer.getId()));

            logEntityAction(entityViewId, savedEntityView,
                    savedEntityView.getCustomerId(),
                    ActionType.ASSIGNED_TO_CUSTOMER, null, strEntityViewId, publicCustomer.getId().toString(), publicCustomer.getName());

            return savedEntityView;
        } catch (Exception e) {
            logEntityAction(emptyId(EntityType.ENTITY_VIEW), null,
                    null,
                    ActionType.ASSIGNED_TO_CUSTOMER, e, strEntityViewId);
            throw handleException(e);
        }
    }

    @PreAuthorize("hasAuthority('TENANT_ADMIN')")
    @RequestMapping(value = "/edge/{edgeId}/entityView/{entityViewId}", method = RequestMethod.POST)
    @ResponseBody
    public EntityView assignEntityViewToEdge(@PathVariable(EDGE_ID) String strEdgeId,
                                             @PathVariable(ENTITY_VIEW_ID) String strEntityViewId) throws ThingsboardException {
        checkParameter(EDGE_ID, strEdgeId);
        checkParameter(ENTITY_VIEW_ID, strEntityViewId);
        try {
            EdgeId edgeId = new EdgeId(toUUID(strEdgeId));
            Edge edge = checkEdgeId(edgeId, Operation.READ);

            EntityViewId entityViewId = new EntityViewId(toUUID(strEntityViewId));
            checkEntityViewId(entityViewId, Operation.ASSIGN_TO_EDGE);

            EntityView savedEntityView = checkNotNull(entityViewService.assignEntityViewToEdge(getTenantId(), entityViewId, edgeId));
            logEntityAction(entityViewId, savedEntityView,
                    savedEntityView.getCustomerId(),
                    ActionType.ASSIGNED_TO_EDGE, null, strEntityViewId, strEdgeId, edge.getName());

<<<<<<< HEAD
            sendNotificationMsgToEdgeService(getTenantId(), edgeId, savedEntityView.getId(),
                    EdgeEventType.ENTITY_VIEW, ActionType.ASSIGNED_TO_EDGE);
=======
            sendNotificationMsgToEdgeService(getTenantId(), edgeId, savedEntityView.getId(), ActionType.ASSIGNED_TO_EDGE);
>>>>>>> 0a7d8e86

            return savedEntityView;
        } catch (Exception e) {
            logEntityAction(emptyId(EntityType.ENTITY_VIEW), null,
                    null,
                    ActionType.ASSIGNED_TO_EDGE, e, strEntityViewId, strEdgeId);
            throw handleException(e);
        }
    }

    @PreAuthorize("hasAuthority('TENANT_ADMIN')")
    @RequestMapping(value = "/edge/{edgeId}/entityView/{entityViewId}", method = RequestMethod.DELETE)
    @ResponseBody
    public EntityView unassignEntityViewFromEdge(@PathVariable(EDGE_ID) String strEdgeId,
                                                 @PathVariable(ENTITY_VIEW_ID) String strEntityViewId) throws ThingsboardException {
        checkParameter(EDGE_ID, strEdgeId);
        checkParameter(ENTITY_VIEW_ID, strEntityViewId);
        try {
            EdgeId edgeId = new EdgeId(toUUID(strEdgeId));
            Edge edge = checkEdgeId(edgeId, Operation.READ);

            EntityViewId entityViewId = new EntityViewId(toUUID(strEntityViewId));
            EntityView entityView = checkEntityViewId(entityViewId, Operation.UNASSIGN_FROM_EDGE);

            EntityView savedEntityView = checkNotNull(entityViewService.unassignEntityViewFromEdge(getTenantId(), entityViewId, edgeId));
            logEntityAction(entityViewId, entityView,
                    entityView.getCustomerId(),
                    ActionType.UNASSIGNED_FROM_EDGE, null, strEntityViewId, edge.getId().toString(), edge.getName());

<<<<<<< HEAD
            sendNotificationMsgToEdgeService(getTenantId(), edgeId, savedEntityView.getId(),
                    EdgeEventType.ENTITY_VIEW, ActionType.UNASSIGNED_FROM_EDGE);
=======
            sendNotificationMsgToEdgeService(getTenantId(), edgeId, savedEntityView.getId(), ActionType.UNASSIGNED_FROM_EDGE);
>>>>>>> 0a7d8e86

            return savedEntityView;
        } catch (Exception e) {
            logEntityAction(emptyId(EntityType.ENTITY_VIEW), null,
                    null,
                    ActionType.UNASSIGNED_FROM_EDGE, e, strEntityViewId);
            throw handleException(e);
        }
    }

    @PreAuthorize("hasAnyAuthority('TENANT_ADMIN')")
<<<<<<< HEAD
    @RequestMapping(value = "/edge/{edgeId}/entityViews", params = {"pageSize", "page"}, method = RequestMethod.GET)
    @ResponseBody
    public PageData<EntityView> getEdgeEntityViews(
            @PathVariable(EDGE_ID) String strEdgeId,
            @RequestParam int pageSize,
            @RequestParam int page,
            @RequestParam(required = false) String textSearch,
            @RequestParam(required = false) String sortProperty,
            @RequestParam(required = false) String sortOrder,
            @RequestParam(required = false) Long startTime,
            @RequestParam(required = false) Long endTime) throws ThingsboardException {
=======
    @RequestMapping(value = "/edge/{edgeId}/entityViews", params = {"limit"}, method = RequestMethod.GET)
    @ResponseBody
    public TimePageData<EntityView> getEdgeEntityViews(
            @PathVariable(EDGE_ID) String strEdgeId,
            @RequestParam int limit,
            @RequestParam(required = false) Long startTime,
            @RequestParam(required = false) Long endTime,
            @RequestParam(required = false, defaultValue = "false") boolean ascOrder,
            @RequestParam(required = false) String offset) throws ThingsboardException {
>>>>>>> 0a7d8e86
        checkParameter(EDGE_ID, strEdgeId);
        try {
            TenantId tenantId = getCurrentUser().getTenantId();
            EdgeId edgeId = new EdgeId(toUUID(strEdgeId));
            checkEdgeId(edgeId, Operation.READ);
<<<<<<< HEAD
            TimePageLink pageLink = createTimePageLink(pageSize, page, textSearch, sortProperty, sortOrder, startTime, endTime);
            return checkNotNull(entityViewService.findEntityViewsByTenantIdAndEdgeId(tenantId, edgeId, pageLink));
=======
            TimePageLink pageLink = createPageLink(limit, startTime, endTime, ascOrder, offset);
            return checkNotNull(entityViewService.findEntityViewsByTenantIdAndEdgeId(tenantId, edgeId, pageLink).get());
>>>>>>> 0a7d8e86
        } catch (Exception e) {
            throw handleException(e);
        }
    }
}<|MERGE_RESOLUTION|>--- conflicted
+++ resolved
@@ -50,17 +50,11 @@
 import org.thingsboard.server.common.data.id.TenantId;
 import org.thingsboard.server.common.data.id.UUIDBased;
 import org.thingsboard.server.common.data.kv.AttributeKvEntry;
-<<<<<<< HEAD
 import org.thingsboard.server.common.data.kv.BaseReadTsKvQuery;
 import org.thingsboard.server.common.data.kv.ReadTsKvQuery;
 import org.thingsboard.server.common.data.kv.TsKvEntry;
 import org.thingsboard.server.common.data.page.PageData;
 import org.thingsboard.server.common.data.page.PageLink;
-=======
-import org.thingsboard.server.common.data.page.TextPageData;
-import org.thingsboard.server.common.data.page.TextPageLink;
-import org.thingsboard.server.common.data.page.TimePageData;
->>>>>>> 0a7d8e86
 import org.thingsboard.server.common.data.page.TimePageLink;
 import org.thingsboard.server.dao.exception.IncorrectParameterException;
 import org.thingsboard.server.dao.model.ModelConstants;
@@ -167,15 +161,10 @@
             logEntityAction(savedEntityView.getId(), savedEntityView, null,
                     entityView.getId() == null ? ActionType.ADDED : ActionType.UPDATED, null);
 
-<<<<<<< HEAD
-            sendNotificationMsgToEdgeService(getTenantId(), null, savedEntityView.getId(),
-                    EdgeEventType.ENTITY_VIEW, entityView.getId() == null ? ActionType.ADDED : ActionType.UPDATED);
-=======
             if (entityView.getId() != null) {
                 sendNotificationMsgToEdgeService(savedEntityView.getTenantId(), savedEntityView.getId(), ActionType.UPDATED);
             }
 
->>>>>>> 0a7d8e86
             return savedEntityView;
         } catch (Exception e) {
             logEntityAction(emptyId(EntityType.ENTITY_VIEW), entityView, null,
@@ -375,11 +364,7 @@
             logEntityAction(entityViewId, entityView, entityView.getCustomerId(),
                     ActionType.DELETED, null, strEntityViewId);
 
-<<<<<<< HEAD
-            sendNotificationMsgToEdgeService(getTenantId(), null, entityViewId, EdgeEventType.ENTITY_VIEW, ActionType.DELETED);
-=======
             sendNotificationMsgToEdgeService(getTenantId(), entityViewId, ActionType.DELETED);
->>>>>>> 0a7d8e86
         } catch (Exception e) {
             logEntityAction(emptyId(EntityType.ENTITY_VIEW),
                     null,
@@ -644,12 +629,7 @@
                     savedEntityView.getCustomerId(),
                     ActionType.ASSIGNED_TO_EDGE, null, strEntityViewId, strEdgeId, edge.getName());
 
-<<<<<<< HEAD
-            sendNotificationMsgToEdgeService(getTenantId(), edgeId, savedEntityView.getId(),
-                    EdgeEventType.ENTITY_VIEW, ActionType.ASSIGNED_TO_EDGE);
-=======
             sendNotificationMsgToEdgeService(getTenantId(), edgeId, savedEntityView.getId(), ActionType.ASSIGNED_TO_EDGE);
->>>>>>> 0a7d8e86
 
             return savedEntityView;
         } catch (Exception e) {
@@ -679,12 +659,7 @@
                     entityView.getCustomerId(),
                     ActionType.UNASSIGNED_FROM_EDGE, null, strEntityViewId, edge.getId().toString(), edge.getName());
 
-<<<<<<< HEAD
-            sendNotificationMsgToEdgeService(getTenantId(), edgeId, savedEntityView.getId(),
-                    EdgeEventType.ENTITY_VIEW, ActionType.UNASSIGNED_FROM_EDGE);
-=======
             sendNotificationMsgToEdgeService(getTenantId(), edgeId, savedEntityView.getId(), ActionType.UNASSIGNED_FROM_EDGE);
->>>>>>> 0a7d8e86
 
             return savedEntityView;
         } catch (Exception e) {
@@ -696,7 +671,6 @@
     }
 
     @PreAuthorize("hasAnyAuthority('TENANT_ADMIN')")
-<<<<<<< HEAD
     @RequestMapping(value = "/edge/{edgeId}/entityViews", params = {"pageSize", "page"}, method = RequestMethod.GET)
     @ResponseBody
     public PageData<EntityView> getEdgeEntityViews(
@@ -708,29 +682,13 @@
             @RequestParam(required = false) String sortOrder,
             @RequestParam(required = false) Long startTime,
             @RequestParam(required = false) Long endTime) throws ThingsboardException {
-=======
-    @RequestMapping(value = "/edge/{edgeId}/entityViews", params = {"limit"}, method = RequestMethod.GET)
-    @ResponseBody
-    public TimePageData<EntityView> getEdgeEntityViews(
-            @PathVariable(EDGE_ID) String strEdgeId,
-            @RequestParam int limit,
-            @RequestParam(required = false) Long startTime,
-            @RequestParam(required = false) Long endTime,
-            @RequestParam(required = false, defaultValue = "false") boolean ascOrder,
-            @RequestParam(required = false) String offset) throws ThingsboardException {
->>>>>>> 0a7d8e86
         checkParameter(EDGE_ID, strEdgeId);
         try {
             TenantId tenantId = getCurrentUser().getTenantId();
             EdgeId edgeId = new EdgeId(toUUID(strEdgeId));
             checkEdgeId(edgeId, Operation.READ);
-<<<<<<< HEAD
             TimePageLink pageLink = createTimePageLink(pageSize, page, textSearch, sortProperty, sortOrder, startTime, endTime);
             return checkNotNull(entityViewService.findEntityViewsByTenantIdAndEdgeId(tenantId, edgeId, pageLink));
-=======
-            TimePageLink pageLink = createPageLink(limit, startTime, endTime, ascOrder, offset);
-            return checkNotNull(entityViewService.findEntityViewsByTenantIdAndEdgeId(tenantId, edgeId, pageLink).get());
->>>>>>> 0a7d8e86
         } catch (Exception e) {
             throw handleException(e);
         }
