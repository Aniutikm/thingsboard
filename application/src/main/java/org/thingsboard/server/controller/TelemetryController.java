--- conflicted
+++ resolved
@@ -49,7 +49,6 @@
 import org.springframework.web.context.request.async.DeferredResult;
 import org.thingsboard.common.util.JacksonUtil;
 import org.thingsboard.common.util.ThingsBoardThreadFactory;
-import org.thingsboard.server.common.msg.rule.engine.DeviceAttributesEventNotificationMsg;
 import org.thingsboard.server.common.adaptor.JsonConverter;
 import org.thingsboard.server.common.data.AttributeScope;
 import org.thingsboard.server.common.data.EntityType;
@@ -79,7 +78,7 @@
 import org.thingsboard.server.common.data.kv.StringDataEntry;
 import org.thingsboard.server.common.data.kv.TsKvEntry;
 import org.thingsboard.server.common.data.tenant.profile.DefaultTenantProfileConfiguration;
-import org.thingsboard.server.common.adaptor.JsonConverter;
+import org.thingsboard.server.common.msg.rule.engine.DeviceAttributesEventNotificationMsg;
 import org.thingsboard.server.config.annotations.ApiOperation;
 import org.thingsboard.server.dao.timeseries.TimeseriesService;
 import org.thingsboard.server.exception.InvalidParametersException;
@@ -830,34 +829,19 @@
                 toException(e), telemetry);
     }
 
-<<<<<<< HEAD
-    private void logAttributesDeleted(SecurityUser user, EntityId entityId, String scope, List<String> keys, Throwable e) {
+    private void logAttributesDeleted(SecurityUser user, EntityId entityId, AttributeScope scope, List<String> keys, Throwable e) {
         logEntityActionService.logEntityAction(user.getTenantId(), (UUIDBased & EntityId) entityId,
                 ActionType.ATTRIBUTES_DELETED, user, toException(e), scope, keys);
     }
 
-    private void logAttributesUpdated(SecurityUser user, EntityId entityId, String scope, List<AttributeKvEntry> attributes, Throwable e) {
+    private void logAttributesUpdated(SecurityUser user, EntityId entityId, AttributeScope scope, List<AttributeKvEntry> attributes, Throwable e) {
         logEntityActionService.logEntityAction(user.getTenantId(), entityId, ActionType.ATTRIBUTES_UPDATED, user,
-=======
-    private void logAttributesDeleted(SecurityUser user, EntityId entityId, AttributeScope scope, List<String> keys, Throwable e) {
-        notificationEntityService.logEntityAction(user.getTenantId(), (UUIDBased & EntityId) entityId,
-                ActionType.ATTRIBUTES_DELETED, user, toException(e), scope, keys);
-    }
-
-    private void logAttributesUpdated(SecurityUser user, EntityId entityId, AttributeScope scope, List<AttributeKvEntry> attributes, Throwable e) {
-        notificationEntityService.logEntityAction(user.getTenantId(), entityId, ActionType.ATTRIBUTES_UPDATED, user,
->>>>>>> c0ccef19
                 toException(e), scope, attributes);
     }
 
 
-<<<<<<< HEAD
-    private void logAttributesRead(SecurityUser user, EntityId entityId, String scope, List<String> keys, Throwable e) {
+    private void logAttributesRead(SecurityUser user, EntityId entityId, AttributeScope scope, List<String> keys, Throwable e) {
         logEntityActionService.logEntityAction(user.getTenantId(), entityId, ActionType.ATTRIBUTES_READ, user,
-=======
-    private void logAttributesRead(SecurityUser user, EntityId entityId, AttributeScope scope, List<String> keys, Throwable e) {
-        notificationEntityService.logEntityAction(user.getTenantId(), entityId, ActionType.ATTRIBUTES_READ, user,
->>>>>>> c0ccef19
                 toException(e), scope, keys);
     }
 
