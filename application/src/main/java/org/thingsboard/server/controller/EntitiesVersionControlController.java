--- conflicted
+++ resolved
@@ -241,15 +241,9 @@
         try {
             String versionId = request.getVersionId();
             if (versionId == null) {
-<<<<<<< HEAD
-                List<EntityVersion> versions = versionControlService.listVersions(user.getTenantId(), request.getBranch());
-                if (versions.size() > 0) {
-                    request.setVersionId(versions.get(0).getId());
-=======
                 PageData<EntityVersion> versions = versionControlService.listVersions(user.getTenantId(), request.getBranch(), new PageLink(1));
                 if (versions.getData().size() > 0) {
-                    versionId = versions.getData().get(0).getId();
->>>>>>> 0d57f2f6
+                    request.setVersionId(versions.getData().get(0).getId());
                 } else {
                     throw new IllegalArgumentException("No versions available in branch");
                 }
