--- conflicted
+++ resolved
@@ -93,11 +93,6 @@
 @RequiredArgsConstructor
 @Slf4j
 public class DeviceController extends BaseController {
-<<<<<<< HEAD
-    public static final String DEVICE_ID_PARAM_DESCRIPTION = BaseController.DEVICE_ID_DESCRIPTION + " For example, '784f394c-42b6-435a-983c-b7beff2784f9'";
-    private final DeviceBulkImportService deviceBulkImportService;
-=======
->>>>>>> d6370ed6
 
     protected static final String DEVICE_ID = "deviceId";
     protected static final String DEVICE_NAME = "deviceName";
