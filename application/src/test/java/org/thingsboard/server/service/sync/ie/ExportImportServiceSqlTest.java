/**
 * Copyright © 2016-2023 The Thingsboard Authors
 *
 * Licensed under the Apache License, Version 2.0 (the "License");
 * you may not use this file except in compliance with the License.
 * You may obtain a copy of the License at
 *
 *     http://www.apache.org/licenses/LICENSE-2.0
 *
 * Unless required by applicable law or agreed to in writing, software
 * distributed under the License is distributed on an "AS IS" BASIS,
 * WITHOUT WARRANTIES OR CONDITIONS OF ANY KIND, either express or implied.
 * See the License for the specific language governing permissions and
 * limitations under the License.
 */
package org.thingsboard.server.service.sync.ie;

import com.fasterxml.jackson.databind.JsonNode;
import com.fasterxml.jackson.databind.node.ObjectNode;
import com.fasterxml.jackson.databind.node.TextNode;
import com.google.common.collect.Streams;
import org.junit.Test;
import org.mockito.Mockito;
import org.springframework.beans.factory.annotation.Autowired;
import org.springframework.boot.test.mock.mockito.SpyBean;
import org.thingsboard.common.util.JacksonUtil;
import org.thingsboard.rule.engine.debug.TbMsgGeneratorNode;
import org.thingsboard.rule.engine.debug.TbMsgGeneratorNodeConfiguration;
import org.thingsboard.server.common.data.Customer;
import org.thingsboard.server.common.data.Dashboard;
import org.thingsboard.server.common.data.Device;
import org.thingsboard.server.common.data.DeviceProfile;
import org.thingsboard.server.common.data.EntityType;
import org.thingsboard.server.common.data.EntityView;
import org.thingsboard.server.common.data.OtaPackage;
import org.thingsboard.server.common.data.asset.Asset;
import org.thingsboard.server.common.data.asset.AssetProfile;
import org.thingsboard.server.common.data.audit.ActionType;
import org.thingsboard.server.common.data.edge.EdgeEventActionType;
import org.thingsboard.server.common.data.id.AssetId;
import org.thingsboard.server.common.data.id.AssetProfileId;
import org.thingsboard.server.common.data.id.DashboardId;
import org.thingsboard.server.common.data.id.DeviceId;
import org.thingsboard.server.common.data.id.DeviceProfileId;
import org.thingsboard.server.common.data.id.EntityId;
import org.thingsboard.server.common.data.id.EntityViewId;
import org.thingsboard.server.common.data.id.RuleChainId;
import org.thingsboard.server.common.data.id.TenantId;
import org.thingsboard.server.common.data.ota.OtaPackageType;
import org.thingsboard.server.common.data.plugin.ComponentLifecycleEvent;
import org.thingsboard.server.common.data.relation.EntityRelation;
import org.thingsboard.server.common.data.relation.RelationTypeGroup;
import org.thingsboard.server.common.data.rule.RuleChain;
import org.thingsboard.server.common.data.rule.RuleChainMetaData;
import org.thingsboard.server.common.data.rule.RuleNode;
import org.thingsboard.server.common.data.script.ScriptLanguage;
import org.thingsboard.server.common.data.security.DeviceCredentials;
import org.thingsboard.server.common.data.sync.ie.DeviceExportData;
import org.thingsboard.server.common.data.sync.ie.EntityExportData;
import org.thingsboard.server.common.data.sync.ie.EntityExportSettings;
import org.thingsboard.server.common.data.sync.ie.EntityImportResult;
import org.thingsboard.server.common.data.sync.ie.EntityImportSettings;
import org.thingsboard.server.common.data.sync.ie.RuleChainExportData;
import org.thingsboard.server.dao.device.DeviceCredentialsService;
import org.thingsboard.server.dao.service.DaoSqlTest;
import org.thingsboard.server.service.action.EntityActionService;
import org.thingsboard.server.service.ota.OtaPackageStateService;

import java.util.ArrayList;
import java.util.HashMap;
import java.util.List;
import java.util.Map;
import java.util.UUID;
import java.util.function.Function;
import java.util.stream.Collectors;
import java.util.stream.Stream;

import static org.assertj.core.api.Assertions.assertThat;
import static org.assertj.core.api.Assertions.assertThatThrownBy;
import static org.mockito.ArgumentMatchers.any;
import static org.mockito.ArgumentMatchers.eq;
import static org.mockito.ArgumentMatchers.isNull;
import static org.mockito.Mockito.verify;

@DaoSqlTest
public class ExportImportServiceSqlTest extends BaseExportImportServiceTest {

    @Autowired
    private DeviceCredentialsService deviceCredentialsService;
    @SpyBean
    private EntityActionService entityActionService;
    @SpyBean
    private OtaPackageStateService otaPackageStateService;

    @Test
    public void testExportImportAssetWithProfile_betweenTenants() throws Exception {
        AssetProfile assetProfile = createAssetProfile(tenantId1, null, null, "Asset profile of tenant 1");
        Asset asset = createAsset(tenantId1, null, assetProfile.getId(), "Asset of tenant 1");

        EntityExportData<AssetProfile> profileExportData = exportEntity(tenantAdmin1, assetProfile.getId());

        EntityExportData<Asset> assetExportData = exportEntity(tenantAdmin1, asset.getId());

        EntityImportResult<AssetProfile> profileImportResult = importEntity(tenantAdmin2, profileExportData);
        checkImportedEntity(tenantId1, assetProfile, tenantId2, profileImportResult.getSavedEntity());
        checkImportedAssetProfileData(assetProfile, profileImportResult.getSavedEntity());

        EntityImportResult<Asset> assetImportResult = importEntity(tenantAdmin2, assetExportData);
        Asset importedAsset = assetImportResult.getSavedEntity();
        checkImportedEntity(tenantId1, asset, tenantId2, importedAsset);
        checkImportedAssetData(asset, importedAsset);

        assertThat(importedAsset.getAssetProfileId()).isEqualTo(profileImportResult.getSavedEntity().getId());
    }

    @Test
    public void testExportImportAsset_sameTenant() throws Exception {
        AssetProfile assetProfile = createAssetProfile(tenantId1, null, null, "Asset profile v1.0");
        Asset asset = createAsset(tenantId1, null, assetProfile.getId(), "Asset v1.0");
        EntityExportData<Asset> exportData = exportEntity(tenantAdmin1, asset.getId());

        EntityImportResult<Asset> importResult = importEntity(tenantAdmin1, exportData);
        checkImportedEntity(tenantId1, asset, tenantId1, importResult.getSavedEntity());
        checkImportedAssetData(asset, importResult.getSavedEntity());
    }

    @Test
    public void testExportImportAsset_sameTenant_withCustomer() throws Exception {
        AssetProfile assetProfile = createAssetProfile(tenantId1, null, null, "Asset profile v1.0");
        Customer customer = createCustomer(tenantId1, "My customer");
        Asset asset = createAsset(tenantId1, customer.getId(), assetProfile.getId(), "My asset");

        Asset importedAsset = importEntity(tenantAdmin1, this.<Asset, AssetId>exportEntity(tenantAdmin1, asset.getId())).getSavedEntity();
        assertThat(importedAsset.getCustomerId()).isEqualTo(asset.getCustomerId());
    }


    @Test
    public void testExportImportCustomer_betweenTenants() throws Exception {
        Customer customer = createCustomer(tenantAdmin1.getTenantId(), "Customer of tenant 1");
        EntityExportData<Customer> exportData = exportEntity(tenantAdmin1, customer.getId());

        EntityImportResult<Customer> importResult = importEntity(tenantAdmin2, exportData);
        checkImportedEntity(tenantId1, customer, tenantId2, importResult.getSavedEntity());
        checkImportedCustomerData(customer, importResult.getSavedEntity());
    }

    @Test
    public void testExportImportCustomer_sameTenant() throws Exception {
        Customer customer = createCustomer(tenantAdmin1.getTenantId(), "Customer v1.0");
        EntityExportData<Customer> exportData = exportEntity(tenantAdmin1, customer.getId());

        EntityImportResult<Customer> importResult = importEntity(tenantAdmin1, exportData);
        checkImportedEntity(tenantId1, customer, tenantId1, importResult.getSavedEntity());
        checkImportedCustomerData(customer, importResult.getSavedEntity());
    }


    @Test
    public void testExportImportDeviceWithProfile_betweenTenants() throws Exception {
        DeviceProfile deviceProfile = createDeviceProfile(tenantId1, null, null, "Device profile of tenant 1");
        Device device = createDevice(tenantId1, null, deviceProfile.getId(), "Device of tenant 1");
        DeviceCredentials credentials = deviceCredentialsService.findDeviceCredentialsByDeviceId(tenantId1, device.getId());

        EntityExportData<DeviceProfile> profileExportData = exportEntity(tenantAdmin1, deviceProfile.getId());

        EntityExportData<Device> deviceExportData = exportEntity(tenantAdmin1, device.getId());
        DeviceCredentials exportedCredentials = ((DeviceExportData) deviceExportData).getCredentials();
        exportedCredentials.setCredentialsId(credentials.getCredentialsId() + "a");

        EntityImportResult<DeviceProfile> profileImportResult = importEntity(tenantAdmin2, profileExportData);
        checkImportedEntity(tenantId1, deviceProfile, tenantId2, profileImportResult.getSavedEntity());
        checkImportedDeviceProfileData(deviceProfile, profileImportResult.getSavedEntity());

        EntityImportResult<Device> deviceImportResult = importEntity(tenantAdmin2, deviceExportData);
        Device importedDevice = deviceImportResult.getSavedEntity();
        checkImportedEntity(tenantId1, device, tenantId2, deviceImportResult.getSavedEntity());
        checkImportedDeviceData(device, importedDevice);

        assertThat(importedDevice.getDeviceProfileId()).isEqualTo(profileImportResult.getSavedEntity().getId());

        DeviceCredentials importedCredentials = deviceCredentialsService.findDeviceCredentialsByDeviceId(tenantId2, importedDevice.getId());
        assertThat(importedCredentials.getId()).isNotEqualTo(credentials.getId());
        assertThat(importedCredentials.getCredentialsId()).isEqualTo(exportedCredentials.getCredentialsId());
        assertThat(importedCredentials.getCredentialsValue()).isEqualTo(credentials.getCredentialsValue());
        assertThat(importedCredentials.getCredentialsType()).isEqualTo(credentials.getCredentialsType());
    }

    @Test
    public void testExportImportDevice_sameTenant() throws Exception {
        DeviceProfile deviceProfile = createDeviceProfile(tenantId1, null, null, "Device profile v1.0");
        OtaPackage firmware = createOtaPackage(tenantId1, deviceProfile.getId(), OtaPackageType.FIRMWARE);
        OtaPackage software = createOtaPackage(tenantId1, deviceProfile.getId(), OtaPackageType.SOFTWARE);
        Device device = createDevice(tenantId1, null, deviceProfile.getId(), "Device v1.0");
        device.setFirmwareId(firmware.getId());
        device.setSoftwareId(software.getId());
        device = deviceService.saveDevice(device);

        DeviceCredentials credentials = deviceCredentialsService.findDeviceCredentialsByDeviceId(tenantId1, device.getId());

        EntityExportData<Device> deviceExportData = exportEntity(tenantAdmin1, device.getId());

        EntityImportResult<Device> importResult = importEntity(tenantAdmin1, deviceExportData);
        Device importedDevice = importResult.getSavedEntity();

        checkImportedEntity(tenantId1, device, tenantId1, importResult.getSavedEntity());
        assertThat(importedDevice.getDeviceProfileId()).isEqualTo(device.getDeviceProfileId());
        assertThat(deviceCredentialsService.findDeviceCredentialsByDeviceId(tenantId1, device.getId())).isEqualTo(credentials);
        assertThat(importedDevice.getFirmwareId()).isEqualTo(firmware.getId());
        assertThat(importedDevice.getSoftwareId()).isEqualTo(software.getId());
    }


    @Test
    public void testExportImportDashboard_betweenTenants() throws Exception {
        Dashboard dashboard = createDashboard(tenantAdmin1.getTenantId(), null, "Dashboard of tenant 1");
        EntityExportData<Dashboard> exportData = exportEntity(tenantAdmin1, dashboard.getId());

        EntityImportResult<Dashboard> importResult = importEntity(tenantAdmin2, exportData);
        checkImportedEntity(tenantId1, dashboard, tenantId2, importResult.getSavedEntity());
        checkImportedDashboardData(dashboard, importResult.getSavedEntity());
    }

    @Test
    public void testExportImportDashboard_sameTenant() throws Exception {
        Dashboard dashboard = createDashboard(tenantAdmin1.getTenantId(), null, "Dashboard v1.0");
        EntityExportData<Dashboard> exportData = exportEntity(tenantAdmin1, dashboard.getId());

        EntityImportResult<Dashboard> importResult = importEntity(tenantAdmin1, exportData);
        checkImportedEntity(tenantId1, dashboard, tenantId1, importResult.getSavedEntity());
        checkImportedDashboardData(dashboard, importResult.getSavedEntity());
    }

    @Test
    public void testExportImportDashboard_betweenTenants_withCustomer_updated() throws Exception {
        Dashboard dashboard = createDashboard(tenantAdmin1.getTenantId(), null, "Dashboard of tenant 1");
        EntityExportData<Dashboard> exportData = exportEntity(tenantAdmin1, dashboard.getId());

        Dashboard importedDashboard = importEntity(tenantAdmin2, exportData).getSavedEntity();
        checkImportedEntity(tenantId1, dashboard, tenantId2, importedDashboard);

        Customer customer = createCustomer(tenantId1, "Customer 1");
        EntityExportData<Customer> customerExportData = exportEntity(tenantAdmin1, customer.getId());
        dashboardService.assignDashboardToCustomer(tenantId1, dashboard.getId(), customer.getId());
        exportData = exportEntity(tenantAdmin1, dashboard.getId());

        Customer importedCustomer = importEntity(tenantAdmin2, customerExportData).getSavedEntity();
        importedDashboard = importEntity(tenantAdmin2, exportData).getSavedEntity();
        assertThat(importedDashboard.getAssignedCustomers()).hasOnlyOneElementSatisfying(customerInfo -> {
            assertThat(customerInfo.getCustomerId()).isEqualTo(importedCustomer.getId());
        });
    }

    @Test
    public void testExportImportDashboard_betweenTenants_withEntityAliases() throws Exception {
        AssetProfile assetProfile = createAssetProfile(tenantId1, null, null, "A");
        Asset asset1 = createAsset(tenantId1, null, assetProfile.getId(), "Asset 1");
        Asset asset2 = createAsset(tenantId1, null, assetProfile.getId(), "Asset 2");
        Dashboard dashboard = createDashboard(tenantId1, null, "Dashboard 1");
        Dashboard otherDashboard = createDashboard(tenantId1, null, "Dashboard 2");
        DeviceProfile existingDeviceProfile = createDeviceProfile(tenantId2, null, null, "Existing");

        String aliasId = "23c4185d-1497-9457-30b2-6d91e69a5b2c";
        String unknownUuid = "ea0dc8b0-3d85-11ed-9200-77fc04fa14fa";
        String entityAliases = "{\n" +
                "\"" + aliasId + "\": {\n" +
                "\"alias\": \"assets\",\n" +
                "\"filter\": {\n" +
                "   \"entityList\": [\n" +
                "   \"" + asset1.getId() + "\",\n" +
                "   \"" + asset2.getId() + "\",\n" +
                "   \"" + tenantId1.getId() + "\",\n" +
                "   \"" + existingDeviceProfile.getId() + "\",\n" +
                "   \"" + unknownUuid + "\"\n" +
                "   ],\n" +
                "   \"id\":\"" + asset1.getId() + "\",\n" +
                "   \"resolveMultiple\": true\n" +
                "},\n" +
                "\"id\": \"" + aliasId + "\"\n" +
                "}\n" +
                "}";
        String widgetId = "ea8f34a0-264a-f11f-cde3-05201bb4ff4b";
        String actionId = "4a8e6efa-3e68-fa59-7feb-d83366130cae";
        String widgets = "{\n" +
                "  \"" + widgetId + "\": {\n" +
                "    \"config\": {\n" +
                "      \"actions\": {\n" +
                "        \"rowClick\": [\n" +
                "          {\n" +
                "            \"name\": \"go to dashboard\",\n" +
                "            \"targetDashboardId\": \"" + otherDashboard.getId() + "\",\n" +
                "            \"id\": \"" + actionId + "\"\n" +
                "          }\n" +
                "        ]\n" +
                "      }\n" +
                "    },\n" +
                "    \"row\": 0,\n" +
                "    \"col\": 0,\n" +
                "    \"id\": \"" + widgetId + "\"\n" +
                "  }\n" +
                "}";

        ObjectNode dashboardConfiguration = JacksonUtil.newObjectNode();
        dashboardConfiguration.set("entityAliases", JacksonUtil.toJsonNode(entityAliases));
        dashboardConfiguration.set("widgets", JacksonUtil.toJsonNode(widgets));
        dashboardConfiguration.set("description", new TextNode("hallo"));
        dashboard.setConfiguration(dashboardConfiguration);
        dashboard = dashboardService.saveDashboard(dashboard);

        EntityExportData<AssetProfile> profileExportData = exportEntity(tenantAdmin1, assetProfile.getId());

        EntityExportData<Asset> asset1ExportData = exportEntity(tenantAdmin1, asset1.getId());
        EntityExportData<Asset> asset2ExportData = exportEntity(tenantAdmin1, asset2.getId());
        EntityExportData<Dashboard> dashboardExportData = exportEntity(tenantAdmin1, dashboard.getId());
        EntityExportData<Dashboard> otherDashboardExportData = exportEntity(tenantAdmin1, otherDashboard.getId());

        AssetProfile importedProfile = importEntity(tenantAdmin2, profileExportData).getSavedEntity();
        Asset importedAsset1 = importEntity(tenantAdmin2, asset1ExportData).getSavedEntity();
        Asset importedAsset2 = importEntity(tenantAdmin2, asset2ExportData).getSavedEntity();
        Dashboard importedOtherDashboard = importEntity(tenantAdmin2, otherDashboardExportData).getSavedEntity();
        Dashboard importedDashboard = importEntity(tenantAdmin2, dashboardExportData).getSavedEntity();

        Map.Entry<String, JsonNode> entityAlias = importedDashboard.getConfiguration().get("entityAliases").fields().next();
        assertThat(entityAlias.getKey()).isEqualTo(aliasId);
        assertThat(entityAlias.getValue().get("id").asText()).isEqualTo(aliasId);

        List<String> aliasEntitiesIds = Streams.stream(entityAlias.getValue().get("filter").get("entityList").elements())
                .map(JsonNode::asText).collect(Collectors.toList());
        assertThat(aliasEntitiesIds).size().isEqualTo(5);
        assertThat(aliasEntitiesIds).element(0).as("external asset 1 was replaced with imported one")
                .isEqualTo(importedAsset1.getId().toString());
        assertThat(aliasEntitiesIds).element(1).as("external asset 2 was replaced with imported one")
                .isEqualTo(importedAsset2.getId().toString());
        assertThat(aliasEntitiesIds).element(2).as("external tenant id was replaced with new tenant id")
                .isEqualTo(tenantId2.toString());
        assertThat(aliasEntitiesIds).element(3).as("existing device profile id was left as is")
                .isEqualTo(existingDeviceProfile.getId().toString());
        assertThat(aliasEntitiesIds).element(4).as("unresolved uuid was replaced with tenant id")
                .isEqualTo(tenantId2.toString());
        assertThat(entityAlias.getValue().get("filter").get("id").asText()).as("external asset 1 was replaced with imported one")
                .isEqualTo(importedAsset1.getId().toString());

        ObjectNode widgetConfig = importedDashboard.getWidgetsConfig().get(0);
        assertThat(widgetConfig.get("id").asText()).as("widget id is not replaced")
                .isEqualTo(widgetId);
        JsonNode actionConfig = widgetConfig.get("config").get("actions").get("rowClick").get(0);
        assertThat(actionConfig.get("id").asText()).as("action id is not replaced")
                .isEqualTo(actionId);
        assertThat(actionConfig.get("targetDashboardId").asText()).as("dashboard id is replaced with imported one")
                .isEqualTo(importedOtherDashboard.getId().toString());
    }


    @Test
    public void testExportImportRuleChain_betweenTenants() throws Exception {
        RuleChain ruleChain = createRuleChain(tenantId1, "Rule chain of tenant 1");
        RuleChainMetaData metaData = ruleChainService.loadRuleChainMetaData(tenantId1, ruleChain.getId());
        EntityExportData<RuleChain> exportData = exportEntity(tenantAdmin1, ruleChain.getId());

        EntityImportResult<RuleChain> importResult = importEntity(tenantAdmin2, exportData);
        RuleChain importedRuleChain = importResult.getSavedEntity();
        RuleChainMetaData importedMetaData = ruleChainService.loadRuleChainMetaData(tenantId2, importedRuleChain.getId());

        checkImportedEntity(tenantId1, ruleChain, tenantId2, importResult.getSavedEntity());
        checkImportedRuleChainData(ruleChain, metaData, importedRuleChain, importedMetaData);
    }

    @Test
    public void testExportImportRuleChain_sameTenant() throws Exception {
        RuleChain ruleChain = createRuleChain(tenantId1, "Rule chain v1.0");
        RuleChainMetaData metaData = ruleChainService.loadRuleChainMetaData(tenantId1, ruleChain.getId());
        EntityExportData<RuleChain> exportData = exportEntity(tenantAdmin1, ruleChain.getId());

        EntityImportResult<RuleChain> importResult = importEntity(tenantAdmin1, exportData);
        RuleChain importedRuleChain = importResult.getSavedEntity();
        RuleChainMetaData importedMetaData = ruleChainService.loadRuleChainMetaData(tenantId1, importedRuleChain.getId());

        checkImportedEntity(tenantId1, ruleChain, tenantId1, importResult.getSavedEntity());
        checkImportedRuleChainData(ruleChain, metaData, importedRuleChain, importedMetaData);
    }

    @Test
    public void testImportRuleChain_ruleNodesConfigs() throws Exception {
        Customer customer = createCustomer(tenantId1, "Customer 1");
        RuleChain ruleChain = createRuleChain(tenantId1, "Rule chain 1");
        RuleChainMetaData metaData = ruleChainService.loadRuleChainMetaData(tenantId1, ruleChain.getId());

        List<RuleNode> nodes = new ArrayList<>(metaData.getNodes());
        RuleNode generatorNode = new RuleNode();
        generatorNode.setName("Generator");
        generatorNode.setType(TbMsgGeneratorNode.class.getName());
        TbMsgGeneratorNodeConfiguration generatorNodeConfig = new TbMsgGeneratorNodeConfiguration();
        generatorNodeConfig.setOriginatorType(EntityType.ASSET_PROFILE);
        generatorNodeConfig.setOriginatorId(customer.getId().toString());
        generatorNodeConfig.setPeriodInSeconds(5);
        generatorNodeConfig.setMsgCount(1);
        generatorNodeConfig.setScriptLang(ScriptLanguage.JS);
        UUID someUuid = UUID.randomUUID();
        generatorNodeConfig.setJsScript("var msg = { temp: 42, humidity: 77 };\n" +
                "var metadata = { data: 40 };\n" +
                "var msgType = \"POST_TELEMETRY_REQUEST\";\n" +
                "var someUuid = \"" + someUuid + "\";\n" +
                "return { msg: msg, metadata: metadata, msgType: msgType };");
        generatorNode.setConfiguration(JacksonUtil.valueToTree(generatorNodeConfig));
        nodes.add(generatorNode);
        metaData.setNodes(nodes);
        ruleChainService.saveRuleChainMetaData(tenantId1, metaData, Function.identity());

        EntityExportData<RuleChain> ruleChainExportData = exportEntity(tenantAdmin1, ruleChain.getId());
        EntityExportData<Customer> customerExportData = exportEntity(tenantAdmin1, customer.getId());

        Customer importedCustomer = importEntity(tenantAdmin2, customerExportData).getSavedEntity();
        RuleChain importedRuleChain = importEntity(tenantAdmin2, ruleChainExportData).getSavedEntity();
        RuleChainMetaData importedMetaData = ruleChainService.loadRuleChainMetaData(tenantId2, importedRuleChain.getId());

        TbMsgGeneratorNodeConfiguration importedGeneratorNodeConfig = JacksonUtil.treeToValue(importedMetaData.getNodes().stream()
                .filter(node -> node.getName().equals(generatorNode.getName()))
                .findFirst().get().getConfiguration(), TbMsgGeneratorNodeConfiguration.class);
        assertThat(importedGeneratorNodeConfig.getOriginatorId()).isEqualTo(importedCustomer.getId().toString());
        assertThat(importedGeneratorNodeConfig.getJsScript()).contains("var someUuid = \"" + someUuid + "\";");
    }


    @Test
    public void testExportImportWithInboundRelations_betweenTenants() throws Exception {
        Asset asset = createAsset(tenantId1, null, null, "Asset 1");
        Device device = createDevice(tenantId1, null, null, "Device 1");
        EntityRelation relation = createRelation(asset.getId(), device.getId());

        EntityExportData<Asset> assetExportData = exportEntity(tenantAdmin1, asset.getId());
        EntityExportData<Device> deviceExportData = exportEntity(tenantAdmin1, device.getId(), EntityExportSettings.builder()
                .exportRelations(true)
                .exportCredentials(false)
                .build());

        assertThat(deviceExportData.getRelations()).size().isOne();
        assertThat(deviceExportData.getRelations().get(0)).matches(entityRelation -> {
            return entityRelation.getFrom().equals(asset.getId()) && entityRelation.getTo().equals(device.getId());
        });
        ((Asset) assetExportData.getEntity()).setAssetProfileId(null);
        ((Device) deviceExportData.getEntity()).setDeviceProfileId(null);

        Asset importedAsset = importEntity(tenantAdmin2, assetExportData).getSavedEntity();
        Device importedDevice = importEntity(tenantAdmin2, deviceExportData, EntityImportSettings.builder()
                .updateRelations(true)
                .build()).getSavedEntity();
        checkImportedEntity(tenantId1, device, tenantId2, importedDevice);
        checkImportedEntity(tenantId1, asset, tenantId2, importedAsset);

        List<EntityRelation> importedRelations = relationService.findByTo(TenantId.SYS_TENANT_ID, importedDevice.getId(), RelationTypeGroup.COMMON);
        assertThat(importedRelations).size().isOne();
        assertThat(importedRelations.get(0)).satisfies(importedRelation -> {
            assertThat(importedRelation.getFrom()).isEqualTo(importedAsset.getId());
            assertThat(importedRelation.getType()).isEqualTo(relation.getType());
            assertThat(importedRelation.getAdditionalInfo()).isEqualTo(relation.getAdditionalInfo());
        });
    }

    @Test
    public void testExportImportWithRelations_betweenTenants() throws Exception {
        Asset asset = createAsset(tenantId1, null, null, "Asset 1");
        Device device = createDevice(tenantId1, null, null, "Device 1");
        EntityRelation relation = createRelation(asset.getId(), device.getId());

        EntityExportData<Asset> assetExportData = exportEntity(tenantAdmin1, asset.getId());
        EntityExportData<Device> deviceExportData = exportEntity(tenantAdmin1, device.getId(), EntityExportSettings.builder()
                .exportRelations(true)
                .exportCredentials(false)
                .build());
        assetExportData.getEntity().setAssetProfileId(null);
        deviceExportData.getEntity().setDeviceProfileId(null);

        Asset importedAsset = importEntity(tenantAdmin2, assetExportData).getSavedEntity();
        Device importedDevice = importEntity(tenantAdmin2, deviceExportData, EntityImportSettings.builder()
                .updateRelations(true)
                .build()).getSavedEntity();

        List<EntityRelation> importedRelations = relationService.findByTo(TenantId.SYS_TENANT_ID, importedDevice.getId(), RelationTypeGroup.COMMON);
        assertThat(importedRelations).size().isOne();
        assertThat(importedRelations.get(0)).satisfies(importedRelation -> {
            assertThat(importedRelation.getFrom()).isEqualTo(importedAsset.getId());
            assertThat(importedRelation.getType()).isEqualTo(relation.getType());
            assertThat(importedRelation.getAdditionalInfo()).isEqualTo(relation.getAdditionalInfo());
        });
    }

    @Test
    public void testExportImportWithRelations_sameTenant() throws Exception {
        Asset asset = createAsset(tenantId1, null, null, "Asset 1");
        Device device1 = createDevice(tenantId1, null, null, "Device 1");
        EntityRelation relation1 = createRelation(asset.getId(), device1.getId());

        EntityExportData<Asset> assetExportData = exportEntity(tenantAdmin1, asset.getId(), EntityExportSettings.builder()
                .exportRelations(true)
                .build());
        assertThat(assetExportData.getRelations()).size().isOne();

        Device device2 = createDevice(tenantId1, null, null, "Device 2");
        EntityRelation relation2 = createRelation(asset.getId(), device2.getId());

        importEntity(tenantAdmin1, assetExportData, EntityImportSettings.builder()
                .updateRelations(true)
                .build());

        List<EntityRelation> relations = relationService.findByFrom(TenantId.SYS_TENANT_ID, asset.getId(), RelationTypeGroup.COMMON);
        assertThat(relations).contains(relation1);
        assertThat(relations).doesNotContain(relation2);
    }

    @Test
    public void textExportImportWithRelations_sameTenant_removeExisting() throws Exception {
        Asset asset1 = createAsset(tenantId1, null, null, "Asset 1");
        Device device = createDevice(tenantId1, null, null, "Device 1");
        EntityRelation relation1 = createRelation(asset1.getId(), device.getId());

        EntityExportData<Device> deviceExportData = exportEntity(tenantAdmin1, device.getId(), EntityExportSettings.builder()
                .exportRelations(true)
                .build());
        assertThat(deviceExportData.getRelations()).size().isOne();

        Asset asset2 = createAsset(tenantId1, null, null, "Asset 2");
        EntityRelation relation2 = createRelation(asset2.getId(), device.getId());

        importEntity(tenantAdmin1, deviceExportData, EntityImportSettings.builder()
                .updateRelations(true)
                .build());

        List<EntityRelation> relations = relationService.findByTo(TenantId.SYS_TENANT_ID, device.getId(), RelationTypeGroup.COMMON);
        assertThat(relations).contains(relation1);
        assertThat(relations).doesNotContain(relation2);
    }


    @Test
    public void testExportImportDeviceProfile_betweenTenants_findExistingByName() throws Exception {
        DeviceProfile defaultDeviceProfile = deviceProfileService.findDefaultDeviceProfile(tenantId1);
        EntityExportData<DeviceProfile> deviceProfileExportData = exportEntity(tenantAdmin1, defaultDeviceProfile.getId());

        assertThatThrownBy(() -> {
            importEntity(tenantAdmin2, deviceProfileExportData, EntityImportSettings.builder()
                    .findExistingByName(false)
                    .build());
        }).hasMessageContaining("default device profile is present");

        importEntity(tenantAdmin2, deviceProfileExportData, EntityImportSettings.builder()
                .findExistingByName(true)
                .build());
        checkImportedEntity(tenantId1, defaultDeviceProfile, tenantId2, deviceProfileService.findDefaultDeviceProfile(tenantId2));
    }


    @SuppressWarnings("rawTypes")
    private static EntityExportData getAndClone(Map<EntityType, EntityExportData> map, EntityType entityType) {
        return JacksonUtil.clone(map.get(entityType));
    }

    @SuppressWarnings({"rawTypes", "unchecked"})
    @Test
    public void testEntityEventsOnImport() throws Exception {
        Customer customer = createCustomer(tenantId1, "Customer 1");
        RuleChain ruleChain = createRuleChain(tenantId1, "Rule chain 1");
        Dashboard dashboard = createDashboard(tenantId1, null, "Dashboard 1");
        AssetProfile assetProfile = createAssetProfile(tenantId1, ruleChain.getId(), dashboard.getId(), "Asset profile 1");
        Asset asset = createAsset(tenantId1, null, assetProfile.getId(), "Asset 1");
        DeviceProfile deviceProfile = createDeviceProfile(tenantId1, ruleChain.getId(), dashboard.getId(), "Device profile 1");
        Device device = createDevice(tenantId1, null, deviceProfile.getId(), "Device 1");

        Map<EntityType, EntityExportData> entitiesExportData = Stream.of(customer.getId(), asset.getId(), device.getId(),
                        ruleChain.getId(), dashboard.getId(), assetProfile.getId(), deviceProfile.getId())
                .map(entityId -> {
                    try {
                        return exportEntity(tenantAdmin1, entityId, EntityExportSettings.builder()
                                .exportCredentials(false)
                                .build());
                    } catch (Exception e) {
                        throw new RuntimeException(e);
                    }
                })
                .collect(Collectors.toMap(EntityExportData::getEntityType, d -> d));

        Mockito.reset(entityActionService);
        Customer importedCustomer = (Customer) importEntity(tenantAdmin2, getAndClone(entitiesExportData, EntityType.CUSTOMER)).getSavedEntity();
        verify(entityActionService).logEntityAction(any(), eq(importedCustomer.getId()), eq(importedCustomer),
                any(), eq(ActionType.ADDED), isNull());
        Mockito.reset(entityActionService);
        importEntity(tenantAdmin2, getAndClone(entitiesExportData, EntityType.CUSTOMER));
        verify(entityActionService, Mockito.never()).logEntityAction(any(), eq(importedCustomer.getId()), eq(importedCustomer),
                any(), eq(ActionType.UPDATED), isNull());

        EntityExportData<Customer> updatedCustomerEntity = getAndClone(entitiesExportData, EntityType.CUSTOMER);
        updatedCustomerEntity.getEntity().setEmail("t" + updatedCustomerEntity.getEntity().getEmail());
        Customer updatedCustomer = importEntity(tenantAdmin2, updatedCustomerEntity).getSavedEntity();
        verify(entityActionService).logEntityAction(any(), eq(importedCustomer.getId()), eq(updatedCustomer),
                any(), eq(ActionType.UPDATED), isNull());
        verify(tbClusterService).sendNotificationMsgToEdge(any(), any(), eq(importedCustomer.getId()), any(), any(), eq(EdgeEventActionType.UPDATED), any());

        Mockito.reset(entityActionService);

        RuleChain importedRuleChain = (RuleChain) importEntity(tenantAdmin2, getAndClone(entitiesExportData, EntityType.RULE_CHAIN)).getSavedEntity();
        verify(entityActionService).logEntityAction(any(), eq(importedRuleChain.getId()), eq(importedRuleChain),
                any(), eq(ActionType.ADDED), isNull());
        verify(tbClusterService).broadcastEntityStateChangeEvent(any(), eq(importedRuleChain.getId()), eq(ComponentLifecycleEvent.CREATED));

        Dashboard importedDashboard = (Dashboard) importEntity(tenantAdmin2, getAndClone(entitiesExportData, EntityType.DASHBOARD)).getSavedEntity();
        verify(entityActionService).logEntityAction(any(), eq(importedDashboard.getId()), eq(importedDashboard),
                any(), eq(ActionType.ADDED), isNull());

        AssetProfile importedAssetProfile = (AssetProfile) importEntity(tenantAdmin2, getAndClone(entitiesExportData, EntityType.ASSET_PROFILE)).getSavedEntity();
        verify(entityActionService).logEntityAction(any(), eq(importedAssetProfile.getId()), eq(importedAssetProfile),
                any(), eq(ActionType.ADDED), isNull());
        verify(tbClusterService).broadcastEntityStateChangeEvent(any(), eq(importedAssetProfile.getId()), eq(ComponentLifecycleEvent.CREATED));
        verify(tbClusterService).sendNotificationMsgToEdge(any(), any(), eq(importedAssetProfile.getId()), any(), any(), eq(EdgeEventActionType.ADDED), any());

        Asset importedAsset = (Asset) importEntity(tenantAdmin2, getAndClone(entitiesExportData, EntityType.ASSET)).getSavedEntity();
        verify(entityActionService).logEntityAction(any(), eq(importedAsset.getId()), eq(importedAsset),
                any(), eq(ActionType.ADDED), isNull());
        importEntity(tenantAdmin2, entitiesExportData.get(EntityType.ASSET));
        verify(entityActionService, Mockito.never()).logEntityAction(any(), eq(importedAsset.getId()), eq(importedAsset),
                any(), eq(ActionType.UPDATED), isNull());


        EntityExportData<Asset> updatedAssetEntity = getAndClone(entitiesExportData, EntityType.ASSET);
        updatedAssetEntity.getEntity().setLabel("t" + updatedAssetEntity.getEntity().getLabel());
        Asset updatedAsset = importEntity(tenantAdmin2, updatedAssetEntity).getSavedEntity();

        verify(entityActionService).logEntityAction(any(), eq(importedAsset.getId()), eq(updatedAsset),
                any(), eq(ActionType.UPDATED), isNull());
        verify(tbClusterService).sendNotificationMsgToEdge(any(), any(), eq(importedAsset.getId()), any(), any(), eq(EdgeEventActionType.UPDATED), any());

        DeviceProfile importedDeviceProfile = (DeviceProfile) importEntity(tenantAdmin2, getAndClone(entitiesExportData, EntityType.DEVICE_PROFILE)).getSavedEntity();
        verify(entityActionService).logEntityAction(any(), eq(importedDeviceProfile.getId()), eq(importedDeviceProfile),
                any(), eq(ActionType.ADDED), isNull());
<<<<<<< HEAD
        verify(tbClusterService).onDeviceProfileChange(eq(importedDeviceProfile), any(), any());
        verify(tbClusterService).sendNotificationMsgToEdge(any(), any(), eq(importedDeviceProfile.getId()), any(), any(), eq(EdgeEventActionType.ADDED));
=======
        verify(tbClusterService).onDeviceProfileChange(eq(importedDeviceProfile), any());
        verify(tbClusterService).broadcastEntityStateChangeEvent(any(), eq(importedDeviceProfile.getId()), eq(ComponentLifecycleEvent.CREATED));
        verify(tbClusterService).sendNotificationMsgToEdge(any(), any(), eq(importedDeviceProfile.getId()), any(), any(), eq(EdgeEventActionType.ADDED), any());
>>>>>>> f11ee730
        verify(otaPackageStateService).update(eq(importedDeviceProfile), eq(false), eq(false));

        Device importedDevice = (Device) importEntity(tenantAdmin2, getAndClone(entitiesExportData, EntityType.DEVICE)).getSavedEntity();
        verify(entityActionService).logEntityAction(any(), eq(importedDevice.getId()), eq(importedDevice),
                any(), eq(ActionType.ADDED), isNull());
        verify(tbClusterService).onDeviceUpdated(eq(importedDevice), isNull());
        importEntity(tenantAdmin2, getAndClone(entitiesExportData, EntityType.DEVICE));
        verify(tbClusterService, Mockito.never()).onDeviceUpdated(eq(importedDevice), eq(importedDevice));

        EntityExportData<Device> updatedDeviceEntity = getAndClone(entitiesExportData, EntityType.DEVICE);
        updatedDeviceEntity.getEntity().setLabel("t" + updatedDeviceEntity.getEntity().getLabel());
        Device updatedDevice = importEntity(tenantAdmin2, updatedDeviceEntity).getSavedEntity();
        verify(tbClusterService).onDeviceUpdated(eq(updatedDevice), eq(importedDevice));
    }

    @Test
    public void testExternalIdsInExportData() throws Exception {
        Customer customer = createCustomer(tenantId1, "Customer 1");
        AssetProfile assetProfile = createAssetProfile(tenantId1, null, null, "Asset profile 1");
        Asset asset = createAsset(tenantId1, customer.getId(), assetProfile.getId(), "Asset 1");
        RuleChain ruleChain = createRuleChain(tenantId1, "Rule chain 1", asset.getId());
        Dashboard dashboard = createDashboard(tenantId1, customer.getId(), "Dashboard 1", asset.getId());

        assetProfile.setDefaultRuleChainId(ruleChain.getId());
        assetProfile.setDefaultDashboardId(dashboard.getId());
        assetProfile = assetProfileService.saveAssetProfile(assetProfile);

        DeviceProfile deviceProfile = createDeviceProfile(tenantId1, ruleChain.getId(), dashboard.getId(), "Device profile 1");
        Device device = createDevice(tenantId1, customer.getId(), deviceProfile.getId(), "Device 1");
        EntityView entityView = createEntityView(tenantId1, customer.getId(), device.getId(), "Entity view 1");

        Map<EntityId, EntityId> ids = new HashMap<>();
        for (EntityId entityId : List.of(customer.getId(), ruleChain.getId(), dashboard.getId(), assetProfile.getId(), asset.getId(),
                deviceProfile.getId(), device.getId(), entityView.getId(), ruleChain.getId(), dashboard.getId())) {
            EntityExportData exportData = exportEntity(getSecurityUser(tenantAdmin1), entityId);
            EntityImportResult importResult = importEntity(getSecurityUser(tenantAdmin2), exportData, EntityImportSettings.builder()
                    .saveCredentials(false)
                    .build());
            ids.put(entityId, (EntityId) importResult.getSavedEntity().getId());
        }

        AssetProfile exportedAssetProfile = (AssetProfile) exportEntity(tenantAdmin2, (AssetProfileId) ids.get(assetProfile.getId())).getEntity();
        assertThat(exportedAssetProfile.getDefaultRuleChainId()).isEqualTo(ruleChain.getId());
        assertThat(exportedAssetProfile.getDefaultDashboardId()).isEqualTo(dashboard.getId());

        Asset exportedAsset = (Asset) exportEntity(tenantAdmin2, (AssetId) ids.get(asset.getId())).getEntity();
        assertThat(exportedAsset.getCustomerId()).isEqualTo(customer.getId());

        EntityExportData<RuleChain> ruleChainExportData = exportEntity(tenantAdmin2, (RuleChainId) ids.get(ruleChain.getId()));
        TbMsgGeneratorNodeConfiguration exportedRuleNodeConfig = ((RuleChainExportData) ruleChainExportData).getMetaData().getNodes().stream()
                .filter(node -> node.getType().equals(TbMsgGeneratorNode.class.getName())).findFirst()
                .map(RuleNode::getConfiguration).map(config -> JacksonUtil.treeToValue(config, TbMsgGeneratorNodeConfiguration.class)).orElse(null);
        assertThat(exportedRuleNodeConfig.getOriginatorId()).isEqualTo(asset.getId().toString());

        Dashboard exportedDashboard = (Dashboard) exportEntity(tenantAdmin2, (DashboardId) ids.get(dashboard.getId())).getEntity();
        assertThat(exportedDashboard.getAssignedCustomers()).hasOnlyOneElementSatisfying(shortCustomerInfo -> {
            assertThat(shortCustomerInfo.getCustomerId()).isEqualTo(customer.getId());
        });
        String exportedEntityAliasAssetId = exportedDashboard.getConfiguration().get("entityAliases").elements().next()
                .get("filter").get("entityList").elements().next().asText();
        assertThat(exportedEntityAliasAssetId).isEqualTo(asset.getId().toString());

        DeviceProfile exportedDeviceProfile = (DeviceProfile) exportEntity(tenantAdmin2, (DeviceProfileId) ids.get(deviceProfile.getId())).getEntity();
        assertThat(exportedDeviceProfile.getDefaultRuleChainId()).isEqualTo(ruleChain.getId());
        assertThat(exportedDeviceProfile.getDefaultDashboardId()).isEqualTo(dashboard.getId());

        Device exportedDevice = (Device) exportEntity(tenantAdmin2, (DeviceId) ids.get(device.getId())).getEntity();
        assertThat(exportedDevice.getCustomerId()).isEqualTo(customer.getId());
        assertThat(exportedDevice.getDeviceProfileId()).isEqualTo(deviceProfile.getId());

        EntityView exportedEntityView = (EntityView) exportEntity(tenantAdmin2, (EntityViewId) ids.get(entityView.getId())).getEntity();
        assertThat(exportedEntityView.getCustomerId()).isEqualTo(customer.getId());
        assertThat(exportedEntityView.getEntityId()).isEqualTo(device.getId());

        deviceProfile.setDefaultDashboardId(null);
        deviceProfileService.saveDeviceProfile(deviceProfile);
        DeviceProfile importedDeviceProfile = deviceProfileService.findDeviceProfileById(tenantId2, (DeviceProfileId) ids.get(deviceProfile.getId()));
        importedDeviceProfile.setDefaultDashboardId(null);
        deviceProfileService.saveDeviceProfile(importedDeviceProfile);
    }

}<|MERGE_RESOLUTION|>--- conflicted
+++ resolved
@@ -630,14 +630,8 @@
         DeviceProfile importedDeviceProfile = (DeviceProfile) importEntity(tenantAdmin2, getAndClone(entitiesExportData, EntityType.DEVICE_PROFILE)).getSavedEntity();
         verify(entityActionService).logEntityAction(any(), eq(importedDeviceProfile.getId()), eq(importedDeviceProfile),
                 any(), eq(ActionType.ADDED), isNull());
-<<<<<<< HEAD
         verify(tbClusterService).onDeviceProfileChange(eq(importedDeviceProfile), any(), any());
-        verify(tbClusterService).sendNotificationMsgToEdge(any(), any(), eq(importedDeviceProfile.getId()), any(), any(), eq(EdgeEventActionType.ADDED));
-=======
-        verify(tbClusterService).onDeviceProfileChange(eq(importedDeviceProfile), any());
-        verify(tbClusterService).broadcastEntityStateChangeEvent(any(), eq(importedDeviceProfile.getId()), eq(ComponentLifecycleEvent.CREATED));
         verify(tbClusterService).sendNotificationMsgToEdge(any(), any(), eq(importedDeviceProfile.getId()), any(), any(), eq(EdgeEventActionType.ADDED), any());
->>>>>>> f11ee730
         verify(otaPackageStateService).update(eq(importedDeviceProfile), eq(false), eq(false));
 
         Device importedDevice = (Device) importEntity(tenantAdmin2, getAndClone(entitiesExportData, EntityType.DEVICE)).getSavedEntity();
