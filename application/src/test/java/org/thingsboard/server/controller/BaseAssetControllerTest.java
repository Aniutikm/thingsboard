--- conflicted
+++ resolved
@@ -264,12 +264,7 @@
         PageData<Asset> pageData = null;
         do {
             pageData = doGetTypedWithPageLink("/api/tenant/assets?",
-<<<<<<< HEAD
                     new TypeReference<PageData<Asset>>(){}, pageLink);
-=======
-                    new TypeReference<TextPageData<Asset>>() {
-                    }, pageLink);
->>>>>>> a7798390
             loadedAssets.addAll(pageData.getData());
             if (pageData.hasNext()) {
                 pageLink = pageLink.nextPageLink();
@@ -314,12 +309,7 @@
         PageData<Asset> pageData = null;
         do {
             pageData = doGetTypedWithPageLink("/api/tenant/assets?",
-<<<<<<< HEAD
                     new TypeReference<PageData<Asset>>(){}, pageLink);
-=======
-                    new TypeReference<TextPageData<Asset>>() {
-                    }, pageLink);
->>>>>>> a7798390
             loadedAssetsTitle1.addAll(pageData.getData());
             if (pageData.hasNext()) {
                 pageLink = pageLink.nextPageLink();
@@ -335,12 +325,7 @@
         pageLink = new PageLink(4, 0, title2);
         do {
             pageData = doGetTypedWithPageLink("/api/tenant/assets?",
-<<<<<<< HEAD
                     new TypeReference<PageData<Asset>>(){}, pageLink);
-=======
-                    new TypeReference<TextPageData<Asset>>() {
-                    }, pageLink);
->>>>>>> a7798390
             loadedAssetsTitle2.addAll(pageData.getData());
             if (pageData.hasNext()) {
                 pageLink = pageLink.nextPageLink();
@@ -359,12 +344,7 @@
 
         pageLink = new PageLink(4, 0, title1);
         pageData = doGetTypedWithPageLink("/api/tenant/assets?",
-<<<<<<< HEAD
                 new TypeReference<PageData<Asset>>(){}, pageLink);
-=======
-                new TypeReference<TextPageData<Asset>>() {
-                }, pageLink);
->>>>>>> a7798390
         Assert.assertFalse(pageData.hasNext());
         Assert.assertEquals(0, pageData.getData().size());
 
@@ -375,12 +355,7 @@
 
         pageLink = new PageLink(4, 0, title2);
         pageData = doGetTypedWithPageLink("/api/tenant/assets?",
-<<<<<<< HEAD
                 new TypeReference<PageData<Asset>>(){}, pageLink);
-=======
-                new TypeReference<TextPageData<Asset>>() {
-                }, pageLink);
->>>>>>> a7798390
         Assert.assertFalse(pageData.hasNext());
         Assert.assertEquals(0, pageData.getData().size());
     }
@@ -417,12 +392,7 @@
         PageData<Asset> pageData = null;
         do {
             pageData = doGetTypedWithPageLink("/api/tenant/assets?type={type}&",
-<<<<<<< HEAD
                     new TypeReference<PageData<Asset>>(){}, pageLink, type1);
-=======
-                    new TypeReference<TextPageData<Asset>>() {
-                    }, pageLink, type1);
->>>>>>> a7798390
             loadedAssetsType1.addAll(pageData.getData());
             if (pageData.hasNext()) {
                 pageLink = pageLink.nextPageLink();
@@ -438,12 +408,7 @@
         pageLink = new PageLink(4);
         do {
             pageData = doGetTypedWithPageLink("/api/tenant/assets?type={type}&",
-<<<<<<< HEAD
                     new TypeReference<PageData<Asset>>(){}, pageLink, type2);
-=======
-                    new TypeReference<TextPageData<Asset>>() {
-                    }, pageLink, type2);
->>>>>>> a7798390
             loadedAssetsType2.addAll(pageData.getData());
             if (pageData.hasNext()) {
                 pageLink = pageLink.nextPageLink();
@@ -462,12 +427,7 @@
 
         pageLink = new PageLink(4);
         pageData = doGetTypedWithPageLink("/api/tenant/assets?type={type}&",
-<<<<<<< HEAD
                 new TypeReference<PageData<Asset>>(){}, pageLink, type1);
-=======
-                new TypeReference<TextPageData<Asset>>() {
-                }, pageLink, type1);
->>>>>>> a7798390
         Assert.assertFalse(pageData.hasNext());
         Assert.assertEquals(0, pageData.getData().size());
 
@@ -478,12 +438,7 @@
 
         pageLink = new PageLink(4);
         pageData = doGetTypedWithPageLink("/api/tenant/assets?type={type}&",
-<<<<<<< HEAD
                 new TypeReference<PageData<Asset>>(){}, pageLink, type2);
-=======
-                new TypeReference<TextPageData<Asset>>() {
-                }, pageLink, type2);
->>>>>>> a7798390
         Assert.assertFalse(pageData.hasNext());
         Assert.assertEquals(0, pageData.getData().size());
     }
@@ -510,12 +465,7 @@
         PageData<Asset> pageData = null;
         do {
             pageData = doGetTypedWithPageLink("/api/customer/" + customerId.getId().toString() + "/assets?",
-<<<<<<< HEAD
                     new TypeReference<PageData<Asset>>(){}, pageLink);
-=======
-                    new TypeReference<TextPageData<Asset>>() {
-                    }, pageLink);
->>>>>>> a7798390
             loadedAssets.addAll(pageData.getData());
             if (pageData.hasNext()) {
                 pageLink = pageLink.nextPageLink();
@@ -567,12 +517,7 @@
         PageData<Asset> pageData = null;
         do {
             pageData = doGetTypedWithPageLink("/api/customer/" + customerId.getId().toString() + "/assets?",
-<<<<<<< HEAD
                     new TypeReference<PageData<Asset>>(){}, pageLink);
-=======
-                    new TypeReference<TextPageData<Asset>>() {
-                    }, pageLink);
->>>>>>> a7798390
             loadedAssetsTitle1.addAll(pageData.getData());
             if (pageData.hasNext()) {
                 pageLink = pageLink.nextPageLink();
@@ -588,12 +533,7 @@
         pageLink = new PageLink(4, 0, title2);
         do {
             pageData = doGetTypedWithPageLink("/api/customer/" + customerId.getId().toString() + "/assets?",
-<<<<<<< HEAD
                     new TypeReference<PageData<Asset>>(){}, pageLink);
-=======
-                    new TypeReference<TextPageData<Asset>>() {
-                    }, pageLink);
->>>>>>> a7798390
             loadedAssetsTitle2.addAll(pageData.getData());
             if (pageData.hasNext()) {
                 pageLink = pageLink.nextPageLink();
@@ -612,12 +552,7 @@
 
         pageLink = new PageLink(4, 0, title1);
         pageData = doGetTypedWithPageLink("/api/customer/" + customerId.getId().toString() + "/assets?",
-<<<<<<< HEAD
                 new TypeReference<PageData<Asset>>(){}, pageLink);
-=======
-                new TypeReference<TextPageData<Asset>>() {
-                }, pageLink);
->>>>>>> a7798390
         Assert.assertFalse(pageData.hasNext());
         Assert.assertEquals(0, pageData.getData().size());
 
@@ -628,12 +563,7 @@
 
         pageLink = new PageLink(4, 0, title2);
         pageData = doGetTypedWithPageLink("/api/customer/" + customerId.getId().toString() + "/assets?",
-<<<<<<< HEAD
                 new TypeReference<PageData<Asset>>(){}, pageLink);
-=======
-                new TypeReference<TextPageData<Asset>>() {
-                }, pageLink);
->>>>>>> a7798390
         Assert.assertFalse(pageData.hasNext());
         Assert.assertEquals(0, pageData.getData().size());
     }
@@ -679,12 +609,7 @@
         PageData<Asset> pageData = null;
         do {
             pageData = doGetTypedWithPageLink("/api/customer/" + customerId.getId().toString() + "/assets?type={type}&",
-<<<<<<< HEAD
                     new TypeReference<PageData<Asset>>(){}, pageLink, type1);
-=======
-                    new TypeReference<TextPageData<Asset>>() {
-                    }, pageLink, type1);
->>>>>>> a7798390
             loadedAssetsType1.addAll(pageData.getData());
             if (pageData.hasNext()) {
                 pageLink = pageLink.nextPageLink();
@@ -700,12 +625,7 @@
         pageLink = new PageLink(4);
         do {
             pageData = doGetTypedWithPageLink("/api/customer/" + customerId.getId().toString() + "/assets?type={type}&",
-<<<<<<< HEAD
                     new TypeReference<PageData<Asset>>(){}, pageLink, type2);
-=======
-                    new TypeReference<TextPageData<Asset>>() {
-                    }, pageLink, type2);
->>>>>>> a7798390
             loadedAssetsType2.addAll(pageData.getData());
             if (pageData.hasNext()) {
                 pageLink = pageLink.nextPageLink();
@@ -724,12 +644,7 @@
 
         pageLink = new PageLink(4);
         pageData = doGetTypedWithPageLink("/api/customer/" + customerId.getId().toString() + "/assets?type={type}&",
-<<<<<<< HEAD
                 new TypeReference<PageData<Asset>>(){}, pageLink, type1);
-=======
-                new TypeReference<TextPageData<Asset>>() {
-                }, pageLink, type1);
->>>>>>> a7798390
         Assert.assertFalse(pageData.hasNext());
         Assert.assertEquals(0, pageData.getData().size());
 
@@ -740,12 +655,7 @@
 
         pageLink = new PageLink(4);
         pageData = doGetTypedWithPageLink("/api/customer/" + customerId.getId().toString() + "/assets?type={type}&",
-<<<<<<< HEAD
                 new TypeReference<PageData<Asset>>(){}, pageLink, type2);
-=======
-                new TypeReference<TextPageData<Asset>>() {
-                }, pageLink, type2);
->>>>>>> a7798390
         Assert.assertFalse(pageData.hasNext());
         Assert.assertEquals(0, pageData.getData().size());
     }
