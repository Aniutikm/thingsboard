<!--

    Copyright © 2016-2021 The Thingsboard Authors

    Licensed under the Apache License, Version 2.0 (the "License");
    you may not use this file except in compliance with the License.
    You may obtain a copy of the License at

        http://www.apache.org/licenses/LICENSE-2.0

    Unless required by applicable law or agreed to in writing, software
    distributed under the License is distributed on an "AS IS" BASIS,
    WITHOUT WARRANTIES OR CONDITIONS OF ANY KIND, either express or implied.
    See the License for the specific language governing permissions and
    limitations under the License.

-->
<project xmlns="http://maven.apache.org/POM/4.0.0" xmlns:xsi="http://www.w3.org/2001/XMLSchema-instance"
         xsi:schemaLocation="http://maven.apache.org/POM/4.0.0 http://maven.apache.org/xsd/maven-4.0.0.xsd">
    <modelVersion>4.0.0</modelVersion>
    <parent>
        <groupId>org.thingsboard</groupId>
        <version>3.3.0-SNAPSHOT</version>
        <artifactId>thingsboard</artifactId>
    </parent>
    <artifactId>application</artifactId>
    <packaging>jar</packaging>

    <name>ThingsBoard Server Application</name>
    <url>https://thingsboard.io</url>
    <description>Open-source IoT Platform - Device management, data collection, processing and visualization
    </description>

    <properties>
        <project.build.sourceEncoding>UTF-8</project.build.sourceEncoding>
        <main.dir>${basedir}/..</main.dir>
        <pkg.type>java</pkg.type>
        <pkg.disabled>false</pkg.disabled>
        <pkg.process-resources.phase>process-resources</pkg.process-resources.phase>
        <pkg.package.phase>package</pkg.package.phase>
        <pkg.name>thingsboard</pkg.name>
        <pkg.win.dist>${project.build.directory}/windows</pkg.win.dist>
        <pkg.copyInstallScripts>true</pkg.copyInstallScripts>
        <pkg.implementationTitle>ThingsBoard</pkg.implementationTitle>
        <pkg.mainClass>org.thingsboard.server.ThingsboardServerApplication</pkg.mainClass>
    </properties>

    <dependencies>
        <dependency>
            <groupId>io.netty</groupId>
            <artifactId>netty-transport-native-epoll</artifactId>
            <version>${netty.version}</version>
            <!-- Explicitly bring in the linux classifier, test may fail on 32-bit linux -->
            <classifier>linux-x86_64</classifier>
        </dependency>
        <dependency>
            <groupId>org.thingsboard.common</groupId>
            <artifactId>actor</artifactId>
        </dependency>
        <dependency>
            <groupId>org.thingsboard.common</groupId>
            <artifactId>util</artifactId>
        </dependency>
        <dependency>
            <groupId>org.thingsboard.rule-engine</groupId>
            <artifactId>rule-engine-api</artifactId>
        </dependency>
        <dependency>
            <groupId>org.thingsboard.rule-engine</groupId>
            <artifactId>rule-engine-components</artifactId>
        </dependency>
        <dependency>
            <groupId>org.thingsboard.common.transport</groupId>
            <artifactId>transport-api</artifactId>
        </dependency>
        <dependency>
            <groupId>org.thingsboard.common.transport</groupId>
            <artifactId>mqtt</artifactId>
        </dependency>
        <dependency>
            <groupId>org.thingsboard.common.transport</groupId>
            <artifactId>http</artifactId>
        </dependency>
        <dependency>
            <groupId>org.thingsboard.common.transport</groupId>
            <artifactId>coap</artifactId>
        </dependency>
        <dependency>
            <groupId>org.thingsboard.common.transport</groupId>
<<<<<<< HEAD
            <artifactId>snmp</artifactId>
=======
            <artifactId>lwm2m</artifactId>
>>>>>>> e2dd5b96
        </dependency>
        <dependency>
            <groupId>org.thingsboard</groupId>
            <artifactId>dao</artifactId>
        </dependency>
        <dependency>
            <groupId>org.thingsboard.common</groupId>
            <artifactId>queue</artifactId>
        </dependency>
        <dependency>
            <groupId>org.thingsboard.common</groupId>
            <artifactId>stats</artifactId>
        </dependency>
        <dependency>
            <groupId>org.thingsboard</groupId>
            <artifactId>dao</artifactId>
            <type>test-jar</type>
            <scope>test</scope>
        </dependency>
        <dependency>
            <groupId>io.takari.junit</groupId>
            <artifactId>takari-cpsuite</artifactId>
            <scope>test</scope>
        </dependency>
        <dependency>
            <groupId>org.eclipse.paho</groupId>
            <artifactId>org.eclipse.paho.client.mqttv3</artifactId>
        </dependency>
        <dependency>
            <groupId>org.cassandraunit</groupId>
            <artifactId>cassandra-unit</artifactId>
            <exclusions>
                <exclusion>
                    <groupId>org.slf4j</groupId>
                    <artifactId>slf4j-log4j12</artifactId>
                </exclusion>
                <exclusion>
                    <groupId>org.hibernate</groupId>
                    <artifactId>hibernate-validator</artifactId>
                </exclusion>
            </exclusions>
            <scope>test</scope>
        </dependency>
        <dependency>
            <groupId>org.thingsboard</groupId>
            <artifactId>ui-ngx</artifactId>
            <version>${project.version}</version>
            <scope>runtime</scope>
        </dependency>
        <dependency>
            <groupId>org.springframework.boot</groupId>
            <artifactId>spring-boot-starter-security</artifactId>
        </dependency>
        <dependency>
            <groupId>org.springframework.boot</groupId>
            <artifactId>spring-boot-starter-web</artifactId>
        </dependency>
        <dependency>
            <groupId>org.springframework.boot</groupId>
            <artifactId>spring-boot-starter-websocket</artifactId>
        </dependency>
        <dependency>
            <groupId>org.springframework.security</groupId>
            <artifactId>spring-security-oauth2-client</artifactId>
        </dependency>
        <dependency>
            <groupId>org.springframework.security</groupId>
            <artifactId>spring-security-oauth2-jose</artifactId>
        </dependency>
        <dependency>
            <groupId>io.jsonwebtoken</groupId>
            <artifactId>jjwt</artifactId>
        </dependency>
        <dependency>
            <groupId>org.freemarker</groupId>
            <artifactId>freemarker</artifactId>
        </dependency>
        <dependency>
            <groupId>commons-io</groupId>
            <artifactId>commons-io</artifactId>
        </dependency>
        <dependency>
            <groupId>org.apache.commons</groupId>
            <artifactId>commons-csv</artifactId>
        </dependency>
        <dependency>
            <groupId>org.springframework</groupId>
            <artifactId>spring-context-support</artifactId>
        </dependency>
        <dependency>
            <groupId>org.slf4j</groupId>
            <artifactId>slf4j-api</artifactId>
        </dependency>
        <dependency>
            <groupId>org.slf4j</groupId>
            <artifactId>log4j-over-slf4j</artifactId>
        </dependency>
        <dependency>
            <groupId>ch.qos.logback</groupId>
            <artifactId>logback-core</artifactId>
        </dependency>
        <dependency>
            <groupId>ch.qos.logback</groupId>
            <artifactId>logback-classic</artifactId>
        </dependency>
        <dependency>
            <groupId>com.sun.mail</groupId>
            <artifactId>javax.mail</artifactId>
        </dependency>
        <dependency>
            <groupId>com.twilio.sdk</groupId>
            <artifactId>twilio</artifactId>
        </dependency>
        <dependency>
            <groupId>com.amazonaws</groupId>
            <artifactId>aws-java-sdk-sns</artifactId>
        </dependency>
        <dependency>
            <groupId>org.apache.curator</groupId>
            <artifactId>curator-recipes</artifactId>
        </dependency>
        <dependency>
            <groupId>com.google.protobuf</groupId>
            <artifactId>protobuf-java</artifactId>
        </dependency>
        <dependency>
            <groupId>io.grpc</groupId>
            <artifactId>grpc-netty</artifactId>
        </dependency>
        <dependency>
            <groupId>io.grpc</groupId>
            <artifactId>grpc-protobuf</artifactId>
        </dependency>
        <dependency>
            <groupId>io.grpc</groupId>
            <artifactId>grpc-stub</artifactId>
        </dependency>
        <dependency>
            <groupId>io.springfox</groupId>
            <artifactId>springfox-swagger2</artifactId>
        </dependency>
        <dependency>
            <groupId>com.sun.winsw</groupId>
            <artifactId>winsw</artifactId>
            <classifier>bin</classifier>
            <type>exe</type>
            <scope>provided</scope>
        </dependency>
        <dependency>
            <groupId>org.thingsboard</groupId>
            <artifactId>tools</artifactId>
            <scope>test</scope>
        </dependency>
        <dependency>
            <groupId>org.thingsboard</groupId>
            <artifactId>rest-client</artifactId>
            <scope>test</scope>
        </dependency>
        <dependency>
            <groupId>org.springframework.boot</groupId>
            <artifactId>spring-boot-starter-test</artifactId>
            <scope>test</scope>
            <exclusions>
                <exclusion>
                    <groupId>com.vaadin.external.google</groupId>
                    <artifactId>android-json</artifactId>
                </exclusion>
            </exclusions>
        </dependency>
        <dependency>
            <groupId>org.springframework.security</groupId>
            <artifactId>spring-security-test</artifactId>
            <scope>test</scope>
        </dependency>
        <dependency>
            <groupId>com.jayway.jsonpath</groupId>
            <artifactId>json-path</artifactId>
            <scope>test</scope>
        </dependency>
        <dependency>
            <groupId>com.jayway.jsonpath</groupId>
            <artifactId>json-path-assert</artifactId>
            <scope>test</scope>
        </dependency>
        <dependency>
            <groupId>junit</groupId>
            <artifactId>junit</artifactId>
            <scope>test</scope>
        </dependency>
        <dependency>
            <groupId>org.mockito</groupId>
            <artifactId>mockito-core</artifactId>
            <scope>test</scope>
        </dependency>
        <dependency>
            <groupId>org.dbunit</groupId>
            <artifactId>dbunit</artifactId>
            <scope>test</scope>
        </dependency>
        <dependency>
            <groupId>com.github.springtestdbunit</groupId>
            <artifactId>spring-test-dbunit</artifactId>
            <scope>test</scope>
        </dependency>
        <dependency>
            <groupId>org.hsqldb</groupId>
            <artifactId>hsqldb</artifactId>
        </dependency>
        <dependency>
            <groupId>org.javadelight</groupId>
            <artifactId>delight-nashorn-sandbox</artifactId>
        </dependency>
        <dependency>
            <groupId>io.springfox.ui</groupId>
            <artifactId>springfox-swagger-ui-rfc6570</artifactId>
        </dependency>
        <dependency>
            <groupId>org.passay</groupId>
            <artifactId>passay</artifactId>
        </dependency>
        <dependency>
            <groupId>com.github.ua-parser</groupId>
            <artifactId>uap-java</artifactId>
        </dependency>
        <dependency>
            <groupId>org.java-websocket</groupId>
            <artifactId>Java-WebSocket</artifactId>
            <scope>test</scope>
        </dependency>
    </dependencies>

    <build>
        <finalName>${pkg.name}-${project.version}</finalName>
        <resources>
            <resource>
                <directory>${project.basedir}/src/main/resources</directory>
            </resource>
        </resources>
        <plugins>
            <plugin>
                <groupId>org.apache.maven.plugins</groupId>
                <artifactId>maven-compiler-plugin</artifactId>
            </plugin>
            <plugin>
                <groupId>org.apache.maven.plugins</groupId>
                <artifactId>maven-surefire-plugin</artifactId>
                <version>${surfire.version}</version>
                <configuration>
                    <systemPropertyVariables>
                        <spring.config.name>thingsboard</spring.config.name>
                    </systemPropertyVariables>
                    <includes>
                        <include>**/*TestSuite.java</include>
                    </includes>
                </configuration>
            </plugin>
            <plugin>
                <groupId>org.apache.maven.plugins</groupId>
                <artifactId>maven-resources-plugin</artifactId>
            </plugin>
            <plugin>
                <groupId>org.apache.maven.plugins</groupId>
                <artifactId>maven-dependency-plugin</artifactId>
            </plugin>
            <plugin>
                <groupId>org.apache.maven.plugins</groupId>
                <artifactId>maven-jar-plugin</artifactId>
            </plugin>
            <plugin>
                <groupId>org.springframework.boot</groupId>
                <artifactId>spring-boot-maven-plugin</artifactId>
            </plugin>
            <plugin>
                <groupId>org.thingsboard</groupId>
                <artifactId>gradle-maven-plugin</artifactId>
            </plugin>
            <plugin>
                <groupId>org.apache.maven.plugins</groupId>
                <artifactId>maven-assembly-plugin</artifactId>
            </plugin>
            <plugin>
                <groupId>org.apache.maven.plugins</groupId>
                <artifactId>maven-install-plugin</artifactId>
            </plugin>
            <plugin>
                <groupId>org.xolstice.maven.plugins</groupId>
                <artifactId>protobuf-maven-plugin</artifactId>
            </plugin>
            <plugin>
                <groupId>org.codehaus.mojo</groupId>
                <artifactId>build-helper-maven-plugin</artifactId>
            </plugin>
        </plugins>
    </build>
    <repositories>
        <repository>
            <id>jenkins</id>
            <name>Jenkins Repository</name>
            <url>https://repo.jenkins-ci.org/releases</url>
            <snapshots>
                <enabled>false</enabled>
            </snapshots>
        </repository>
    </repositories>
</project><|MERGE_RESOLUTION|>--- conflicted
+++ resolved
@@ -87,11 +87,11 @@
         </dependency>
         <dependency>
             <groupId>org.thingsboard.common.transport</groupId>
-<<<<<<< HEAD
+            <artifactId>lwm2m</artifactId>
+        </dependency>
+        <dependency>
+            <groupId>org.thingsboard.common.transport</groupId>
             <artifactId>snmp</artifactId>
-=======
-            <artifactId>lwm2m</artifactId>
->>>>>>> e2dd5b96
         </dependency>
         <dependency>
             <groupId>org.thingsboard</groupId>
